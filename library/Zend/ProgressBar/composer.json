--- conflicted
+++ resolved
@@ -22,11 +22,7 @@
     },
     "suggest": {
         "zendframework/zend-json": "Zend\\Json component",
-<<<<<<< HEAD
-        "zendframework/zend-session": "Zend\\Session component"
-=======
         "zendframework/zend-session": "To support progressbar persistent"
->>>>>>> a8990499
     },
     "extra": {
         "branch-alias": {
