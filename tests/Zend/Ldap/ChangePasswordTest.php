<<<<<<< HEAD
<?php
/**
 * Zend Framework
 *
 * LICENSE
 *
 * This source file is subject to the new BSD license that is bundled
 * with this package in the file LICENSE.txt.
 * It is also available through the world-wide-web at this URL:
 * http://framework.zend.com/license/new-bsd
 * If you did not receive a copy of the license and are unable to
 * obtain it through the world-wide-web, please send an email
 * to license@zend.com so we can send you a copy immediately.
 *
 * @category   Zend
 * @package    Zend_Ldap
 * @subpackage UnitTests
 * @copyright  Copyright (c) 2005-2012 Zend Technologies USA Inc. (http://www.zend.com)
 * @license    http://framework.zend.com/license/new-bsd     New BSD License
 */

namespace ZendTest\Ldap;

use Zend\Ldap\Node\RootDse,
    Zend\Ldap;

/**
 * @category   Zend
 * @package    Zend_Ldap
 * @subpackage UnitTests
 * @group      Zend_Ldap
 * @copyright  Copyright (c) 2005-2012 Zend Technologies USA Inc. (http://www.zend.com)
 * @license    http://framework.zend.com/license/new-bsd     New BSD License
 */

class ChangePasswordTest extends OnlineTestCase
{
    public function testAddNewUserWithPasswordOpenLDAP()
    {
        if ($this->_getLDAP()->getRootDse()->getServerType() !==
                RootDse::SERVER_TYPE_OPENLDAP) {
            $this->markTestSkipped('Test can only be run on an OpenLDAP server');
        }

        $dn = $this->_createDn('uid=newuser,');
        $data = array();
        $password = 'pa$$w0rd';
        Ldap\Attribute::setAttribute($data, 'uid', 'newuser', false);
        Ldap\Attribute::setAttribute($data, 'objectClass', 'account', true);
        Ldap\Attribute::setAttribute($data, 'objectClass', 'simpleSecurityObject', true);
        Ldap\Attribute::setPassword($data, $password,
            Ldap\Attribute::PASSWORD_HASH_SSHA, 'userPassword');

        try {
            $this->_getLDAP()->add($dn, $data);

            $this->assertInstanceOf('Zend\Ldap\Ldap', $this->_getLDAP()->bind($dn, $password));

            $this->_getLDAP()->bind();
            $this->_getLDAP()->delete($dn);
        } catch (Ldap\Exception $e) {
            $this->_getLDAP()->bind();
            if ($this->_getLDAP()->exists($dn)) {
                $this->_getLDAP()->delete($dn);
            }
            $this->fail($e->getMessage());
        }
    }

    public function testChangePasswordWithUserAccountOpenLDAP()
    {
        if ($this->_getLDAP()->getRootDse()->getServerType() !==
                RootDse::SERVER_TYPE_OPENLDAP) {
            $this->markTestSkipped('Test can only be run on an OpenLDAP server');
        }

        $dn = $this->_createDn('uid=newuser,');
        $data = array();
        $password = 'pa$$w0rd';
        Ldap\Attribute::setAttribute($data, 'uid', 'newuser', false);
        Ldap\Attribute::setAttribute($data, 'objectClass', 'account', true);
        Ldap\Attribute::setAttribute($data, 'objectClass', 'simpleSecurityObject', true);
        Ldap\Attribute::setPassword($data, $password,
            Ldap\Attribute::PASSWORD_HASH_SSHA, 'userPassword');

        try {
            $this->_getLDAP()->add($dn, $data);

            $this->_getLDAP()->bind($dn, $password);

            $newPasswd = 'newpasswd';
            $newData = array();
            Ldap\Attribute::setPassword($newData, $newPasswd,
                Ldap\Attribute::PASSWORD_HASH_SHA, 'userPassword');
            $this->_getLDAP()->update($dn, $newData);

            try {
                $this->_getLDAP()->bind($dn, $password);
                $this->fail('Expected exception not thrown');
            } catch (Ldap\Exception $zle) {
                $message = $zle->getMessage();
                $this->assertTrue(strstr($message, 'Invalid credentials') ||
                    strstr($message, 'Server is unwilling to perform'));
            }

            $this->assertInstanceOf('Zend\Ldap\Ldap', $this->_getLDAP()->bind($dn, $newPasswd));

            $this->_getLDAP()->bind();
            $this->_getLDAP()->delete($dn);
        } catch (Ldap\Exception $e) {
            $this->_getLDAP()->bind();
            if ($this->_getLDAP()->exists($dn)) {
                $this->_getLDAP()->delete($dn);
            }
            $this->fail($e->getMessage());
        }
    }

    public function testAddNewUserWithPasswordActiveDirectory()
    {
        if ($this->_getLDAP()->getRootDse()->getServerType() !==
                RootDse::SERVER_TYPE_ACTIVEDIRECTORY) {
            $this->markTestSkipped('Test can only be run on an ActiveDirectory server');
        }
        $options = $this->_getLDAP()->getOptions();
        if ($options['useSsl'] !== true && $options['useStartTls'] !== true) {
            $this->markTestSkipped('Test can only be run on an SSL or TLS secured connection');
        }

        $dn = $this->_createDn('cn=New User,');
        $data = array();
        $password = 'pa$$w0rd';
        Ldap\Attribute::setAttribute($data, 'cn', 'New User', false);
        Ldap\Attribute::setAttribute($data, 'displayName', 'New User', false);
        Ldap\Attribute::setAttribute($data, 'sAMAccountName', 'newuser', false);
        Ldap\Attribute::setAttribute($data, 'userAccountControl', 512, false);
        Ldap\Attribute::setAttribute($data, 'objectClass', 'person', true);
        Ldap\Attribute::setAttribute($data, 'objectClass', 'organizationalPerson', true);
        Ldap\Attribute::setAttribute($data, 'objectClass', 'user', true);
        Ldap\Attribute::setPassword($data, $password,
            Ldap\Attribute::PASSWORD_UNICODEPWD, 'unicodePwd');

        try {
            $this->_getLDAP()->add($dn, $data);

            $this->assertInstanceOf('Zend\Ldap', $this->_getLDAP()->bind($dn, $password));

            $this->_getLDAP()->bind();
            $this->_getLDAP()->delete($dn);
        } catch (Ldap\Exception $e) {
            $this->_getLDAP()->bind();
            if ($this->_getLDAP()->exists($dn)) {
                $this->_getLDAP()->delete($dn);
            }
            $this->fail($e->getMessage());
        }
    }

    public function testChangePasswordWithUserAccountActiveDirectory()
    {
        if ($this->_getLDAP()->getRootDse()->getServerType() !==
                RootDse::SERVER_TYPE_ACTIVEDIRECTORY) {
            $this->markTestSkipped('Test can only be run on an ActiveDirectory server');
        }
        $options = $this->_getLDAP()->getOptions();
        if ($options['useSsl'] !== true && $options['useStartTls'] !== true) {
            $this->markTestSkipped('Test can only be run on an SSL or TLS secured connection');
        }

        $dn = $this->_createDn('cn=New User,');
        $data = array();
        $password = 'pa$$w0rd';
        Ldap\Attribute::setAttribute($data, 'cn', 'New User', false);
        Ldap\Attribute::setAttribute($data, 'displayName', 'New User', false);
        Ldap\Attribute::setAttribute($data, 'sAMAccountName', 'newuser', false);
        Ldap\Attribute::setAttribute($data, 'userAccountControl', 512, false);
        Ldap\Attribute::setAttribute($data, 'objectClass', 'person', true);
        Ldap\Attribute::setAttribute($data, 'objectClass', 'organizationalPerson', true);
        Ldap\Attribute::setAttribute($data, 'objectClass', 'user', true);
        Ldap\Attribute::setPassword($data, $password,
            Ldap\Attribute::PASSWORD_UNICODEPWD, 'unicodePwd');

        try {
            $this->_getLDAP()->add($dn, $data);

            $this->_getLDAP()->bind($dn, $password);

            $newPasswd = 'newpasswd';
            $newData = array();
            Ldap\Attribute::setPassword($newData, $newPasswd, Ldap\Attribute::PASSWORD_UNICODEPWD);
            $this->_getLDAP()->update($dn, $newData);

            try {
                $this->_getLDAP()->bind($dn, $password);
                $this->fail('Expected exception not thrown');
            } catch (Ldap\Exception $zle) {
                $message = $zle->getMessage();
                $this->assertTrue(strstr($message, 'Invalid credentials') ||
                    strstr($message, 'Server is unwilling to perform'));
            }

            $this->assertInstanceOf('Zend\Ldap', $this->_getLDAP()->bind($dn, $newPasswd));

            $this->_getLDAP()->bind();
            $this->_getLDAP()->delete($dn);
        } catch (Ldap\Exception $e) {
            $this->_getLDAP()->bind();
            if ($this->_getLDAP()->exists($dn)) {
                $this->_getLDAP()->delete($dn);
            }
            $this->fail($e->getMessage());
        }
    }
}
=======
<?php
/**
 * Zend Framework
 *
 * LICENSE
 *
 * This source file is subject to the new BSD license that is bundled
 * with this package in the file LICENSE.txt.
 * It is also available through the world-wide-web at this URL:
 * http://framework.zend.com/license/new-bsd
 * If you did not receive a copy of the license and are unable to
 * obtain it through the world-wide-web, please send an email
 * to license@zend.com so we can send you a copy immediately.
 *
 * @category   Zend
 * @package    Zend_Ldap
 * @subpackage UnitTests
 * @copyright  Copyright (c) 2005-2012 Zend Technologies USA Inc. (http://www.zend.com)
 * @license    http://framework.zend.com/license/new-bsd     New BSD License
 */

namespace ZendTest\Ldap;

use Zend\Ldap,
    Zend\Ldap\Exception\LdapException,
    Zend\Ldap\Node;

/**
 * @category   Zend
 * @package    Zend_Ldap
 * @subpackage UnitTests
 * @group      Zend_Ldap
 * @copyright  Copyright (c) 2005-2012 Zend Technologies USA Inc. (http://www.zend.com)
 * @license    http://framework.zend.com/license/new-bsd     New BSD License
 */

class ChangePasswordTest extends AbstractOnlineTestCase
{
    public function testAddNewUserWithPasswordOpenLDAP()
    {
        if ($this->getLDAP()->getRootDse()->getServerType() !==
            Node\RootDse::SERVER_TYPE_OPENLDAP
        ) {
            $this->markTestSkipped('Test can only be run on an OpenLDAP server');
        }

        $dn       = $this->createDn('uid=newuser,');
        $data     = array();
        $password = 'pa$$w0rd';
        Ldap\Attribute::setAttribute($data, 'uid', 'newuser', false);
        Ldap\Attribute::setAttribute($data, 'objectClass', 'account', true);
        Ldap\Attribute::setAttribute($data, 'objectClass', 'simpleSecurityObject', true);
        Ldap\Attribute::setPassword($data, $password,
            Ldap\Attribute::PASSWORD_HASH_SSHA, 'userPassword'
        );

        try {
            $this->getLDAP()->add($dn, $data);

            $this->assertInstanceOf('Zend\Ldap\Ldap', $this->getLDAP()->bind($dn, $password));

            $this->getLDAP()->bind();
            $this->getLDAP()->delete($dn);
        } catch (LdapException $e) {
            $this->getLDAP()->bind();
            if ($this->getLDAP()->exists($dn)) {
                $this->getLDAP()->delete($dn);
            }
            $this->fail($e->getMessage());
        }
    }

    public function testChangePasswordWithUserAccountOpenLDAP()
    {
        if ($this->getLDAP()->getRootDse()->getServerType() !==
            Node\RootDse::SERVER_TYPE_OPENLDAP
        ) {
            $this->markTestSkipped('Test can only be run on an OpenLDAP server');
        }

        $dn       = $this->createDn('uid=newuser,');
        $data     = array();
        $password = 'pa$$w0rd';
        Ldap\Attribute::setAttribute($data, 'uid', 'newuser', false);
        Ldap\Attribute::setAttribute($data, 'objectClass', 'account', true);
        Ldap\Attribute::setAttribute($data, 'objectClass', 'simpleSecurityObject', true);
        Ldap\Attribute::setPassword($data, $password,
            Ldap\Attribute::PASSWORD_HASH_SSHA, 'userPassword'
        );

        try {
            $this->getLDAP()->add($dn, $data);

            $this->getLDAP()->bind($dn, $password);

            $newPasswd = 'newpasswd';
            $newData   = array();
            Ldap\Attribute::setPassword($newData, $newPasswd,
                Ldap\Attribute::PASSWORD_HASH_SHA, 'userPassword'
            );
            $this->getLDAP()->update($dn, $newData);

            try {
                $this->getLDAP()->bind($dn, $password);
                $this->fail('Expected exception not thrown');
            } catch (LdapException $zle) {
                $message = $zle->getMessage();
                $this->assertTrue(strstr($message, 'Invalid credentials')
                        || strstr($message, 'Server is unwilling to perform')
                );
            }

            $this->assertInstanceOf('Zend\Ldap\Ldap', $this->getLDAP()->bind($dn, $newPasswd));

            $this->getLDAP()->bind();
            $this->getLDAP()->delete($dn);
        } catch (LdapException $e) {
            $this->getLDAP()->bind();
            if ($this->getLDAP()->exists($dn)) {
                $this->getLDAP()->delete($dn);
            }
            $this->fail($e->getMessage());
        }
    }

    public function testAddNewUserWithPasswordActiveDirectory()
    {
        if ($this->getLDAP()->getRootDse()->getServerType() !==
            Node\RootDse::SERVER_TYPE_ACTIVEDIRECTORY
        ) {
            $this->markTestSkipped('Test can only be run on an ActiveDirectory server');
        }
        $options = $this->getLDAP()->getOptions();
        if ($options['useSsl'] !== true && $options['useStartTls'] !== true) {
            $this->markTestSkipped('Test can only be run on an SSL or TLS secured connection');
        }

        $dn       = $this->createDn('cn=New User,');
        $data     = array();
        $password = 'pa$$w0rd';
        Ldap\Attribute::setAttribute($data, 'cn', 'New User', false);
        Ldap\Attribute::setAttribute($data, 'displayName', 'New User', false);
        Ldap\Attribute::setAttribute($data, 'sAMAccountName', 'newuser', false);
        Ldap\Attribute::setAttribute($data, 'userAccountControl', 512, false);
        Ldap\Attribute::setAttribute($data, 'objectClass', 'person', true);
        Ldap\Attribute::setAttribute($data, 'objectClass', 'organizationalPerson', true);
        Ldap\Attribute::setAttribute($data, 'objectClass', 'user', true);
        Ldap\Attribute::setPassword($data, $password,
            Ldap\Attribute::PASSWORD_UNICODEPWD, 'unicodePwd'
        );

        try {
            $this->getLDAP()->add($dn, $data);

            $this->assertInstanceOf('Zend\Ldap', $this->getLDAP()->bind($dn, $password));

            $this->getLDAP()->bind();
            $this->getLDAP()->delete($dn);
        } catch (LdapException $e) {
            $this->getLDAP()->bind();
            if ($this->getLDAP()->exists($dn)) {
                $this->getLDAP()->delete($dn);
            }
            $this->fail($e->getMessage());
        }
    }

    public function testChangePasswordWithUserAccountActiveDirectory()
    {
        if ($this->getLDAP()->getRootDse()->getServerType() !==
            Node\RootDse::SERVER_TYPE_ACTIVEDIRECTORY
        ) {
            $this->markTestSkipped('Test can only be run on an ActiveDirectory server');
        }
        $options = $this->getLDAP()->getOptions();
        if ($options['useSsl'] !== true && $options['useStartTls'] !== true) {
            $this->markTestSkipped('Test can only be run on an SSL or TLS secured connection');
        }

        $dn       = $this->createDn('cn=New User,');
        $data     = array();
        $password = 'pa$$w0rd';
        Ldap\Attribute::setAttribute($data, 'cn', 'New User', false);
        Ldap\Attribute::setAttribute($data, 'displayName', 'New User', false);
        Ldap\Attribute::setAttribute($data, 'sAMAccountName', 'newuser', false);
        Ldap\Attribute::setAttribute($data, 'userAccountControl', 512, false);
        Ldap\Attribute::setAttribute($data, 'objectClass', 'person', true);
        Ldap\Attribute::setAttribute($data, 'objectClass', 'organizationalPerson', true);
        Ldap\Attribute::setAttribute($data, 'objectClass', 'user', true);
        Ldap\Attribute::setPassword($data, $password,
            Ldap\Attribute::PASSWORD_UNICODEPWD, 'unicodePwd'
        );

        try {
            $this->getLDAP()->add($dn, $data);

            $this->getLDAP()->bind($dn, $password);

            $newPasswd = 'newpasswd';
            $newData   = array();
            Ldap\Attribute::setPassword($newData, $newPasswd, Ldap\Attribute::PASSWORD_UNICODEPWD);
            $this->getLDAP()->update($dn, $newData);

            try {
                $this->getLDAP()->bind($dn, $password);
                $this->fail('Expected exception not thrown');
            } catch (LdapException $zle) {
                $message = $zle->getMessage();
                $this->assertTrue(strstr($message, 'Invalid credentials')
                        || strstr($message, 'Server is unwilling to perform')
                );
            }

            $this->assertInstanceOf('\Zend\Ldap\Ldap', $this->getLDAP()->bind($dn, $newPasswd));

            $this->getLDAP()->bind();
            $this->getLDAP()->delete($dn);
        } catch (LdapException $e) {
            $this->getLDAP()->bind();
            if ($this->getLDAP()->exists($dn)) {
                $this->getLDAP()->delete($dn);
            }
            $this->fail($e->getMessage());
        }
    }
}
>>>>>>> dca9f237
<|MERGE_RESOLUTION|>--- conflicted
+++ resolved
@@ -1,4 +1,3 @@
-<<<<<<< HEAD
 <?php
 /**
  * Zend Framework
@@ -22,8 +21,9 @@
 
 namespace ZendTest\Ldap;
 
-use Zend\Ldap\Node\RootDse,
-    Zend\Ldap;
+use Zend\Ldap,
+    Zend\Ldap\Exception\LdapException,
+    Zend\Ldap\Node;
 
 /**
  * @category   Zend
@@ -34,222 +34,6 @@
  * @license    http://framework.zend.com/license/new-bsd     New BSD License
  */
 
-class ChangePasswordTest extends OnlineTestCase
-{
-    public function testAddNewUserWithPasswordOpenLDAP()
-    {
-        if ($this->_getLDAP()->getRootDse()->getServerType() !==
-                RootDse::SERVER_TYPE_OPENLDAP) {
-            $this->markTestSkipped('Test can only be run on an OpenLDAP server');
-        }
-
-        $dn = $this->_createDn('uid=newuser,');
-        $data = array();
-        $password = 'pa$$w0rd';
-        Ldap\Attribute::setAttribute($data, 'uid', 'newuser', false);
-        Ldap\Attribute::setAttribute($data, 'objectClass', 'account', true);
-        Ldap\Attribute::setAttribute($data, 'objectClass', 'simpleSecurityObject', true);
-        Ldap\Attribute::setPassword($data, $password,
-            Ldap\Attribute::PASSWORD_HASH_SSHA, 'userPassword');
-
-        try {
-            $this->_getLDAP()->add($dn, $data);
-
-            $this->assertInstanceOf('Zend\Ldap\Ldap', $this->_getLDAP()->bind($dn, $password));
-
-            $this->_getLDAP()->bind();
-            $this->_getLDAP()->delete($dn);
-        } catch (Ldap\Exception $e) {
-            $this->_getLDAP()->bind();
-            if ($this->_getLDAP()->exists($dn)) {
-                $this->_getLDAP()->delete($dn);
-            }
-            $this->fail($e->getMessage());
-        }
-    }
-
-    public function testChangePasswordWithUserAccountOpenLDAP()
-    {
-        if ($this->_getLDAP()->getRootDse()->getServerType() !==
-                RootDse::SERVER_TYPE_OPENLDAP) {
-            $this->markTestSkipped('Test can only be run on an OpenLDAP server');
-        }
-
-        $dn = $this->_createDn('uid=newuser,');
-        $data = array();
-        $password = 'pa$$w0rd';
-        Ldap\Attribute::setAttribute($data, 'uid', 'newuser', false);
-        Ldap\Attribute::setAttribute($data, 'objectClass', 'account', true);
-        Ldap\Attribute::setAttribute($data, 'objectClass', 'simpleSecurityObject', true);
-        Ldap\Attribute::setPassword($data, $password,
-            Ldap\Attribute::PASSWORD_HASH_SSHA, 'userPassword');
-
-        try {
-            $this->_getLDAP()->add($dn, $data);
-
-            $this->_getLDAP()->bind($dn, $password);
-
-            $newPasswd = 'newpasswd';
-            $newData = array();
-            Ldap\Attribute::setPassword($newData, $newPasswd,
-                Ldap\Attribute::PASSWORD_HASH_SHA, 'userPassword');
-            $this->_getLDAP()->update($dn, $newData);
-
-            try {
-                $this->_getLDAP()->bind($dn, $password);
-                $this->fail('Expected exception not thrown');
-            } catch (Ldap\Exception $zle) {
-                $message = $zle->getMessage();
-                $this->assertTrue(strstr($message, 'Invalid credentials') ||
-                    strstr($message, 'Server is unwilling to perform'));
-            }
-
-            $this->assertInstanceOf('Zend\Ldap\Ldap', $this->_getLDAP()->bind($dn, $newPasswd));
-
-            $this->_getLDAP()->bind();
-            $this->_getLDAP()->delete($dn);
-        } catch (Ldap\Exception $e) {
-            $this->_getLDAP()->bind();
-            if ($this->_getLDAP()->exists($dn)) {
-                $this->_getLDAP()->delete($dn);
-            }
-            $this->fail($e->getMessage());
-        }
-    }
-
-    public function testAddNewUserWithPasswordActiveDirectory()
-    {
-        if ($this->_getLDAP()->getRootDse()->getServerType() !==
-                RootDse::SERVER_TYPE_ACTIVEDIRECTORY) {
-            $this->markTestSkipped('Test can only be run on an ActiveDirectory server');
-        }
-        $options = $this->_getLDAP()->getOptions();
-        if ($options['useSsl'] !== true && $options['useStartTls'] !== true) {
-            $this->markTestSkipped('Test can only be run on an SSL or TLS secured connection');
-        }
-
-        $dn = $this->_createDn('cn=New User,');
-        $data = array();
-        $password = 'pa$$w0rd';
-        Ldap\Attribute::setAttribute($data, 'cn', 'New User', false);
-        Ldap\Attribute::setAttribute($data, 'displayName', 'New User', false);
-        Ldap\Attribute::setAttribute($data, 'sAMAccountName', 'newuser', false);
-        Ldap\Attribute::setAttribute($data, 'userAccountControl', 512, false);
-        Ldap\Attribute::setAttribute($data, 'objectClass', 'person', true);
-        Ldap\Attribute::setAttribute($data, 'objectClass', 'organizationalPerson', true);
-        Ldap\Attribute::setAttribute($data, 'objectClass', 'user', true);
-        Ldap\Attribute::setPassword($data, $password,
-            Ldap\Attribute::PASSWORD_UNICODEPWD, 'unicodePwd');
-
-        try {
-            $this->_getLDAP()->add($dn, $data);
-
-            $this->assertInstanceOf('Zend\Ldap', $this->_getLDAP()->bind($dn, $password));
-
-            $this->_getLDAP()->bind();
-            $this->_getLDAP()->delete($dn);
-        } catch (Ldap\Exception $e) {
-            $this->_getLDAP()->bind();
-            if ($this->_getLDAP()->exists($dn)) {
-                $this->_getLDAP()->delete($dn);
-            }
-            $this->fail($e->getMessage());
-        }
-    }
-
-    public function testChangePasswordWithUserAccountActiveDirectory()
-    {
-        if ($this->_getLDAP()->getRootDse()->getServerType() !==
-                RootDse::SERVER_TYPE_ACTIVEDIRECTORY) {
-            $this->markTestSkipped('Test can only be run on an ActiveDirectory server');
-        }
-        $options = $this->_getLDAP()->getOptions();
-        if ($options['useSsl'] !== true && $options['useStartTls'] !== true) {
-            $this->markTestSkipped('Test can only be run on an SSL or TLS secured connection');
-        }
-
-        $dn = $this->_createDn('cn=New User,');
-        $data = array();
-        $password = 'pa$$w0rd';
-        Ldap\Attribute::setAttribute($data, 'cn', 'New User', false);
-        Ldap\Attribute::setAttribute($data, 'displayName', 'New User', false);
-        Ldap\Attribute::setAttribute($data, 'sAMAccountName', 'newuser', false);
-        Ldap\Attribute::setAttribute($data, 'userAccountControl', 512, false);
-        Ldap\Attribute::setAttribute($data, 'objectClass', 'person', true);
-        Ldap\Attribute::setAttribute($data, 'objectClass', 'organizationalPerson', true);
-        Ldap\Attribute::setAttribute($data, 'objectClass', 'user', true);
-        Ldap\Attribute::setPassword($data, $password,
-            Ldap\Attribute::PASSWORD_UNICODEPWD, 'unicodePwd');
-
-        try {
-            $this->_getLDAP()->add($dn, $data);
-
-            $this->_getLDAP()->bind($dn, $password);
-
-            $newPasswd = 'newpasswd';
-            $newData = array();
-            Ldap\Attribute::setPassword($newData, $newPasswd, Ldap\Attribute::PASSWORD_UNICODEPWD);
-            $this->_getLDAP()->update($dn, $newData);
-
-            try {
-                $this->_getLDAP()->bind($dn, $password);
-                $this->fail('Expected exception not thrown');
-            } catch (Ldap\Exception $zle) {
-                $message = $zle->getMessage();
-                $this->assertTrue(strstr($message, 'Invalid credentials') ||
-                    strstr($message, 'Server is unwilling to perform'));
-            }
-
-            $this->assertInstanceOf('Zend\Ldap', $this->_getLDAP()->bind($dn, $newPasswd));
-
-            $this->_getLDAP()->bind();
-            $this->_getLDAP()->delete($dn);
-        } catch (Ldap\Exception $e) {
-            $this->_getLDAP()->bind();
-            if ($this->_getLDAP()->exists($dn)) {
-                $this->_getLDAP()->delete($dn);
-            }
-            $this->fail($e->getMessage());
-        }
-    }
-}
-=======
-<?php
-/**
- * Zend Framework
- *
- * LICENSE
- *
- * This source file is subject to the new BSD license that is bundled
- * with this package in the file LICENSE.txt.
- * It is also available through the world-wide-web at this URL:
- * http://framework.zend.com/license/new-bsd
- * If you did not receive a copy of the license and are unable to
- * obtain it through the world-wide-web, please send an email
- * to license@zend.com so we can send you a copy immediately.
- *
- * @category   Zend
- * @package    Zend_Ldap
- * @subpackage UnitTests
- * @copyright  Copyright (c) 2005-2012 Zend Technologies USA Inc. (http://www.zend.com)
- * @license    http://framework.zend.com/license/new-bsd     New BSD License
- */
-
-namespace ZendTest\Ldap;
-
-use Zend\Ldap,
-    Zend\Ldap\Exception\LdapException,
-    Zend\Ldap\Node;
-
-/**
- * @category   Zend
- * @package    Zend_Ldap
- * @subpackage UnitTests
- * @group      Zend_Ldap
- * @copyright  Copyright (c) 2005-2012 Zend Technologies USA Inc. (http://www.zend.com)
- * @license    http://framework.zend.com/license/new-bsd     New BSD License
- */
-
 class ChangePasswordTest extends AbstractOnlineTestCase
 {
     public function testAddNewUserWithPasswordOpenLDAP()
@@ -439,5 +223,4 @@
             $this->fail($e->getMessage());
         }
     }
-}
->>>>>>> dca9f237
+}