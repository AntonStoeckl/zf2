<?php
/**
 * Zend Framework
 *
 * LICENSE
 *
 * This source file is subject to the new BSD license that is bundled
 * with this package in the file LICENSE.txt.
 * It is also available through the world-wide-web at this URL:
 * http://framework.zend.com/license/new-bsd
 * If you did not receive a copy of the license and are unable to
 * obtain it through the world-wide-web, please send an email
 * to license@zend.com so we can send you a copy immediately.
 *
 * @category   Zend
 * @package    Zend_Application
 * @subpackage UnitTests
 * @copyright  Copyright (c) 2005-2010 Zend Technologies USA Inc. (http://www.zend.com)
 * @license    http://framework.zend.com/license/new-bsd     New BSD License
 * @version    $Id$
 */

namespace ZendTest\Application\Resource;

use Zend\Loader\Autoloader,
    Zend\Application\Application,
    Zend\Application\Resource\Db as DbResource,
    ZendTest\Application\TestAsset\ZfAppBootstrap;

/**
 * @category   Zend
 * @package    Zend_Application
 * @subpackage UnitTests
 * @copyright  Copyright (c) 2005-2010 Zend Technologies USA Inc. (http://www.zend.com)
 * @license    http://framework.zend.com/license/new-bsd     New BSD License
 * @group      Zend_Application
 */
class DbTest extends \PHPUnit_Framework_TestCase
{
    public function setUp()
    {
        // Store original autoloaders
        $this->loaders = spl_autoload_functions();
        if (!is_array($this->loaders)) {
            // spl_autoload_functions does not return empty array when no
            // autoloaders registered...
            $this->loaders = array();
        }

        Autoloader::resetInstance();
        $this->autoloader = Autoloader::getInstance();

        $this->application = new Application('testing');

        $this->bootstrap = new ZfAppBootstrap($this->application);
    }

    public function tearDown()
    {
    	Zend_Db_Table::setDefaultMetadataCache();

        // Restore original autoloaders
        $loaders = spl_autoload_functions();
        foreach ($loaders as $loader) {
            spl_autoload_unregister($loader);
        }

        foreach ($this->loaders as $loader) {
            spl_autoload_register($loader);
        }

        // Reset autoloader instance so it doesn't affect other tests
        Autoloader::resetInstance();
    }

    public function testAdapterIsNullByDefault()
    {
        $resource = new DbResource();
        $this->assertNull($resource->getAdapter());
    }

    public function testDbIsNullByDefault()
    {
        $resource = new DbResource();
        $this->assertNull($resource->getDbAdapter());
    }

    public function testParamsAreEmptyByDefault()
    {
        $resource = new DbResource();
        $params = $resource->getParams();
        $this->assertTrue(empty($params));
    }

    public function testIsDefaultTableAdapter()
    {
        $resource = new DbResource();
        $this->assertTrue($resource->isDefaultTableAdapter());
    }

    public function testPassingDatabaseConfigurationSetsObjectState()
    {
        $config = array(
            'adapter' => 'PDO\\SQLite',
            'params'  => array(
                'dbname' => ':memory:',
            ),
            'isDefaultTableAdapter' => false,
        );
        $resource = new DbResource($config);
        $this->assertFalse($resource->isDefaultTableAdapter());
        $this->assertEquals($config['adapter'], $resource->getAdapter());
        $this->assertEquals($config['params'], $resource->getParams());
    }

    public function testInitShouldInitializeDbAdapter()
    {
        $config = array(
            'adapter' => 'PDO\\SQLite',
            'params'  => array(
                'dbname' => ':memory:',
            ),
            'isDefaultTableAdapter' => false,
        );
        $resource = new DbResource($config);
        $resource->init();
        $db = $resource->getDbAdapter();
        $this->assertTrue($db instanceof \Zend\DB\Adapter\PDO\SQLite);
    }
<<<<<<< HEAD
=======

    /**
     * @group ZF-10033
     */
    public function testSetDefaultMetadataCache()
    {
        $cache = Zend_Cache::factory('Core', 'Black Hole', array(
            'lifetime' => 120,
            'automatic_serialization' => true
        ));

        $config = array(
            'adapter' => 'PDO_SQLite',
            'params'  => array(
                'dbname' => ':memory:',
            ),
            'defaultMetadataCache' => $cache,
        );
        $resource = new Zend_Application_Resource_Db($config);
        $resource->init();
        $this->assertType('Zend_Cache_Core', Zend_Db_Table::getDefaultMetadataCache());
    }

    /**
     * @group ZF-10033
     */
    public function testSetDefaultMetadataCacheFromCacheManager()
    {
        $configCache = array(
            'database' => array(
                'frontend' => array(
                    'name' => 'Core',
                    'options' => array(
                        'lifetime' => 120,
                        'automatic_serialization' => true
                    )
                ),
                'backend' => array(
                    'name' => 'Black Hole'
                )
            )
        );
        $this->bootstrap->registerPluginResource('cachemanager', $configCache);

        $config = array(
            'bootstrap' => $this->bootstrap,
            'adapter' => 'PDO_SQLite',
            'params'  => array(
                'dbname' => ':memory:',
            ),
            'defaultMetadataCache' => 'database',
        );
        $resource = new Zend_Application_Resource_Db($config);
        $resource->init();
        $this->assertType('Zend_Cache_Core', Zend_Db_Table::getDefaultMetadataCache());
    }
}

if (PHPUnit_MAIN_METHOD == 'Zend_Application_Resource_DbTest::main') {
    Zend_Application_Resource_DbTest::main();
>>>>>>> 0d40494b
}<|MERGE_RESOLUTION|>--- conflicted
+++ resolved
@@ -127,8 +127,6 @@
         $db = $resource->getDbAdapter();
         $this->assertTrue($db instanceof \Zend\DB\Adapter\PDO\SQLite);
     }
-<<<<<<< HEAD
-=======
 
     /**
      * @group ZF-10033
@@ -185,9 +183,4 @@
         $resource->init();
         $this->assertType('Zend_Cache_Core', Zend_Db_Table::getDefaultMetadataCache());
     }
-}
-
-if (PHPUnit_MAIN_METHOD == 'Zend_Application_Resource_DbTest::main') {
-    Zend_Application_Resource_DbTest::main();
->>>>>>> 0d40494b
 }