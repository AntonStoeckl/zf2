--- conflicted
+++ resolved
@@ -5,23 +5,13 @@
 
 ## RELEASE INFORMATION
 
-<<<<<<< HEAD
 *Zend Framework 2.2.0dev*
 
 This is the second minor (feature) release for the version 2 series.
-=======
-*Zend Framework 2.1.6dev*
-
-This is the sixth maintenance release for the version 2.1 series.
->>>>>>> 45d50620
 
 DD MMM YYYY
 
-<<<<<<< HEAD
 ### UPDATES IN 2.2.0
-=======
-### UPDATES IN 2.1.6
->>>>>>> 45d50620
 
 Please see [CHANGELOG.md](CHANGELOG.md).
 
