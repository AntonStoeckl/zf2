--- conflicted
+++ resolved
@@ -64,11 +64,7 @@
 
         try {
             $rsa = new Rsa();
-<<<<<<< HEAD
-        } catch (Exception\RuntimeException $e) {
-=======
         } catch (Rsa\Exception\RuntimeException $e) {
->>>>>>> 0e2a8b1d
             if (strpos($e->getMessage(), 'requires openssl extension') !== false) {
                 $this->markTestSkipped($e->getMessage());
             } else {
