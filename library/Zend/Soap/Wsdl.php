--- conflicted
+++ resolved
@@ -387,12 +387,8 @@
      * @param DOMElement $binding A binding XML_Tree_Node returned by {@link function addBinding}
      * @param string $style binding style, possible values are "rpc" (the default) and "document"
      * @param string $transport Transport method (defaults to HTTP)
-<<<<<<< HEAD
      * @param int $soapVersion SOAP version to be used in binding. 1.1 used by default.
      * @return DOMElement
-=======
-     * @return bool
->>>>>>> b5b39be1
      */
     public function addSoapBinding(
         $binding,
@@ -415,12 +411,8 @@
      *
      * @param DOMElement $operation An operation XML_Tree_Node returned by {@link function addBindingOperation}
      * @param string $soap_action SOAP Action
-<<<<<<< HEAD
      * @param int $soapVersion SOAP version to be used in operation. 1.1 used by default.
      * @return DOMElement
-=======
-     * @return bool
->>>>>>> b5b39be1
      */
     public function addSoapOperation($operation, $soap_action, $soapVersion = SOAP_1_1)
     {
@@ -580,12 +572,8 @@
     /**
      * Echo the WSDL as XML to stdout or save the WSDL to a file
      *
-<<<<<<< HEAD
-     * @param bool|string $filename Filename to save the output (Optional)
-     * @return boolean
-=======
+     * @param  bool|string $filename Filename to save the output (Optional)
      * @return bool
->>>>>>> b5b39be1
      */
     public function dump($filename = false)
     {
