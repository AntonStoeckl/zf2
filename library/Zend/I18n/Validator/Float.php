<?php
/**
 * Zend Framework (http://framework.zend.com/)
 *
 * @link      http://github.com/zendframework/zf2 for the canonical source repository
 * @copyright Copyright (c) 2005-2012 Zend Technologies USA Inc. (http://www.zend.com)
 * @license   http://framework.zend.com/license/new-bsd New BSD License
 * @package   Zend_I18n
 */

namespace Zend\I18n\Validator;

use Locale;
use NumberFormatter;
use Traversable;
use Zend\Stdlib\ArrayUtils;
use Zend\Validator\AbstractValidator;
use Zend\Validator\Exception;

/**
 * @category   Zend
 * @package    Zend_Validate
 */
class Float extends AbstractValidator
{
    const INVALID   = 'floatInvalid';
    const NOT_FLOAT = 'notFloat';

    /**
     * @var array
     */
    protected $messageTemplates = array(
        self::INVALID   => "Invalid type given. String, integer or float expected",
        self::NOT_FLOAT => "The input does not appear to be a float",
    );

    /**
     * Optional locale
     *
     * @var string|null
     */
    protected $locale;

    /**
     * Constructor for the integer validator
     *
     * @param array|Traversable $options
     */
    public function __construct($options = array())
    {
        if ($options instanceof Traversable) {
            $options = ArrayUtils::iteratorToArray($options);
        }

        if (array_key_exists('locale', $options)) {
            $this->setLocale($options['locale']);
        }

        parent::__construct($options);
    }

    /**
     * Returns the set locale
     *
     * @return string
     */
    public function getLocale()
    {
        if (null === $this->locale) {
            $this->locale = Locale::getDefault();
        }
        return $this->locale;
    }

    /**
     * Sets the locale to use
     *
     * @param string|null $locale
     * @return Float
     */
    public function setLocale($locale)
    {
        $this->locale = $locale;
        return $this;
    }


    /**
     * Returns true if and only if $value is a floating-point value
     *
     * @param  string $value
     * @return boolean
     * @throws Exception\InvalidArgumentException
     */
    public function isValid($value)
    {
        if (!is_string($value) && !is_int($value) && !is_float($value)) {
            $this->error(self::INVALID);
            return false;
        }

        $this->setValue($value);

        if (is_float($value)) {
            return true;
        }

        $locale = $this->getLocale();
        $format = new NumberFormatter($locale, NumberFormatter::DECIMAL);
        if (intl_is_failure($format->getErrorCode())) {
            throw new Exception\InvalidArgumentException("Invalid locale string given");
        }

        $parsedFloat = $format->parse($value, NumberFormatter::TYPE_DOUBLE);
        if (intl_is_failure($format->getErrorCode())) {
            $this->error(self::NOT_FLOAT);
            return false;
        }

        $decimalSep  = $format->getSymbol(NumberFormatter::DECIMAL_SEPARATOR_SYMBOL);
        $groupingSep = $format->getSymbol(NumberFormatter::GROUPING_SEPARATOR_SYMBOL);

        $valueFiltered = str_replace($groupingSep, '', $value);
        $valueFiltered = str_replace($decimalSep, '.', $valueFiltered);

<<<<<<< HEAD
        if (strval($parsedFloat) != $valueFiltered) {
=======
        while (strpos($valueFiltered, '.') !== false
               && (substr($valueFiltered, -1) == '0' || substr($valueFiltered, -1) == '.')
        ) {
            $valueFiltered = substr($valueFiltered, 0, strlen($valueFiltered) - 1);
        }

        if (strval($parsedFloat) !== $valueFiltered) {
>>>>>>> 49453f9a
            $this->error(self::NOT_FLOAT);
            return false;
        }

        return true;
    }
}<|MERGE_RESOLUTION|>--- conflicted
+++ resolved
@@ -123,9 +123,6 @@
         $valueFiltered = str_replace($groupingSep, '', $value);
         $valueFiltered = str_replace($decimalSep, '.', $valueFiltered);
 
-<<<<<<< HEAD
-        if (strval($parsedFloat) != $valueFiltered) {
-=======
         while (strpos($valueFiltered, '.') !== false
                && (substr($valueFiltered, -1) == '0' || substr($valueFiltered, -1) == '.')
         ) {
@@ -133,7 +130,6 @@
         }
 
         if (strval($parsedFloat) !== $valueFiltered) {
->>>>>>> 49453f9a
             $this->error(self::NOT_FLOAT);
             return false;
         }
