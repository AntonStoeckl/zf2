<?php
/**
 * Zend Framework (http://framework.zend.com/)
 *
 * @link      http://github.com/zendframework/zf2 for the canonical source repository
 * @copyright Copyright (c) 2005-2013 Zend Technologies USA Inc. (http://www.zend.com)
 * @license   http://framework.zend.com/license/new-bsd New BSD License
 */

namespace Zend\Mvc\Router\Http;

use ArrayObject;
use Traversable;
use Zend\Mvc\Router\Exception;
use Zend\Mvc\Router\PriorityList;
use Zend\Mvc\Router\RoutePluginManager;
use Zend\Stdlib\ArrayUtils;
use Zend\Stdlib\RequestInterface as Request;

/**
 * Part route.
 */
class Part extends TreeRouteStack implements RouteInterface
{
    /**
     * RouteInterface to match.
     *
     * @var RouteInterface
     */
    protected $route;

    /**
     * Whether the route may terminate.
     *
     * @var bool
     */
    protected $mayTerminate;

    /**
     * Child routes.
     *
     * @var mixed
     */
    protected $childRoutes;

    /**
     * Create a new part route.
     *
     * @param  mixed              $route
<<<<<<< HEAD
     * @param  bool               $mayTerminate
=======
     * @param  boolean            $mayTerminate
>>>>>>> ae0ec2a3
     * @param  RoutePluginManager $routePlugins
     * @param  array|null         $childRoutes
     * @param  ArrayObject|null   $prototypes
     * @throws Exception\InvalidArgumentException
     */
    public function __construct($route, $mayTerminate, RoutePluginManager $routePlugins, array $childRoutes = null, ArrayObject $prototypes = null)
    {
        $this->routePluginManager = $routePlugins;

        if (!$route instanceof RouteInterface) {
            $route = $this->routeFromArray($route);
        }

        if ($route instanceof self) {
            throw new Exception\InvalidArgumentException('Base route may not be a part route');
        }

        $this->route        = $route;
        $this->mayTerminate = $mayTerminate;
        $this->childRoutes  = $childRoutes;
        $this->prototypes   = $prototypes;
        $this->routes       = new PriorityList();
    }

    /**
     * factory(): defined by RouteInterface interface.
     *
     * @see    \Zend\Mvc\Router\RouteInterface::factory()
     * @param  mixed $options
     * @return Part
     * @throws Exception\InvalidArgumentException
     */
    public static function factory($options = array())
    {
        if ($options instanceof Traversable) {
            $options = ArrayUtils::iteratorToArray($options);
        } elseif (!is_array($options)) {
            throw new Exception\InvalidArgumentException(__METHOD__ . ' expects an array or Traversable set of options');
        }

        if (!isset($options['route'])) {
            throw new Exception\InvalidArgumentException('Missing "route" in options array');
        }

        if (!isset($options['route_plugins'])) {
            throw new Exception\InvalidArgumentException('Missing "route_plugins" in options array');
        }

        if (!isset($options['prototypes'])) {
            $options['prototypes'] = null;
        }

        if (!isset($options['may_terminate'])) {
            $options['may_terminate'] = false;
        }

        if (!isset($options['child_routes']) || !$options['child_routes']) {
            $options['child_routes'] = null;
        }

        if ($options['child_routes'] instanceof Traversable) {
            $options['child_routes'] = ArrayUtils::iteratorToArray($options['child_routes']);
        }

        return new static(
            $options['route'],
            $options['may_terminate'],
            $options['route_plugins'],
            $options['child_routes'],
            $options['prototypes']
        );
    }

    /**
     * match(): defined by RouteInterface interface.
     *
     * @see    \Zend\Mvc\Router\RouteInterface::match()
     * @param  Request      $request
     * @param  integer|null $pathOffset
     * @param  array        $options
     * @return RouteMatch|null
     */
    public function match(Request $request, $pathOffset = null, array $options = array())
    {
        if ($pathOffset === null) {
            $pathOffset = 0;
        }

        $match = $this->route->match($request, $pathOffset, $options);

        if ($match !== null && method_exists($request, 'getUri')) {
            if ($this->childRoutes !== null) {
                $this->addRoutes($this->childRoutes);
                $this->childRoutes = null;
            }

            $nextOffset = $pathOffset + $match->getLength();

            $uri        = $request->getUri();
            $pathLength = strlen($uri->getPath());

            if ($this->mayTerminate && $nextOffset === $pathLength) {
                $query = $uri->getQuery();
                if ('' == trim($query) || !$this->hasQueryChild()) {
                    return $match;
                }
            }

            foreach ($this->routes as $name => $route) {
                if (($subMatch = $route->match($request, $nextOffset, $options)) instanceof RouteMatch) {
                    if ($match->getLength() + $subMatch->getLength() + $pathOffset === $pathLength) {
                        return $match->merge($subMatch)->setMatchedRouteName($name);
                    }
                }
            }
        }

        return null;
    }

    /**
     * assemble(): Defined by RouteInterface interface.
     *
     * @see    \Zend\Mvc\Router\RouteInterface::assemble()
     * @param  array $params
     * @param  array $options
     * @return mixed
     * @throws Exception\RuntimeException
     */
    public function assemble(array $params = array(), array $options = array())
    {
        if ($this->childRoutes !== null) {
            $this->addRoutes($this->childRoutes);
            $this->childRoutes = null;
        }

        $options['has_child'] = (isset($options['name']));

        $path   = $this->route->assemble($params, $options);
        $params = array_diff_key($params, array_flip($this->route->getAssembledParams()));

        if (!isset($options['name'])) {
            if (!$this->mayTerminate) {
                throw new Exception\RuntimeException('Part route may not terminate');
            } else {
                return $path;
            }
        }

        unset($options['has_child']);
        $options['only_return_path'] = true;
        $path .= parent::assemble($params, $options);

        return $path;
    }

    /**
     * getAssembledParams(): defined by RouteInterface interface.
     *
     * @see    RouteInterface::getAssembledParams
     * @return array
     */
    public function getAssembledParams()
    {
        // Part routes may not occur as base route of other part routes, so we
        // don't have to return anything here.
        return array();
    }

    /**
     * Is one of the child routes a query route?
     *
     * @return bool
     */
    protected function hasQueryChild()
    {
        foreach ($this->routes as $route) {
            if ($route instanceof Query) {
                return true;
            }
        }
        return false;
    }
}<|MERGE_RESOLUTION|>--- conflicted
+++ resolved
@@ -47,11 +47,7 @@
      * Create a new part route.
      *
      * @param  mixed              $route
-<<<<<<< HEAD
      * @param  bool               $mayTerminate
-=======
-     * @param  boolean            $mayTerminate
->>>>>>> ae0ec2a3
      * @param  RoutePluginManager $routePlugins
      * @param  array|null         $childRoutes
      * @param  ArrayObject|null   $prototypes
