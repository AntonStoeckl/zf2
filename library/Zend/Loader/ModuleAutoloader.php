<?php

namespace Zend\Loader;

// Grab SplAutoloader interface
require_once __DIR__ . '/SplAutoloader.php';

use GlobIterator,
    SplFileInfo,
    Traversable;

class ModuleAutoloader implements SplAutoloader
{
    /**
     * @var array An array of module paths to scan
     */
    protected $paths = array();

    /**
     * @var array An array of modulename => path
     */
    protected $explicitPaths = array();

    /**
     * @var array An array of supported phar extensions (filled on constructor)
     */
    protected $pharExtensions = array();

    /**
     * @var array An array of module classes to their containing files
     */
    protected $moduleClassMap = array();

    /**
     * Constructor
     *
     * Allow configuration of the autoloader via the constructor.
     *
     * @param  null|array|Traversable $options
     * @return void
     */
    public function __construct($options = null)
    {
        if (extension_loaded('phar')) {
            $this->pharExtensions = array(
                'phar',
                'phar.tar',
                'tar',
            );

            // ext/zlib enabled -> phar can read gzip & zip compressed files
            if (extension_loaded('zlib')) {
                $this->pharExtensions[] = 'phar.gz';
                $this->pharExtensions[] = 'phar.tar.gz';
                $this->pharExtensions[] = 'tar.gz';

                $this->pharExtensions[] = 'phar.zip';
                $this->pharExtensions[] = 'zip';
            }

            // ext/bzip2 enabled -> phar can read bz2 compressed files
            if (extension_loaded('bzip2')) {
                $this->pharExtensions[] = 'phar.bz2';
                $this->pharExtensions[] = 'phar.tar.bz2';
                $this->pharExtensions[] = 'tar.bz2';
            }
        }

        if (null !== $options) {
            $this->setOptions($options);
        }
    }

    /**
     * Configure the autoloader
     *
     * In most cases, $options should be either an associative array or
     * Traversable object.
     *
     * @param  array|Traversable $options
     * @return SplAutoloader
     */
    public function setOptions($options)
    {
        $this->registerPaths($options);
        return $this;
    }

    /**
     * Autoload a class
     *
     * @param   $class
     * @return  mixed
     *          False [if unable to load $class]
     *          get_class($class) [if $class is successfully loaded]
     */
    public function autoload($class)
    {
        // Limit scope of this autoloader
        if (substr($class, -7) !== '\Module') {
            return false;
        }

        $moduleName = substr($class, 0, -7);
        if (isset($this->explicitPaths[$moduleName])) {
            if ($classLoaded = $this->loadModuleFromDir($this->explicitPaths[$moduleName], $class)) {
                return $classLoaded;
            } elseif ($classLoaded = $this->loadModuleFromPhar($this->explicitPaths[$moduleName], $class)) {
                return $classLoaded;
            }
        }

        $moduleClassPath   = str_replace('\\', DIRECTORY_SEPARATOR, $moduleName);

        $pharSuffixPattern = null;
        if ($this->pharExtensions) {
            $pharSuffixPattern = '(' . implode('|', array_map('preg_quote', $this->pharExtensions)) . ')';
        }

        foreach ($this->paths as $path) {
            $path = $path . $moduleClassPath;
            if ($classLoaded = $this->loadModuleFromDir($path, $class)) {
                return $classLoaded;
            }

            // No directory with Module.php, searching for phars
            if ($pharSuffixPattern) {
                foreach (new GlobIterator($path . '.*') as $entry) {
                    if ($entry->isDir()) {
                        continue;
                    }

<<<<<<< HEAD
            // Find executable phars
            $matches = glob($path . '.{' . implode($this->pharExtensions, ',') . '}', GLOB_BRACE) ?: array();
            foreach ($matches as $phar) {
                if ($classLoaded = $this->loadModuleFromPhar($phar, $class)) {
                    return $classLoaded;
=======
                    if (!preg_match('#.+\.' . $pharSuffixPattern . '$#', $entry->getPathname())) {
                        continue;
                    }

                    if ($classLoaded = $this->loadModuleFromPhar($entry->getPathname(), $class)) {
                        return $classLoaded;
                    }
>>>>>>> e849feb0
                }
            }
        }

        return false;
    }

    /**
     * loadModuleFromDir
     *
     * @param string $dirPath
     * @param string $class
     * @return  mixed
     *          False [if unable to load $class]
     *          get_class($class) [if $class is successfully loaded]
     */
    protected function loadModuleFromDir($dirPath, $class)
    {
        $file = new SplFileInfo($dirPath . '/Module.php');
        if ($file->isReadable() && $file->isFile()) {
            // Found directory with Module.php in it
            require_once $file->getRealPath();
            if (class_exists($class)) {
                $this->moduleClassMap[$class] = $file->getRealPath();
                return $class;
            }
        }
        return false;
    }

    /**
     * loadModuleFromPhar
     *
     * @param string $pharPath
     * @param string $class
     * @return  mixed
     *          False [if unable to load $class]
     *          get_class($class) [if $class is successfully loaded]
     */
    protected function loadModuleFromPhar($pharPath, $class)
    {
        $pharPath = static::normalizePath($pharPath, false);
        $file = new SplFileInfo($pharPath);
        if (!$file->isReadable() || !$file->isFile()) {
            return false;
        }

        $fileRealPath = $file->getRealPath();

        // Phase 0: Check for executable phar with Module class in stub
        if (strpos($fileRealPath, '.phar') !== false) {
            // First see if the stub makes the Module class available
            require_once $fileRealPath;
            if (class_exists($class)) {
                $this->moduleClassMap[$class] = $fileRealPath;
                return $class;
            }
        }

        // Phase 1: Not executable phar, no stub, or stub did not provide Module class; try Module.php directly
        $moduleClassFile = 'phar://' . $fileRealPath . '/Module.php';
        $moduleFile = new SplFileInfo($moduleClassFile);
        if ($moduleFile->isReadable() && $moduleFile->isFile()) {
            require_once $moduleClassFile;
            if (class_exists($class)) {
                $this->moduleClassMap[$class] = $moduleClassFile;
                return $class;
            }
        }

        // Phase 2: Check for nested module directory within archive
        // Checks for /path/to/MyModule.tar/MyModule/Module.php
        // (shell-integrated zip/tar utilities wrap directories like this)
        $pharBaseName = $this->pharFileToModuleName($fileRealPath);
        $moduleClassFile = 'phar://' . $fileRealPath . '/' . $pharBaseName  . '/Module.php';
        $moduleFile = new SplFileInfo($moduleClassFile);
        if ($moduleFile->isReadable() && $moduleFile->isFile()) {
            require_once $moduleClassFile;
            if (class_exists($class)) {
                $this->moduleClassMap[$class] = $moduleClassFile;
                return $class;
            }
        }

        return false;
    }

    /**
     * Register the autoloader with spl_autoload registry
     *
     * @return void
     */
    public function register()
    {
        spl_autoload_register(array($this, 'autoload'));
    }

    /**
     * Unregister the autoloader with spl_autoload registry
     *
     * @return void
     */
    public function unregister()
    {
        $test = spl_autoload_unregister(array($this, 'autoload'));
    }

    /**
     * registerPaths
     *
     * @param array|Traversable $paths
     * @return ModuleLoader
     */
    public function registerPaths($paths)
    {
        if (is_array($paths) || $paths instanceof Traversable) {
            foreach ($paths as $module => $path) {
                if (is_string($module)) {
                    $this->registerPath($path, $module);
                } else {
                    $this->registerPath($path);
                }
            }
        } else {
            throw new \InvalidArgumentException(
                'Parameter to \\Zend\\Loader\\ModuleAutoloader\'s '
                . 'registerPaths method must be an array or '
                . 'implement the \\Traversable interface'
            );
        }
        return $this;
    }

    /**
     * registerPath
     *
     * @param string $path
     * @param string $moduleName
     * @return ModuleLoader
     */
    public function registerPath($path, $moduleName = false)
    {
        if (!is_string($path)) {
            throw new \InvalidArgumentException(sprintf(
                'Invalid path provided; must be a string, received %s',
                gettype($path)
            ));
        }
        if ($moduleName) {
            $this->explicitPaths[$moduleName] = static::normalizePath($path);
        } else {
            $this->paths[] = static::normalizePath($path);
        }
        return $this;
    }

    /**
     * getPaths
     *
     * This is primarily for unit testing, but could have other uses.
     *
     * @return array
     */
    public function getPaths()
    {
        return $this->paths;
    }

    /**
     * Returns the base module name from the path to a phar
     *
     * @param string $pharPath
     * @return string
     */
    protected function pharFileToModuleName($pharPath)
    {
        do {
            $pathinfo = pathinfo($pharPath);
            $pharPath = $pathinfo['filename'];
        } while (isset($pathinfo['extension']));
        return $pathinfo['filename'];
    }

    /**
     * Normalize a path for insertion in the stack
     *
     * @param  string $path
     * @return string
     */
    public static function normalizePath($path, $trailingSlash = true)
    {
        $path = rtrim($path, '/');
        $path = rtrim($path, '\\');
        if ($trailingSlash) {
            $path .= DIRECTORY_SEPARATOR;
        }
        return $path;
    }
}<|MERGE_RESOLUTION|>--- conflicted
+++ resolved
@@ -43,9 +43,9 @@
     {
         if (extension_loaded('phar')) {
             $this->pharExtensions = array(
-                'phar',
-                'phar.tar',
-                'tar',
+                'phar',
+                'phar.tar',
+                'tar',
             );
 
             // ext/zlib enabled -> phar can read gzip & zip compressed files
@@ -60,7 +60,7 @@
 
             // ext/bzip2 enabled -> phar can read bz2 compressed files
             if (extension_loaded('bzip2')) {
-                $this->pharExtensions[] = 'phar.bz2';
+                $this->pharExtensions[] = 'phar.bz2';
                 $this->pharExtensions[] = 'phar.tar.bz2';
                 $this->pharExtensions[] = 'tar.bz2';
             }
@@ -130,21 +130,13 @@
                         continue;
                     }
 
-<<<<<<< HEAD
-            // Find executable phars
-            $matches = glob($path . '.{' . implode($this->pharExtensions, ',') . '}', GLOB_BRACE) ?: array();
-            foreach ($matches as $phar) {
-                if ($classLoaded = $this->loadModuleFromPhar($phar, $class)) {
-                    return $classLoaded;
-=======
                     if (!preg_match('#.+\.' . $pharSuffixPattern . '$#', $entry->getPathname())) {
                         continue;
                     }
 
-                    if ($classLoaded = $this->loadModuleFromPhar($entry->getPathname(), $class)) {
-                        return $classLoaded;
+                    if ($classLoaded = $this->loadModuleFromPhar($entry->getPathname(), $class)) {
+                        return $classLoaded;
                     }
->>>>>>> e849feb0
                 }
             }
         }
