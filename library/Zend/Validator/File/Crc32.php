--- conflicted
+++ resolved
@@ -83,14 +83,8 @@
     /**
      * Returns true if and only if the given file confirms the set hash
      *
-<<<<<<< HEAD
      * @param  string|array $value Filename to check for hash
-     * @return boolean
-=======
-     * @param  string $value Filename to check for hash
-     * @param  array  $file  File data from \Zend\File\Transfer\Transfer
      * @return bool
->>>>>>> b5b39be1
      */
     public function isValid($value)
     {
