--- conflicted
+++ resolved
@@ -38,12 +38,7 @@
         // There should be 2 entries in the feed.
         $this->assertEquals(2, count($this->docFeed->entries));
         $this->assertEquals(2, $this->docFeed->entries->count());
-<<<<<<< HEAD
-        foreach($this->docFeed->entries as $entry)
-        {
-=======
         foreach($this->docFeed->entries as $entry) {
->>>>>>> 0e2a8b1d
             $this->assertInstanceOf('Zend\GData\Docs\DocumentListEntry', $entry);
         }
 
@@ -53,12 +48,7 @@
         $newDocFeed->transferFromDom($doc->documentElement);
 
         $this->assertEquals(count($newDocFeed->entries), count($this->docFeed->entries));
-<<<<<<< HEAD
-        foreach($newDocFeed->entries as $entry)
-        {
-=======
         foreach($newDocFeed->entries as $entry) {
->>>>>>> 0e2a8b1d
             $this->assertInstanceOf('Zend\GData\Docs\DocumentListEntry', $entry);
         }
     }
