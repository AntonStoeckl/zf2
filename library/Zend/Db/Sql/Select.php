<?php
/**
 * Zend Framework (http://framework.zend.com/)
 *
 * @link      http://github.com/zendframework/zf2 for the canonical source repository
 * @copyright Copyright (c) 2005-2012 Zend Technologies USA Inc. (http://www.zend.com)
 * @license   http://framework.zend.com/license/new-bsd New BSD License
 * @package   Zend_Db
 */

namespace Zend\Db\Sql;

use Zend\Db\Adapter\AdapterInterface;
use Zend\Db\Adapter\Driver\DriverInterface;
use Zend\Db\Adapter\StatementContainerInterface;
use Zend\Db\Adapter\ParameterContainer;
use Zend\Db\Adapter\Platform\PlatformInterface;
use Zend\Db\Adapter\Platform\Sql92 as AdapterSql92Platform;

/**
 * @category   Zend
 * @package    Zend_Db
 * @subpackage Sql
 *
 * @property Where $where
 * @property Having $having
 */
class Select extends AbstractSql implements SqlInterface, PreparableSqlInterface
{
    /**#@+
     * Constant
     * @const
     */
    const SELECT = 'select';
    const COLUMNS = 'columns';
    const TABLE = 'table';
    const JOINS = 'joins';
    const WHERE = 'where';
    const GROUP = 'group';
    const HAVING = 'having';
    const ORDER = 'order';
    const LIMIT = 'limit';
    const OFFSET = 'offset';
    const JOIN_INNER = 'inner';
    const JOIN_OUTER = 'outer';
    const JOIN_LEFT = 'left';
    const JOIN_RIGHT = 'right';
    const SQL_STAR = '*';
    const ORDER_ASCENDING = 'ASC';
    const ORDER_DESCENDING = 'DESC';
    /**#@-*/

    /**
     * @var array Specifications
     */
    protected $specifications = array(
        self::SELECT => array(
            'SELECT %1$s FROM %2$s' => array(
                array(1 => '%1$s', 2 => '%1$s AS %2$s', 'combinedby' => ', '),
                null
            )
        ),
        self::JOINS  => array(
            '%1$s' => array(
                array(3 => '%1$s JOIN %2$s ON %3$s', 'combinedby' => ' ')
            )
        ),
        self::WHERE  => 'WHERE %1$s',
        self::GROUP  => array(
            'GROUP BY %1$s' => array(
                array(1 => '%1$s', 'combinedby' => ', ')
            )
        ),
        self::HAVING => 'HAVING %1$s',
        self::ORDER  => array(
            'ORDER BY %1$s' => array(
                array(1 => '%1$s', 2 => '%1$s %2$s', 'combinedby' => ', ')
            )
        ),
        self::LIMIT  => 'LIMIT %1$s',
        self::OFFSET => 'OFFSET %1$s'
    );

    /**
     * @var bool
     */
    protected $tableReadOnly = false;

    /**
     * @var bool
     */
    protected $prefixColumnsWithTable = true;

    /**
     * @var string|TableIdentifier
     */
    protected $table = null;

    /**
     * @var array
     */
    protected $columns = array(self::SQL_STAR);

    /**
     * @var array
     */
    protected $joins = array();

    /**
     * @var Where
     */
    protected $where = null;

    /**
     * @var null|string
     */
    protected $order = array();

    /**
     * @var null|array
     */
    protected $group = null;

    /**
     * @var null|string|array
     */
    protected $having = null;

    /**
     * @var int|null
     */
    protected $limit = null;

    /**
     * @var int|null
     */
    protected $offset = null;

    /**
     * Constructor
     *
     * @param  null|string $table
     */
    public function __construct($table = null)
    {
        if ($table) {
            $this->from($table);
            $this->tableReadOnly = true;
        }

        $this->where = new Where;
        $this->having = new Having;
    }

    /**
     * Create from clause
     *
     * @param  string|array|TableIdentifier $table
     * @throws Exception\InvalidArgumentException
     * @return Select
     */
    public function from($table)
    {
        if ($this->tableReadOnly) {
            throw new Exception\InvalidArgumentException('Since this object was created with a table and/or schema in the constructor, it is read only.');
        }

        if (!is_string($table) && !is_array($table) && !$table instanceof TableIdentifier) {
            throw new Exception\InvalidArgumentException('$table must be a string, array, or an instance of TableIdentifier');
        }

        if (is_array($table) && (!is_string(key($table)) || count($table) !== 1)) {
            throw new Exception\InvalidArgumentException('from() expects $table as an array is a single element associative array');
        }

        $this->table = $table;
        return $this;
    }

    /**
     * Specify columns from which to select
     *
     * Possible valid states:
     *
     *   array(*)
     *
     *   array(value, ...)
     *     value can be strings or Expression objects
     *
     *   array(string => value, ...)
     *     key string will be use as alias,
     *     value can be string or Expression objects
     *
     * @param  array $columns
     * @param  bool  $prefixColumnsWithTable
     * @return Select
     */
    public function columns(array $columns, $prefixColumnsWithTable = true)
    {
        $this->columns = $columns;
        $this->prefixColumnsWithTable = (bool) $prefixColumnsWithTable;
        return $this;
    }

    /**
     * Create join clause
     *
     * @param  string|array $name
     * @param  string $on
     * @param  string|array $columns
     * @param  string $type one of the JOIN_* constants
     * @throws Exception\InvalidArgumentException
     * @return Select
     */
    public function join($name, $on, $columns = self::SQL_STAR, $type = self::JOIN_INNER)
    {
        if (is_array($name) && (!is_string(key($name)) || count($name) !== 1)) {
            throw new Exception\InvalidArgumentException('join() expects $name as an array is a single element associative array');
        }
        if (!is_array($columns)) {
            $columns = array($columns);
        }
        $this->joins[] = array(
            'name'    => $name,
            'on'      => $on,
            'columns' => $columns,
            'type'    => $type
        );
        return $this;
    }

    /**
     * Create where clause
     *
     * @param  Where|\Closure|string|array $predicate
     * @param  string $combination One of the OP_* constants from Predicate\PredicateSet
     * @return Select
     */
    public function where($predicate, $combination = Predicate\PredicateSet::OP_AND)
    {
        if ($predicate instanceof Where) {
            $this->where = $predicate;
        } elseif ($predicate instanceof \Closure) {
            $predicate($this->where);
        } else {
            if (is_string($predicate)) {
                // String $predicate should be passed as an expression
                $predicate = new Predicate\Expression($predicate);
                $this->where->addPredicate($predicate, $combination);
            } elseif (is_array($predicate)) {

                foreach ($predicate as $pkey => $pvalue) {
                    // loop through predicates

                    if (is_string($pkey) && strpos($pkey, '?') !== false) {
                        // First, process strings that the abstraction replacement character ?
                        // as an Expression predicate
                        $predicate = new Predicate\Expression($pkey, $pvalue);

                    } elseif (is_string($pkey)) {
                        // Otherwise, if still a string, do something intelligent with the PHP type provided

                        if (is_null($pvalue)) {
                            // map PHP null to SQL IS NULL expression
                            $predicate = new Predicate\IsNull($pkey, $pvalue);
                        } elseif (is_array($pvalue)) {
                            // if the value is an array, assume IN() is desired
                            $predicate = new Predicate\In($pkey, $pvalue);
                        } else {
                            // otherwise assume that array('foo' => 'bar') means "foo" = 'bar'
                            $predicate = new Predicate\Operator($pkey, Predicate\Operator::OP_EQ, $pvalue);
                        }
                    } elseif ($pvalue instanceof Predicate\PredicateInterface) {
                        // Predicate type is ok
                        $predicate = $pvalue;
                    } else {
                        // must be an array of expressions (with int-indexed array)
                        $predicate = new Predicate\Expression($pvalue);
                    }
                    $this->where->addPredicate($predicate, $combination);
                }
            }
        }
        return $this;
    }

    public function group($group)
    {
        if (is_array($group)) {
            foreach ($group as $o) {
                $this->group[] = $o;
            }
        } else {
            $this->group[] = $group;
        }
        return $this;
    }

    /**
     * Create where clause
     *
     * @param  Where|\Closure|string|array $predicate
     * @param  string $combination One of the OP_* constants from Predicate\PredicateSet
     * @return Select
     */
    public function having($predicate, $combination = Predicate\PredicateSet::OP_AND)
    {
        if ($predicate instanceof Having) {
            $this->having = $predicate;
        } elseif ($predicate instanceof \Closure) {
            $predicate($this->having);
        } else {
            if (is_string($predicate)) {
                $predicate = new Predicate\Expression($predicate);
                $this->having->addPredicate($predicate, $combination);
            } elseif (is_array($predicate)) {
                foreach ($predicate as $pkey => $pvalue) {
                    if (is_string($pkey) && strpos($pkey, '?') !== false) {
                        $predicate = new Predicate\Expression($pkey, $pvalue);
                    } elseif (is_string($pkey)) {
                        $predicate = new Predicate\Operator($pkey, Predicate\Operator::OP_EQ, $pvalue);
                    } else {
                        $predicate = new Predicate\Expression($pvalue);
                    }
                    $this->having->addPredicate($predicate, $combination);
                }
            }
        }
        return $this;
    }

    /**
     * @param string|array $order
     * @return Select
     */
    public function order($order)
    {
        if (is_string($order)) {
            if (strpos($order, ',') !== false) {
                $order = preg_split('#,\s+#', $order);
            } else {
                $order = (array) $order;
            }
        }
        foreach ($order as $k => $v) {
            if (is_string($k)) {
                $this->order[$k] = $v;
            } else {
                $this->order[] = $v;
            }
        }
        return $this;
    }

    /**
     * @param int $limit
     * @return Select
     */
    public function limit($limit)
    {
        $this->limit = $limit;
        return $this;
    }

    /**
     * @param int $offset
     * @return Select
     */
    public function offset($offset)
    {
        $this->offset = $offset;
        return $this;
    }

    /**
     * @param string $part
     * @return Select
     * @throws Exception\InvalidArgumentException
     */
    public function reset($part)
    {
        switch ($part) {
            case self::TABLE:
                if ($this->tableReadOnly) {
                    throw new Exception\InvalidArgumentException(
                        'Since this object was created with a table and/or schema in the constructor, it is read only.'
                    );
                }
                $this->table = null;
                break;
            case self::COLUMNS:
                $this->columns = array();
                break;
            case self::JOINS:
                $this->joins = array();
                break;
            case self::WHERE:
                $this->where = new Where;
                break;
            case self::GROUP:
                $this->group = null;
                break;
            case self::HAVING:
                $this->having = new Having;
                break;
            case self::LIMIT:
                $this->limit = null;
                break;
            case self::OFFSET:
                $this->offset = null;
                break;
            case self::ORDER:
                $this->order = null;
                break;
        }
        return $this;
    }

    public function setSpecification($index, $specification)
    {
        if (!method_exists($this, 'process' . $index)) {
            throw new Exception\InvalidArgumentException('Not a valid specification name.');
        }
        $this->specifications[$index] = $specification;
        return $this;
    }

    public function getRawState($key = null)
    {
        $rawState = array(
            self::TABLE   => $this->table,
            self::COLUMNS => $this->columns,
            self::JOINS   => $this->joins,
            self::WHERE   => $this->where,
            self::ORDER   => $this->order,
            self::GROUP   => $this->group,
            self::HAVING  => $this->having,
            self::LIMIT   => $this->limit,
            self::OFFSET  => $this->offset
        );
        return (isset($key) && array_key_exists($key, $rawState)) ? $rawState[$key] : $rawState;
    }

    /**
     * Prepare statement
     *
     * @param AdapterInterface $adapter
     * @param StatementContainerInterface $statementContainer
     * @return void
     */
    public function prepareStatement(AdapterInterface $adapter, StatementContainerInterface $statementContainer)
    {
        // ensure statement has a ParameterContainer
        $parameterContainer = $statementContainer->getParameterContainer();
        if (!$parameterContainer instanceof ParameterContainer) {
            $parameterContainer = new ParameterContainer();
            $statementContainer->setParameterContainer($parameterContainer);
        }

        $sqls = array();
        $parameters = array();
        $platform = $adapter->getPlatform();
        $driver = $adapter->getDriver();

        foreach ($this->specifications as $name => $specification) {
            $parameters[$name] = $this->{'process' . $name}($platform, $driver, $parameterContainer, $sqls, $parameters);
            if ($specification && is_array($parameters[$name])) {
                $sqls[$name] = $this->createSqlFromSpecificationAndParameters($specification, $parameters[$name]);
            }
        }

        $sql = implode(' ', $sqls);

        $statementContainer->setSql($sql);
        return;
    }

    /**
     * Get SQL string for statement
     *
     * @param  null|PlatformInterface $adapterPlatform If null, defaults to Sql92
     * @return string
     */
    public function getSqlString(PlatformInterface $adapterPlatform = null)
    {
        // get platform, or create default
        $adapterPlatform = ($adapterPlatform) ?: new AdapterSql92Platform;

        $sqls = array();
        $parameters = array();

        foreach ($this->specifications as $name => $specification) {
            $parameters[$name] = $this->{'process' . $name}($adapterPlatform, null, null, $sqls, $parameters);
            if ($specification && is_array($parameters[$name])) {
                $sqls[$name] = $this->createSqlFromSpecificationAndParameters($specification, $parameters[$name]);
            }
        }

        $sql = implode(' ', $sqls);
        return $sql;
    }

    /**
     * Returns whether the table is read only or not.
     *
     * @return boolean
     */
    public function isTableReadOnly()
    {
        return $this->tableReadOnly;
    }

<<<<<<< HEAD
    protected function processSelect(PlatformInterface $platform, Adapter $adapter = null, ParameterContainer $parameterContainer = null)
=======
    protected function processSelect(PlatformInterface $platform, DriverInterface $driver = null, ParameterContainer $parameterContainer = null)
>>>>>>> 3c1f3216
    {
        $expr = 1;

        if (!$this->table) {
            return null;
        }

        $table = $this->table;
        $schema = $alias = null;

        if (is_array($table)) {
            $alias = key($this->table);
            $table = current($this->table);
        }

        // create quoted table name to use in columns processing
        if ($table instanceof TableIdentifier) {
            list($table, $schema) = $table->getTableAndSchema();
        }

        if ($table instanceof Select) {
            $table = '(' . $this->processSubselect($table, $platform, $driver, $parameterContainer) . ')';
        } else {
            $table = $platform->quoteIdentifier($table);
        }

        if ($schema) {
            $table = $platform->quoteIdentifier($schema) . $platform->getIdentifierSeparator() . $table;
        }

        if ($alias) {
            $fromTable = $platform->quoteIdentifier($alias);
            $table .= ' AS ' . $fromTable;
        } else {
            $fromTable = ($this->prefixColumnsWithTable) ? $table : '';
        }

        $fromTable .= ($this->prefixColumnsWithTable) ? $platform->getIdentifierSeparator() : '';

        // process table columns
        $columns = array();
        foreach ($this->columns as $columnIndexOrAs => $column) {

            $columnName = '';
            if ($column === self::SQL_STAR) {
                $columns[] = array($fromTable . self::SQL_STAR);
                continue;
            }

            if ($column instanceof Expression) {
                $columnParts = $this->processExpression(
                    $column,
                    $platform,
                    $driver,
                    $this->processInfo['paramPrefix'] . ((is_string($columnIndexOrAs)) ? $columnIndexOrAs : 'column')
                );
                if ($parameterContainer) {
                    $parameterContainer->merge($columnParts->getParameterContainer());
                }
                $columnName .= $columnParts->getSql();
            } else {
                $columnName .= $fromTable . $platform->quoteIdentifier($column);
            }

            // process As portion
            if (is_string($columnIndexOrAs)) {
                $columnAs = $platform->quoteIdentifier($columnIndexOrAs);
            } elseif (stripos($columnName, ' as ') === false) {
                $columnAs = (is_string($column)) ? $platform->quoteIdentifier($column) : 'Expression' . $expr++;
            }
            $columns[] = (isset($columnAs)) ? array($columnName, $columnAs) : array($columnName);
        }

        $separator = $platform->getIdentifierSeparator();

        // process join columns
        foreach ($this->joins as $join) {
            foreach ($join['columns'] as $jKey => $jColumn) {
                $jColumns = array();
                if ($jColumn instanceof ExpressionInterface) {
                    $jColumnParts = $this->processExpression(
                        $jColumn,
                        $platform,
                        $driver,
                        $this->processInfo['paramPrefix'] . ((is_string($jKey)) ? $jKey : 'column')
                    );
                    if ($parameterContainer) {
                        $parameterContainer->merge($jColumnParts->getParameterContainer());
                    }
                    $jColumns[] = $jColumnParts->getSql();
                } else {
                    $name = (is_array($join['name'])) ? key($join['name']) : $name = $join['name'];
                    $jColumns[] = $platform->quoteIdentifier($name) . $separator . $platform->quoteIdentifierInFragment($jColumn);
                }
                if (is_string($jKey)) {
                    $jColumns[] = $platform->quoteIdentifier($jKey);
                } elseif ($jColumn !== self::SQL_STAR) {
                    $jColumns[] = $platform->quoteIdentifier($jColumn);
                }
                $columns[] = $jColumns;
            }
        }

        return array($columns, $table);
    }

    protected function processJoins(PlatformInterface $platform, DriverInterface $driver = null, ParameterContainer $parameterContainer = null)
    {
        if (!$this->joins) {
            return null;
        }

        // process joins
        $joinSpecArgArray = array();
        foreach ($this->joins as $j => $join) {
            $joinSpecArgArray[$j] = array();
            // type
            $joinSpecArgArray[$j][] = strtoupper($join['type']);
            // table name
            $joinSpecArgArray[$j][] = (is_array($join['name']))
                ? $platform->quoteIdentifier(current($join['name'])) . ' AS ' . $platform->quoteIdentifier(key($join['name']))
                : $platform->quoteIdentifier($join['name']);
            // on expression
            // note: for Expression objects, pass them to processExpression with a prefix specific to each join (used for named parameters)
            $joinSpecArgArray[$j][] = ($join['on'] instanceof ExpressionInterface)
                ? $this->processExpression($join['on'], $platform, $driver, $this->processInfo['paramPrefix'] . 'join' . ($j+1) . 'part')
                : $platform->quoteIdentifierInFragment($join['on'], array('=', 'AND', 'OR', '(', ')', 'BETWEEN')); // on
            if ($joinSpecArgArray[$j][2] instanceof StatementContainerInterface) {
                if ($parameterContainer) {
                    $parameterContainer->merge($joinSpecArgArray[$j][2]->getParameterContainer());
                }
                $joinSpecArgArray[$j][2] = $joinSpecArgArray[$j][2]->getSql();
            }
        }

        return array($joinSpecArgArray);
    }

    protected function processWhere(PlatformInterface $platform, DriverInterface $driver = null, ParameterContainer $parameterContainer = null)
    {
        if ($this->where->count() == 0) {
            return null;
        }
        $whereParts = $this->processExpression($this->where, $platform, $driver, $this->processInfo['paramPrefix'] . 'where');
        if ($parameterContainer) {
            $parameterContainer->merge($whereParts->getParameterContainer());
        }
        return array($whereParts->getSql());
    }

    protected function processGroup(PlatformInterface $platform, DriverInterface $driver = null, ParameterContainer $parameterContainer = null)
    {
        if ($this->group === null) {
            return null;
        }
        // process table columns
        $groups = array();
        foreach ($this->group as $column) {
            $columnSql = '';
            if ($column instanceof Expression) {
                $columnParts = $this->processExpression($column, $platform, $driver, $this->processInfo['paramPrefix'] . 'group');
                if ($parameterContainer) {
                    $parameterContainer->merge($columnParts->getParameterContainer());
                }
                $columnSql .= $columnParts->getSql();
            } else {
                $columnSql .= $platform->quoteIdentifierInFragment($column);
            }
            $groups[] = $columnSql;
        }
        return array($groups);
    }

    protected function processHaving(PlatformInterface $platform, DriverInterface $driver = null, ParameterContainer $parameterContainer = null)
    {
        if ($this->having->count() == 0) {
            return null;
        }
        $whereParts = $this->processExpression($this->having, $platform, $driver, $this->processInfo['paramPrefix'] . 'having');
        if ($parameterContainer) {
            $parameterContainer->merge($whereParts->getParameterContainer());
        }
        return array($whereParts->getSql());
    }

    protected function processOrder(PlatformInterface $platform, DriverInterface $driver = null, ParameterContainer $parameterContainer = null)
    {
        if (empty($this->order)) {
            return null;
        }
        $orders = array();
        foreach ($this->order as $k => $v) {
            if ($v instanceof Expression) {
                /** @var $orderParts \Zend\Db\Adapter\StatementContainer */
                $orderParts = $this->processExpression($v, $platform, $driver);
                if ($parameterContainer) {
                    $parameterContainer->merge($orderParts->getParameterContainer());
                }
                $orders[] = array($orderParts->getSql());
                continue;
            }
            if (is_int($k)) {
                if (strpos($v, ' ') !== false) {
                    list($k, $v) = preg_split('# #', $v, 2);
                } else {
                    $k = $v;
                    $v = self::ORDER_ASCENDING;
                }
            }
            if (strtoupper($v) == self::ORDER_DESCENDING) {
                $orders[] = array($platform->quoteIdentifierInFragment($k), self::ORDER_DESCENDING);
            } else {
                $orders[] = array($platform->quoteIdentifierInFragment($k), self::ORDER_ASCENDING);
            }
        }
        return array($orders);
    }

    protected function processLimit(PlatformInterface $platform, DriverInterface $driver = null, ParameterContainer $parameterContainer = null)
    {
        if ($this->limit === null) {
            return null;
        }
        if ($driver) {
            $sql = $driver->formatParameterName('limit');
            $parameterContainer->offsetSet('limit', $this->limit, ParameterContainer::TYPE_INTEGER);
        } else {
            $sql = $platform->quoteValue($this->limit);
        }

        return array($sql);
    }

    protected function processOffset(PlatformInterface $platform, DriverInterface $driver = null, ParameterContainer $parameterContainer = null)
    {
        if ($this->offset === null) {
            return null;
        }
        if ($driver) {
            $parameterContainer->offsetSet('offset', $this->offset, ParameterContainer::TYPE_INTEGER);
            return array($driver->formatParameterName('offset'));
        } else {
            return array($platform->quoteValue($this->offset));
        }
    }

    /**
     * Variable overloading
     *
     * @param  string $name
     * @throws Exception\InvalidArgumentException
     * @return mixed
     */
    public function __get($name)
    {
        switch (strtolower($name)) {
            case 'where':
                return $this->where;
            case 'having':
                return $this->having;
            default:
                throw new Exception\InvalidArgumentException('Not a valid magic property for this object');
        }
    }

    /**
     * __clone
     *
     * Resets the where object each time the Select is cloned.
     *
     * @return void
     */
    public function __clone()
    {
        $this->where  = clone $this->where;
        $this->having = clone $this->having;
    }
}<|MERGE_RESOLUTION|>--- conflicted
+++ resolved
@@ -510,11 +510,7 @@
         return $this->tableReadOnly;
     }
 
-<<<<<<< HEAD
-    protected function processSelect(PlatformInterface $platform, Adapter $adapter = null, ParameterContainer $parameterContainer = null)
-=======
     protected function processSelect(PlatformInterface $platform, DriverInterface $driver = null, ParameterContainer $parameterContainer = null)
->>>>>>> 3c1f3216
     {
         $expr = 1;
 
