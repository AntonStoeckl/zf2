--- conflicted
+++ resolved
@@ -99,11 +99,7 @@
      */
     public function addCookiesFromResponse(Response $response, $ref_uri)
     {
-<<<<<<< HEAD
-        $cookie_hdrs = $response->headers()->get('Set-Cookie');
-=======
         $cookie_hdrs = $response->getHeaders()->get('Set-Cookie');
->>>>>>> 0e2a8b1d
 
         if (is_array($cookie_hdrs)) {
             foreach ($cookie_hdrs as $cookie) {
