<?php
/**
 * Zend Framework (http://framework.zend.com/)
 *
 * @link      http://github.com/zendframework/zf2 for the canonical source repository
 * @copyright Copyright (c) 2005-2013 Zend Technologies USA Inc. (http://www.zend.com)
 * @license   http://framework.zend.com/license/new-bsd New BSD License
 * @package   Zend_Soap
 */

namespace Zend\Soap\Client;

if (extension_loaded('soap')) {

/**
 * @category   Zend
 * @package    Zend_Soap
 * @subpackage Client
 */
class Common extends \SoapClient
{
    /**
     * doRequest() pre-processing method
     *
     * @var callable
     */
    protected $doRequestCallback;

    /**
     * Common Soap Client constructor
     *
     * @param callable $doRequestCallback
     * @param string $wsdl
     * @param array $options
     */
    public function __construct($doRequestCallback, $wsdl, $options)
    {
        $this->doRequestCallback = $doRequestCallback;

        parent::__construct($wsdl, $options);
    }

    /**
     * Performs SOAP request over HTTP.
     * Overridden to implement different transport layers, perform additional XML processing or other purpose.
     *
     * @param string $request
     * @param string $location
     * @param string $action
     * @param int    $version
     * @param int    $oneWay
     * @return mixed
     */
    public function __doRequest($request, $location, $action, $version, $oneWay = null)
    {
<<<<<<< HEAD
        // ltrim is a workaround for https://bugs.php.net/bug.php?id=63780
        if ($one_way === null) {
            return call_user_func($this->doRequestCallback, $this, ltrim($request), $location, $action, $version);
        }

        return call_user_func($this->doRequestCallback, $this, ltrim($request), $location, $action, $version, $one_way);
=======
        if ($oneWay === null) {
            return call_user_func($this->doRequestCallback, $this, $request, $location, $action, $version);
        }

        return call_user_func($this->doRequestCallback, $this, $request, $location, $action, $version, $oneWay);
>>>>>>> 9bc11979
    }

}

} // end if (extension_loaded('soap')<|MERGE_RESOLUTION|>--- conflicted
+++ resolved
@@ -53,20 +53,12 @@
      */
     public function __doRequest($request, $location, $action, $version, $oneWay = null)
     {
-<<<<<<< HEAD
         // ltrim is a workaround for https://bugs.php.net/bug.php?id=63780
-        if ($one_way === null) {
+        if ($oneWay === null) {
             return call_user_func($this->doRequestCallback, $this, ltrim($request), $location, $action, $version);
         }
 
-        return call_user_func($this->doRequestCallback, $this, ltrim($request), $location, $action, $version, $one_way);
-=======
-        if ($oneWay === null) {
-            return call_user_func($this->doRequestCallback, $this, $request, $location, $action, $version);
-        }
-
-        return call_user_func($this->doRequestCallback, $this, $request, $location, $action, $version, $oneWay);
->>>>>>> 9bc11979
+        return call_user_func($this->doRequestCallback, $this, ltrim($request), $location, $action, $version, $oneWay);
     }
 
 }
