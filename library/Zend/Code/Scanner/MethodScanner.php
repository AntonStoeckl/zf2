--- conflicted
+++ resolved
@@ -180,11 +180,7 @@
     }
 
     /**
-<<<<<<< HEAD
-     * @param  Annotation\AnnotationManager $annotationManager
-=======
      * @param  AnnotationManager $annotationManager
->>>>>>> baf54538
      * @return AnnotationScanner
      */
     public function getAnnotations(AnnotationManager $annotationManager)
