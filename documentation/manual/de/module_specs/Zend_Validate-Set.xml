<?xml version="1.0" encoding="UTF-8"?>
<<<<<<< HEAD
<!-- EN-Revision: 21562 -->
=======
<!-- EN-Revision: 22066 -->
>>>>>>> 85a932b0
<!-- Reviewed: no -->
<sect1 id="zend.validate.set" xmlns:xi="http://www.w3.org/2001/XInclude">
    <title>Standard Prüfklassen</title>

    <para>
        Zend Framework kommt mit einem Standardset von Prüfklassen, welche fertig zur Verwendung
        sind.
    </para>

    <xi:include href="Zend_Validate-Alnum.xml" />
    <xi:include href="Zend_Validate-Alpha.xml" />
    <xi:include href="Zend_Validate-Barcode.xml" />
    <xi:include href="Zend_Validate-Between.xml" />
    <xi:include href="Zend_Validate-Callback.xml" />
    <xi:include href="Zend_Validate-CreditCard.xml" />

    <sect2 id="zend.validate.set.ccnum">
        <title>Ccnum</title>

        <note>
            <para>
                Die <classname>Ccnum</classname> Prüfung sollte nicht mehr eingesetzt werden.
                Stattdessen sollte man die <classname>CreditCard</classname> Prüfung verwenden.
                Aus Gründen der Sicherheit sollte man CreditCard statt Ccnum verwenden.
            </para>
        </note>
    </sect2>

    <xi:include href="Zend_Validate-Date.xml" />
    <xi:include href="Zend_Validate-Db.xml" />
    <xi:include href="Zend_Validate-Digits.xml" />
    <xi:include href="Zend_Validate-EmailAddress.xml" />
<<<<<<< HEAD

    <sect2 id="zend.validate.set.float">
        <title>Float</title>

        <para>
            Gibt nur dann <constant>TRUE</constant> zurück wenn <varname>$value</varname> ein
            Fließkomma Wert ist. Seit Zend Framework 1.8 verwendet diese Prüfung auch das aktuelle
            Gebietsschema des Browsers, der Umgebung oder eines anwendungsweit gesetzten
            Gebietsschemas. Man kann natürlich die Zugriffsmethoden get/setLocale verwenden um das
            verwendete Gebietsschema zu verändern oder es bei der Erstellung einer Instanz dieser
            Prüfung angeben.
        </para>
    </sect2>

=======
    <xi:include href="Zend_Validate-Float.xml" />
>>>>>>> 85a932b0
    <xi:include href="Zend_Validate-GreaterThan.xml" />
    <xi:include href="Zend_Validate-Hex.xml" />
    <xi:include href="Zend_Validate-Hostname.xml" />
    <xi:include href="Zend_Validate-Iban.xml" />
    <xi:include href="Zend_Validate-Identical.xml" />
    <xi:include href="Zend_Validate-InArray.xml" />
    <xi:include href="Zend_Validate-Int.xml" />
    <xi:include href="Zend_Validate-Isbn.xml" />
    <xi:include href="Zend_Validate-Ip.xml" />
    <xi:include href="Zend_Validate-LessThan.xml" />
    <xi:include href="Zend_Validate-NotEmpty.xml" />
    <xi:include href="Zend_Validate-PostCode.xml" />
    <xi:include href="Zend_Validate-Regex.xml" />
    <xi:include href="Zend_Validate-Sitemap.xml" />
    <xi:include href="Zend_Validate-StringLength.xml" />
</sect1><|MERGE_RESOLUTION|>--- conflicted
+++ resolved
@@ -1,9 +1,5 @@
 <?xml version="1.0" encoding="UTF-8"?>
-<<<<<<< HEAD
-<!-- EN-Revision: 21562 -->
-=======
 <!-- EN-Revision: 22066 -->
->>>>>>> 85a932b0
 <!-- Reviewed: no -->
 <sect1 id="zend.validate.set" xmlns:xi="http://www.w3.org/2001/XInclude">
     <title>Standard Prüfklassen</title>
@@ -36,24 +32,7 @@
     <xi:include href="Zend_Validate-Db.xml" />
     <xi:include href="Zend_Validate-Digits.xml" />
     <xi:include href="Zend_Validate-EmailAddress.xml" />
-<<<<<<< HEAD
-
-    <sect2 id="zend.validate.set.float">
-        <title>Float</title>
-
-        <para>
-            Gibt nur dann <constant>TRUE</constant> zurück wenn <varname>$value</varname> ein
-            Fließkomma Wert ist. Seit Zend Framework 1.8 verwendet diese Prüfung auch das aktuelle
-            Gebietsschema des Browsers, der Umgebung oder eines anwendungsweit gesetzten
-            Gebietsschemas. Man kann natürlich die Zugriffsmethoden get/setLocale verwenden um das
-            verwendete Gebietsschema zu verändern oder es bei der Erstellung einer Instanz dieser
-            Prüfung angeben.
-        </para>
-    </sect2>
-
-=======
     <xi:include href="Zend_Validate-Float.xml" />
->>>>>>> 85a932b0
     <xi:include href="Zend_Validate-GreaterThan.xml" />
     <xi:include href="Zend_Validate-Hex.xml" />
     <xi:include href="Zend_Validate-Hostname.xml" />
