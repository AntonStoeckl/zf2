--- conflicted
+++ resolved
@@ -28,11 +28,7 @@
     
     // Cache miss. Connect to backend service (expensive).
     
-<<<<<<< HEAD
     $mailMerge = new MailMerge();
-=======
-    $mailMerge = new Zend_Service_LiveDocx_MailMerge();
->>>>>>> 85a932b0
     
     $mailMerge->setUsername(DEMOS_ZEND_SERVICE_LIVEDOCX_USERNAME)
               ->setPassword(DEMOS_ZEND_SERVICE_LIVEDOCX_PASSWORD);
@@ -63,9 +59,6 @@
     PHP_EOL
 );
 
-<<<<<<< HEAD
-=======
 print(PHP_EOL);
 
->>>>>>> 85a932b0
 unset($mailMerge);