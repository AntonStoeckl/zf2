<?php
/**
 * Zend Framework
 *
 * LICENSE
 *
 * This source file is subject to the new BSD license that is bundled
 * with this package in the file LICENSE.txt.
 * It is also available through the world-wide-web at this URL:
 * http://framework.zend.com/license/new-bsd
 * If you did not receive a copy of the license and are unable to
 * obtain it through the world-wide-web, please send an email
 * to license@zend.com so we can send you a copy immediately.
 *
 * @category   Zend
 * @package    Zend_Markup
 * @subpackage Renderer
 * @copyright  Copyright (c) 2005-2012 Zend Technologies USA Inc. (http://www.zend.com)
 * @license    http://framework.zend.com/license/new-bsd     New BSD License
 */

namespace Zend\Markup\Renderer;

<<<<<<< HEAD
=======
use Traversable;
use Zend\Stdlib\ArrayUtils;
>>>>>>> 4fb00d20
use Zend\Markup\Token,
    Zend\Markup\TokenList,
    Zend\Markup\Parser,
    Zend\Markup\Renderer\Markup;

/**
 * Defines the basic rendering functionality
 *
 * @category   Zend
 * @package    Zend_Markup
 * @subpackage Renderer
 * @copyright  Copyright (c) 2005-2012 Zend Technologies USA Inc. (http://www.zend.com)
 * @license    http://framework.zend.com/license/new-bsd     New BSD License
 */
abstract class AbstractRenderer
{

    /**
     * Markup info
     *
     * @var array
     */
    protected $_markups = array();

    /**
     * The current markup
     *
     * @var Markup\MarkupInterface
     */
    protected $_markup;

    /**
     * Parser
     *
     * @var \Zend\Markup\Parser\ParserInterface
     */
    protected $_parser;

    /**
     * The current token
     *
     * @var \Zend\Markup\Token
     */
    protected $_token;

    /**
     * Encoding
     *
     * @var string
     */
    protected $_encoding = 'UTF-8';


    /**
     * Constructor
     *
<<<<<<< HEAD
     * @param array|\Zend\Config\Config $options
     *
     * @todo make constructor compliant with new configuration standards
=======
     * @param  array|Traversable $options
>>>>>>> 4fb00d20
     */
    public function __construct($options = array())
    {
        if ($options instanceof Traversable) {
            $options = ArrayUtils::iteratorToArray($options);
        }

        if (isset($options['encoding'])) {
            $this->setEncoding($options['encoding']);
        }
        if (isset($options['parser'])) {
            $this->setParser($options['parser']);
        }
        if (isset($options['markups'])) {
            $this->addMarkups($options['markups']);
        }
    }

    /**
     * Set the parser
     *
     * @param Parser\ParserInterface $parser
     * @return AbstractRenderer
     */
    public function setParser(Parser\ParserInterface $parser)
    {
        $this->_parser = $parser;

        return $this;
    }

    /**
     * Get the parser
     *
     * @return Parser\ParserInterface
     */
    public function getParser()
    {
        return $this->_parser;
    }

    /**
     * Set the renderer's encoding
     *
     * @param string $encoding
     *
     * @return \Zend\Markup\Renderer\AbstractRenderer
     */
    public function setEncoding($encoding)
    {
        $this->_encoding = $encoding;

        return $this;
    }

    /**
     * Get the renderer's encoding
     *
     * @return string
     */
    public function getEncoding()
    {
        return $this->_encoding;
    }

    /**
     * Add multiple markups
     *
     * @param array $markups
     *
     * @return AbstractRenderer
     */
    public function addMarkups(array $markups)
    {
        foreach ($markups as $name => $markup) {
            $this->addMarkup($name, $markup);
        }
    }

    /**
     * Add a new markup
     *
     * @param string $name
     * @param Markup\MarkupInterface $markup
     *
     * @return AbstractRenderer
     */
    public function addMarkup($name, Markup\MarkupInterface $markup)
    {
        $markup->setRenderer($this);

        $this->_markups[$name] = $markup;

        return $this;
    }

    /**
     * Get a markup
     *
     * @param string $name
     *
     * @throws Exception\RuntimeException if the markup doesn't exist
     *
     * @return Markup\MarkupInterface
     */
    public function getMarkup($name)
    {
        if (!isset($this->_markups[$name])) {
            throw new Exception\RuntimeException("The markup with name '$name' doesn't exist");
        }

        return $this->_markups[$name];
    }

    /**
     * Remove a markup
     *
     * @param string $name
     *
     * @return void
     */
    public function removeMarkup($name)
    {
        unset($this->_markups[$name]);
    }

    /**
     * Remove all the markups
     *
     * @return void
     */
    public function clearMarkups()
    {
        $this->_markups = array();
    }

    /**
     * Render function
     *
     * @param TokenList|string $tokenList
     *
     * @throws Exception\RuntimeException when there is no root markup given
     * @return string
     */
    public function render($value)
    {
        if (!isset($this->_markups['Zend_Markup_Root'])) {
            throw new Exception\RuntimeException("There is no Zend_Markup_Root markup.");
        }

        if ($value instanceof TokenList) {
            $tokenList = $value;
        } else {
            $tokenList = $this->getParser()->parse($value);
        }

        $root = $tokenList->current();

        // set the default markup
        $this->_markup = $this->_markups['Zend_Markup_Root'];

        return $this->_render($root);
    }

    /**
     * Render a single token
     *
     * @param  \Zend\Markup\Token $token
     * @return string
     */
    protected function _render(Token $token)
    {
        $return = '';

        $oldToken     = $this->_token;
        $this->_token = $token;

        // if this markup has children, execute them
        if ($token->hasChildren()) {
            foreach ($token->getChildren() as $child) {
                $return .= $this->_execute($child);
            }
        }

        $this->_token = $oldToken;

        return $return;
    }

    /**
     * Execute the token
     *
     * @param  \Zend\Markup\Token $token
     *
     * @return string
     */
    protected function _execute(Token $token)
    {
        switch ($token->getType()) {
            case Token::TYPE_MARKUP:
                if (!isset($this->_markups[$token->getName()])) {
                    // TODO: apply filters
                    return $this->_markup->filter($token->getContent())
                         . $this->_render($token)
                         . $this->_markup->filter($token->getStopper());
                }

                $markup = $this->_markups[$token->getName()];

                // change the rendering environiment
                $oldMarkup     = $this->_markup;
                $this->_markup = $markup;

                $value = $markup($token, $this->_render($token));

                // and change the rendering environiment back
                $this->_markup = $oldMarkup;

                return $value;
                break;
            case Token::TYPE_NONE:
            default:
                return $this->_markup->filter($token->getContent());
                break;
        }
    }
}<|MERGE_RESOLUTION|>--- conflicted
+++ resolved
@@ -21,15 +21,12 @@
 
 namespace Zend\Markup\Renderer;
 
-<<<<<<< HEAD
-=======
 use Traversable;
 use Zend\Stdlib\ArrayUtils;
->>>>>>> 4fb00d20
-use Zend\Markup\Token,
-    Zend\Markup\TokenList,
-    Zend\Markup\Parser,
-    Zend\Markup\Renderer\Markup;
+use Zend\Markup\Token;
+use Zend\Markup\TokenList;
+use Zend\Markup\Parser;
+use Zend\Markup\Renderer\Markup;
 
 /**
  * Defines the basic rendering functionality
@@ -82,13 +79,8 @@
     /**
      * Constructor
      *
-<<<<<<< HEAD
-     * @param array|\Zend\Config\Config $options
-     *
-     * @todo make constructor compliant with new configuration standards
-=======
      * @param  array|Traversable $options
->>>>>>> 4fb00d20
+     * @return void
      */
     public function __construct($options = array())
     {
