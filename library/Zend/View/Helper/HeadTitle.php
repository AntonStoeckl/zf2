--- conflicted
+++ resolved
@@ -76,15 +76,9 @@
      */
     public function direct($title = null, $setType = null)
     {
-<<<<<<< HEAD
-        if (is_null($setType) && is_null($this->getDefaultAttachOrder())) {
+        if ($setType === null && is_null($this->getDefaultAttachOrder())) {
             $setType = Placeholder\Container\AbstractContainer::APPEND;
-        } elseif (is_null($setType) && !is_null($this->getDefaultAttachOrder())) {
-=======
-        if ($setType === null && is_null($this->getDefaultAttachOrder())) {
-            $setType = Zend_View_Helper_Placeholder_Container_Abstract::APPEND;
         } elseif ($setType === null && !is_null($this->getDefaultAttachOrder())) {
->>>>>>> 1d6b9ab2
             $setType = $this->getDefaultAttachOrder();
         }
         $title = (string) $title;
