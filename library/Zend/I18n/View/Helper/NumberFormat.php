--- conflicted
+++ resolved
@@ -48,7 +48,6 @@
     protected $formatters = array();
 
     /**
-<<<<<<< HEAD
      * Locale to use instead of the default
      *
      * @var string
@@ -56,8 +55,6 @@
     protected $locale;
 
     /**
-     * Format a number
-=======
      * @throws Exception\ExtensionNotLoadedException if ext/intl is not present
      */
     public function __construct()
@@ -71,8 +68,7 @@
     }
 
     /**
-     * Set format style to use instead of the default.
->>>>>>> c2227cf4
+     * Format a number
      *
      * @param  int|float $number
      * @param  int       $formatStyle
