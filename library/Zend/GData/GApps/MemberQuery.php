--- conflicted
+++ resolved
@@ -24,11 +24,7 @@
  * @package    Zend_Gdata
  * @subpackage Gapps
  */
-<<<<<<< HEAD
-class MemberQuery extends Query
-=======
 class MemberQuery extends AbstractQuery
->>>>>>> 0e2a8b1d
 {
 
     /**
