<?php
/**
 * Zend Framework
 *
 * LICENSE
 *
 * This source file is subject to the new BSD license that is bundled
 * with this package in the file LICENSE.txt.
 * It is also available through the world-wide-web at this URL:
 * http://framework.zend.com/license/new-bsd
 * If you did not receive a copy of the license and are unable to
 * obtain it through the world-wide-web, please send an email
 * to license@zend.com so we can send you a copy immediately.
 *
 * @category   Zend
 * @package    Zend_Form
 * @copyright  Copyright (c) 2005-2012 Zend Technologies USA Inc. (http://www.zend.com)
 * @license    http://framework.zend.com/license/new-bsd     New BSD License
 */

namespace Zend\Form;

use Traversable;
use Zend\Stdlib\PriorityQueue;
use Zend\Stdlib\Hydrator;
use Zend\Stdlib\Hydrator\HydratorInterface;

/**
 * @category   Zend
 * @package    Zend_Form
 * @copyright  Copyright (c) 2005-2012 Zend Technologies USA Inc. (http://www.zend.com)
 * @license    http://framework.zend.com/license/new-bsd     New BSD License
 */
class Fieldset extends Element implements FieldsetInterface
{
    /**
     * @var Factory
     */
    protected $factory;

    /**
     * @var array
     */
    protected $byName    = array();

    /**
     * @var array
     */
    protected $elements  = array();

    /**
     * @var array
     */
    protected $fieldsets = array();

    /**
     * @var array
     */
    protected $messages  = array();

    /**
     * @var PriorityQueue
     */
    protected $iterator;

    /**
     * Hydrator to use with bound object
     *
     * @var Hydrator\HydratorInterface
     */
    protected $hydrator;

    /**
     * The object bound to this fieldset, if any
     *
     * @var null|object
     */
    protected $object;

    /**
     * Should this fieldset be used as a base fieldset for a given form ?
     *
     * @var bool
     */
    protected $useAsBaseFieldset = false;

    /**
     * Constructor
     *
     * @param null|string|int $name Optional name for the element
     */
    public function __construct($name = null)
    {
        $this->iterator = new PriorityQueue();
        parent::__construct($name);
    }

    /**
     * Compose a form factory to use when calling add() with a non-element/fieldset
     *
     * @param  Factory $factory
     * @return Form
     */
    public function setFormFactory(Factory $factory)
    {
        $this->factory = $factory;
        return $this;
    }

    /**
     * Retrieve composed form factory
     *
     * Lazy-loads one if none present.
     *
     * @return Factory
     */
    public function getFormFactory()
    {
        if (null === $this->factory) {
            $this->setFormFactory(new Factory());
        }

        return $this->factory;
    }

    /**
     * Add an element or fieldset
     *
     * $flags could contain metadata such as the alias under which to register
     * the element or fieldset, order in which to prioritize it, etc.
     *
     * @todo   Should we detect if the element/fieldset name conflicts?
     * @param  array|ElementInterface $elementOrFieldset
     * @param  array                  $flags
     * @return Fieldset|FieldsetInterface
     * @throws Exception\InvalidArgumentException
     */
    public function add($elementOrFieldset, array $flags = array())
    {
        if (is_array($elementOrFieldset)
            || ($elementOrFieldset instanceof Traversable && !$elementOrFieldset instanceof ElementInterface)
        ) {
            $factory = $this->getFormFactory();
            $elementOrFieldset = $factory->create($elementOrFieldset);
        }

        if (!$elementOrFieldset instanceof ElementInterface) {
            throw new Exception\InvalidArgumentException(sprintf(
                '%s requires that $elementOrFieldset be an object implementing %s; received "%s"',
                __METHOD__,
                __NAMESPACE__ . '\ElementInterface',
                (is_object($elementOrFieldset) ? get_class($elementOrFieldset) : gettype($elementOrFieldset))
            ));
        }

        $name = $elementOrFieldset->getName();
        if ((null === $name || '' === $name) 
            && (!array_key_exists('name', $flags) || $flags['name'] === '')
        ) {
            throw new Exception\InvalidArgumentException(sprintf(
                '%s: element or fieldset provided is not named, and no name provided in flags',
                __METHOD__
            ));
        }

        if (array_key_exists('name', $flags) && $flags['name'] !== '') {
            $name = $flags['name'];

            // Rename the element or fieldset to the specified alias
            $elementOrFieldset->setName($name);
        }
        $order = 0;
        if (array_key_exists('priority', $flags)) {
            $order = $flags['priority'];
        }

        $this->iterator->insert($elementOrFieldset, $order);
        $this->byName[$name] = $elementOrFieldset;

        if ($elementOrFieldset instanceof FieldsetInterface) {
            if ($elementOrFieldset instanceof Element\Collection) {
                $elementOrFieldset->prepareCollection();
            }

            $this->fieldsets[$name] = $elementOrFieldset;
            return $this;
        }

        $this->elements[$name] = $elementOrFieldset;
        return $this;
    }

    /**
     * Does the fieldset have an element/fieldset by the given name?
     *
     * @param  string $elementOrFieldset
     * @return bool
     */
    public function has($elementOrFieldset)
    {
        return array_key_exists($elementOrFieldset, $this->byName);
    }

    /**
     * Retrieve a named element or fieldset
     *
     * @todo   Should this raise an exception if no entry is found?
     * @param  string $elementOrFieldset
     * @return ElementInterface
     */
    public function get($elementOrFieldset)
    {
        if (!$this->has($elementOrFieldset)) {
            return null;
        }
        return $this->byName[$elementOrFieldset];
    }

    /**
     * Remove a named element or fieldset
     *
     * @param  string $elementOrFieldset
     * @return void
     */
    public function remove($elementOrFieldset)
    {
        if (!$this->has($elementOrFieldset)) {
            return;
        }

        $entry = $this->byName[$elementOrFieldset];
        unset($this->byName[$elementOrFieldset]);

        $this->iterator->remove($entry);

        if ($entry instanceof FieldsetInterface) {
            unset($this->fieldsets[$elementOrFieldset]);
            return;
        }

        unset($this->elements[$elementOrFieldset]);
        return;
    }

    /**
     * Retrieve all attached elements
     *
     * Storage is an implementation detail of the concrete class.
     *
     * @return array|Traversable
     */
    public function getElements()
    {
        return $this->elements;
    }

    /**
     * Retrieve all attached fieldsets
     *
     * Storage is an implementation detail of the concrete class.
     *
     * @return array|Traversable
     */
    public function getFieldsets()
    {
        return $this->fieldsets;
    }

    /**
     * Set a hash of element names/messages to use when validation fails
     *
     * @param  array|Traversable $messages
     * @return FieldsetInterface
     * @throws Exception\InvalidArgumentException
     */
    public function setMessages($messages)
    {
        if (!is_array($messages) && !$messages instanceof Traversable) {
            throw new Exception\InvalidArgumentException(sprintf(
                '%s expects an array or Traversable object of messages; received "%s"',
                __METHOD__,
                (is_object($messages) ? get_class($messages) : gettype($messages))
            ));
        }

        foreach ($messages as $key => $messageSet) {
            if (!$this->has($key)) {
                continue;
            }
            $element = $this->get($key);
            $element->setMessages($messageSet);
        }

        return $this;
    }

    /**
     * Get validation error messages, if any
     *
     * Returns a hash of element names/messages for all elements failing
     * validation, or, if $elementName is provided, messages for that element
     * only.
     *
     * @param  null|string $elementName
     * @return array|Traversable
     * @throws Exception\InvalidArgumentException
     */
    public function getMessages($elementName = null)
    {
        if (null === $elementName) {
            $messages = array();
            foreach ($this->byName as $name => $element) {
                $messageSet = $element->getMessages();
                if (!is_array($messageSet) && !$messageSet instanceof Traversable) {
                    continue;
                }
                $messages[$name] = $messageSet;
            }
            return $messages;
        }

        if (!$this->has($elementName)) {
            throw new Exception\InvalidArgumentException(sprintf(
                'Invalid element name "%s" provided to %s',
                $elementName,
                __METHOD__
            ));
        }

        $element = $this->get($elementName);
        return $element->getMessages();
    }

    /**
     * Ensures state is ready for use. Here, we append the name of the fieldsets to every elements in order to avoid
     * name clashes if the same fieldset is used multiple times
     *
     * @param Form $form
     * @return mixed|void
     */
    public function prepareElement(Form $form)
    {
        $name = $this->getName();

        foreach($this->byName as $elementOrFieldset) {
            $elementOrFieldset->setName($name . '[' . $elementOrFieldset->getName() . ']');

            // Recursively prepare fieldsets
            if ($elementOrFieldset instanceof ElementPrepareAwareInterface) {
                $elementOrFieldset->prepareElement($form);
            }
        }
    }

    /**
     * Recursively populate values of attached elements and fieldsets
     *
     * @param  array|Traversable $data
     * @return void
     * @throws Exception\InvalidArgumentException
     */
    public function populateValues($data)
    {
        if (!is_array($data) && !$data instanceof Traversable) {
            throw new Exception\InvalidArgumentException(sprintf(
                '%s expects an array or Traversable set of data; received "%s"',
                __METHOD__,
                (is_object($data) ? get_class($data) : gettype($data))
            ));
        }

        foreach ($data as $name => $value) {
            if (!$this->has($name)) {
                continue;
            }

            $element = $this->get($name);
            if ($element instanceof FieldsetInterface && is_array($value)) {
                $element->populateValues($value);
                continue;
            }

            $element->setAttribute('value', $value);
        }
    }

    /**
     * Countable: return count of attached elements/fieldsets
     *
     * @return int
     */
    public function count()
    {
        return $this->iterator->count();
    }

    /**
     * IteratorAggregate: return internal iterator
     *
     * @return PriorityQueue
     */
    public function getIterator()
    {
        return $this->iterator;
    }

    /**
<<<<<<< HEAD
     * Make a deep clone of the object
     *
     * @return void
     */
    public function __clone()
    {
        $this->iterator = new PriorityQueue();

        foreach ($this->byName as $key => $value) {
            $value = clone $value;
            $this->byName[$key] = $value;
            $this->iterator->insert($value);

            if ($value instanceof FieldsetInterface) {
                $this->fieldsets[$key] = $value;
            } elseif ($value instanceof ElementInterface) {
                $this->elements[$key] = $value;
            }
        }
=======
     * Set the object used by the hydrator
     *
     * @param $object
     * @return FieldsetInterface
     */
    public function setObject($object)
    {
        $this->object = $object;
        return $this;
    }

    /**
     * Get the object used by the hydrator
     *
     * @return mixed
     */
    public function getObject()
    {
        return $this->object;
    }

    /**
     * Set the hydrator to use when binding an object to the element
     *
     * @param HydratorInterface $hydrator
     * @return FieldsetInterface
     */
    public function setHydrator(HydratorInterface $hydrator)
    {
        $this->hydrator = $hydrator;
        return $this;
    }

    /**
     * Get the hydrator used when binding an object to the fieldset
     *
     * Will lazy-load Hydrator\ArraySerializable if none is present.
     *
     * @return HydratorInterface
     */
    public function getHydrator()
    {
        if (!$this->hydrator instanceof Hydrator\HydratorInterface) {
            $this->setHydrator(new Hydrator\ArraySerializable());
        }
        return $this->hydrator;
    }

    /**
     * Bind values to the bound object
     *
     * @param array $values
     * @return mixed|void
     */
    public function bindValues(array $values = array())
    {
        $hydrator = $this->getHydrator();
        $hydratableData = array();

        foreach ($values as $key => $value) {
            $element = $this->byName[$key];
            if ($element instanceof FieldsetInterface && is_object($element->object)) {
                $value = $element->bindValues($value);
            }

            $hydratableData[$key] = $value;
        }

        $this->object = $hydrator->hydrate($hydratableData, $this->object);
        return $this->object;
    }

    /**
     * Set if this fieldset is used as a base fieldset
     *
     * @param bool $useAsBaseFieldset
     * @return Fieldset
     */
    public function setUseAsBaseFieldset($useAsBaseFieldset)
    {
        $this->useAsBaseFieldset = (bool)$useAsBaseFieldset;
        return $this;
    }

    /**
     * Is this fieldset use as a base fieldset for a form ?
     *
     * @return bool
     */
    public function useAsBaseFieldset()
    {
        return $this->useAsBaseFieldset;
>>>>>>> df33bc64
    }
}<|MERGE_RESOLUTION|>--- conflicted
+++ resolved
@@ -405,7 +405,6 @@
     }
 
     /**
-<<<<<<< HEAD
      * Make a deep clone of the object
      *
      * @return void
@@ -425,7 +424,9 @@
                 $this->elements[$key] = $value;
             }
         }
-=======
+    }
+
+    /**
      * Set the object used by the hydrator
      *
      * @param $object
@@ -518,6 +519,5 @@
     public function useAsBaseFieldset()
     {
         return $this->useAsBaseFieldset;
->>>>>>> df33bc64
     }
 }