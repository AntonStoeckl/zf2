--- conflicted
+++ resolved
@@ -31,12 +31,6 @@
  * @copyright  Copyright (c) 2005-2012 Zend Technologies USA Inc. (http://www.zend.com)
  * @license    http://framework.zend.com/license/new-bsd     New BSD License
  */
-<<<<<<< HEAD
-class RuntimeException
-    extends Exception\RuntimeException
-    implements ExceptionInterface
-=======
 class RuntimeException extends Exception\RuntimeException implements 
     ExceptionInterface
->>>>>>> c29f39be
 {}