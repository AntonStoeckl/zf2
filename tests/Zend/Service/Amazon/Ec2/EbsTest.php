<?php
/**
 * Zend Framework
 *
 * LICENSE
 *
 * This source file is subject to the new BSD license that is bundled
 * with this package in the file LICENSE.txt.
 * It is also available through the world-wide-web at this URL:
 * http://framework.zend.com/license/new-bsd
 * If you did not receive a copy of the license and are unable to
 * obtain it through the world-wide-web, please send an email
 * to license@zend.com so we can send you a copy immediately.
 *
 * @category   Zend
 * @package    Zend_Service_Amazon
 * @subpackage UnitTests
 * @copyright  Copyright (c) 2005-2010 Zend Technologies USA Inc. (http://www.zend.com)
 * @license    http://framework.zend.com/license/new-bsd     New BSD License
 * @version    $Id$
 */

/**
 * @namespace
 */
namespace ZendTest\Service\Amazon\Ec2;
use Zend\Service\Amazon\Ec2;

/**
 * Zend_Service_Amazon_Ec2_Ebs test case.
 *
 * @category   Zend
 * @package    Zend_Service_Amazon
 * @subpackage UnitTests
 * @copyright  Copyright (c) 2005-2010 Zend Technologies USA Inc. (http://www.zend.com)
 * @license    http://framework.zend.com/license/new-bsd     New BSD License
 * @group      Zend_Service
 * @group      Zend_Service_Amazon
 * @group      Zend_Service_Amazon_Ec2
 */
class EbsTest extends \PHPUnit_Framework_TestCase
{

    /**
     * @var Zend_Service_Amazon_Ec2_Ebs
     */
    private $Zend_Service_Amazon_Ec2_Ebs;

    /**
     * Prepares the environment before running a test.
     */
    protected function setUp()
    {
        parent::setUp();
        $this->Zend_Service_Amazon_Ec2_Ebs = new Ec2\Ebs('access_key', 'secret_access_key');

        $adapter = new \Zend\HTTP\Client\Adapter\Test();
        $client = new \Zend\HTTP\Client(null, array(
            'adapter' => $adapter
        ));
        $this->adapter = $adapter;
<<<<<<< HEAD
        Zend_Service_Amazon_Ec2_Ebs::setDefaultHttpClient($client);
=======
        Ec2\Ebs::setDefaultHTTPClient($client);
>>>>>>> ec6e89a1
    }

    /**
     * Cleans up the environment after running a test.
     */
    protected function tearDown()
    {
        unset($this->adapter);
        $this->Zend_Service_Amazon_Ec2_Ebs = null;

        parent::tearDown();
    }

    public function testAttachVolume()
    {
        $rawHttpResponse = "HTTP/1.1 200 OK\r\n"
                    . "Date: Fri, 24 Oct 2008 17:24:52 GMT\r\n"
                    . "Server: hi\r\n"
                    . "Last-modified: Fri, 24 Oct 2008 17:24:52 GMT\r\n"
                    . "Status: 200 OK\r\n"
                    . "Content-type: application/xml; charset=utf-8\r\n"
                    . "Expires: Tue, 31 Mar 1981 05:00:00 GMT\r\n"
                    . "Connection: close\r\n"
                    . "\r\n"
                    . "<AttachVolumeResponse  xmlns=\"http://ec2.amazonaws.com/doc/2009-04-04/\">\r\n"
                    . "  <volumeId>vol-4d826724</volumeId>\r\n"
                    . "  <instanceId>i-6058a509</instanceId>\r\n"
                    . "  <device>/dev/sdh</device>\r\n"
                    . "  <status>attaching</status>\r\n"
                    . "  <attachTime>2008-05-07T11:51:50.000Z</attachTime>\r\n"
                    . "</AttachVolumeResponse >";
        $this->adapter->setResponse($rawHttpResponse);

        $return = $this->Zend_Service_Amazon_Ec2_Ebs->attachVolume('vol-4d826724', 'i-6058a509', '/dev/sdh');

        $arrAttach = array(
            'volumeId'  => 'vol-4d826724',
            'instanceId'  => 'i-6058a509',
            'device'  => '/dev/sdh',
            'status'  => 'attaching',
            'attachTime'  => '2008-05-07T11:51:50.000Z'
        );

        $this->assertSame($arrAttach, $return);
    }

    public function testCreateSnapshot()
    {

        $rawHttpResponse = "HTTP/1.1 200 OK\r\n"
                    . "Date: Fri, 24 Oct 2008 17:24:52 GMT\r\n"
                    . "Server: hi\r\n"
                    . "Last-modified: Fri, 24 Oct 2008 17:24:52 GMT\r\n"
                    . "Status: 200 OK\r\n"
                    . "Content-type: application/xml; charset=utf-8\r\n"
                    . "Expires: Tue, 31 Mar 1981 05:00:00 GMT\r\n"
                    . "Connection: close\r\n"
                    . "\r\n"
                    . "<CreateSnapshotResponse xmlns=\"http://ec2.amazonaws.com/doc/2009-04-04/\">\r\n"
                    . "  <snapshotId>snap-78a54011</snapshotId>\r\n"
                    . "  <volumeId>vol-4d826724</volumeId>\r\n"
                    . "  <status>pending</status>\r\n"
                    . "  <startTime>2008-05-07T11:51:50.000Z</startTime>\r\n"
                    . "  <progress></progress>\r\n"
                    . "</CreateSnapshotResponse>";
        $this->adapter->setResponse($rawHttpResponse);

        $return = $this->Zend_Service_Amazon_Ec2_Ebs->createSnapshot('vol-4d826724');

        $arrCreateSnapShot = array(
            'snapshotId'  => 'snap-78a54011',
            'volumeId'  => 'vol-4d826724',
            'status'  => 'pending',
            'startTime'  => '2008-05-07T11:51:50.000Z',
            'progress'  => ''
        );

        $this->assertSame($arrCreateSnapShot, $return);

    }

    public function testCreateNewVolume()
    {
        $rawHttpResponse = "HTTP/1.1 200 OK\r\n"
                    . "Date: Fri, 24 Oct 2008 17:24:52 GMT\r\n"
                    . "Server: hi\r\n"
                    . "Last-modified: Fri, 24 Oct 2008 17:24:52 GMT\r\n"
                    . "Status: 200 OK\r\n"
                    . "Content-type: application/xml; charset=utf-8\r\n"
                    . "Expires: Tue, 31 Mar 1981 05:00:00 GMT\r\n"
                    . "Connection: close\r\n"
                    . "\r\n"
                    . "<CreateVolumeResponse xmlns=\"http://ec2.amazonaws.com/doc/2009-04-04/\">\r\n"
                    . "  <volumeId>vol-4d826724</volumeId>\r\n"
                    . "  <size>400</size>\r\n"
                    . "  <status>creating</status>\r\n"
                    . "  <createTime>2008-05-07T11:51:50.000Z</createTime>\r\n"
                    . "  <availabilityZone>us-east-1a</availabilityZone>\r\n"
                    . "  <snapshotId></snapshotId>\r\n"
                    . "</CreateVolumeResponse>";
        $this->adapter->setResponse($rawHttpResponse);

        $return = $this->Zend_Service_Amazon_Ec2_Ebs->createNewVolume(400, 'us-east-1a');

        $arrCreateNewVolume = array(
            'volumeId'  => 'vol-4d826724',
            'size'  => '400',
            'status'  => 'creating',
            'createTime'  => '2008-05-07T11:51:50.000Z',
            'availabilityZone'  => 'us-east-1a'
        );

        $this->assertSame($arrCreateNewVolume, $return);

    }

    public function testCreateVolumeFromSnapshot()
    {
        $rawHttpResponse = "HTTP/1.1 200 OK\r\n"
                    . "Date: Fri, 24 Oct 2008 17:24:52 GMT\r\n"
                    . "Server: hi\r\n"
                    . "Last-modified: Fri, 24 Oct 2008 17:24:52 GMT\r\n"
                    . "Status: 200 OK\r\n"
                    . "Content-type: application/xml; charset=utf-8\r\n"
                    . "Expires: Tue, 31 Mar 1981 05:00:00 GMT\r\n"
                    . "Connection: close\r\n"
                    . "\r\n"
                    . "<CreateVolumeResponse xmlns=\"http://ec2.amazonaws.com/doc/2009-04-04/\">\r\n"
                    . "  <volumeId>vol-4d826724</volumeId>\r\n"
                    . "  <size>400</size>\r\n"
                    . "  <status>creating</status>\r\n"
                    . "  <createTime>2008-05-07T11:51:50.000Z</createTime>\r\n"
                    . "  <availabilityZone>us-east-1a</availabilityZone>\r\n"
                    . "  <snapshotId>snap-78a54011</snapshotId>\r\n"
                    . "</CreateVolumeResponse>";
        $this->adapter->setResponse($rawHttpResponse);

        $return = $this->Zend_Service_Amazon_Ec2_Ebs->createVolumeFromSnapshot('snap-78a54011', 'us-east-1a');

        $arrCreateNewVolume = array(
            'volumeId'  => 'vol-4d826724',
            'size'  => '400',
            'status'  => 'creating',
            'createTime'  => '2008-05-07T11:51:50.000Z',
            'availabilityZone'  => 'us-east-1a',
            'snapshotId'        => 'snap-78a54011'
        );

        $this->assertSame($arrCreateNewVolume, $return);

    }

    public function testDeleteSnapshot()
    {

        $rawHttpResponse = "HTTP/1.1 200 OK\r\n"
                    . "Date: Fri, 24 Oct 2008 17:24:52 GMT\r\n"
                    . "Server: hi\r\n"
                    . "Last-modified: Fri, 24 Oct 2008 17:24:52 GMT\r\n"
                    . "Status: 200 OK\r\n"
                    . "Content-type: application/xml; charset=utf-8\r\n"
                    . "Expires: Tue, 31 Mar 1981 05:00:00 GMT\r\n"
                    . "Connection: close\r\n"
                    . "\r\n"
                    . "<DeleteSnapshotResponse xmlns=\"http://ec2.amazonaws.com/doc/2009-04-04/\">\r\n"
                    . "  <return>true</return>\r\n"
                    . "</DeleteSnapshotResponse>";
        $this->adapter->setResponse($rawHttpResponse);

        $return = $this->Zend_Service_Amazon_Ec2_Ebs->deleteSnapshot('snap-78a54011');

        $this->assertTrue($return);

    }

    public function testDeleteVolume()
    {
        $rawHttpResponse = "HTTP/1.1 200 OK\r\n"
                    . "Date: Fri, 24 Oct 2008 17:24:52 GMT\r\n"
                    . "Server: hi\r\n"
                    . "Last-modified: Fri, 24 Oct 2008 17:24:52 GMT\r\n"
                    . "Status: 200 OK\r\n"
                    . "Content-type: application/xml; charset=utf-8\r\n"
                    . "Expires: Tue, 31 Mar 1981 05:00:00 GMT\r\n"
                    . "Connection: close\r\n"
                    . "\r\n"
                    . "<DeleteVolumeResponse xmlns=\"http://ec2.amazonaws.com/doc/2009-04-04/\">\r\n"
                    . "  <return>true</return>\r\n"
                    . "</DeleteVolumeResponse>";
        $this->adapter->setResponse($rawHttpResponse);

        $return = $this->Zend_Service_Amazon_Ec2_Ebs->deleteVolume('vol-4d826724');

        $this->assertTrue($return);
    }

    /**
     * Tests Zend_Service_Amazon_Ec2_Ebs->describeSnapshot()
     */
    public function testDescribeSingleSnapshot()
    {
        $rawHttpResponse = "HTTP/1.1 200 OK\r\n"
                    . "Date: Fri, 24 Oct 2008 17:24:52 GMT\r\n"
                    . "Server: hi\r\n"
                    . "Last-modified: Fri, 24 Oct 2008 17:24:52 GMT\r\n"
                    . "Status: 200 OK\r\n"
                    . "Content-type: application/xml; charset=utf-8\r\n"
                    . "Expires: Tue, 31 Mar 1981 05:00:00 GMT\r\n"
                    . "Connection: close\r\n"
                    . "\r\n"
                    . "<DescribeSnapshotsResponse xmlns=\"http://ec2.amazonaws.com/doc/2009-04-04/\">\r\n"
                    . "  <snapshotSet>\r\n"
                    . "    <item>\r\n"
                    . "      <snapshotId>snap-78a54011</snapshotId>\r\n"
                    . "      <volumeId>vol-4d826724</volumeId>\r\n"
                    . "      <status>pending</status>\r\n"
                    . "      <startTime>2008-05-07T12:51:50.000Z</startTime>\r\n"
                    . "      <progress>80%</progress>\r\n"
                    . "    </item>\r\n"
                    . "  </snapshotSet>\r\n"
                    . "</DescribeSnapshotsResponse>";
        $this->adapter->setResponse($rawHttpResponse);

        $return = $this->Zend_Service_Amazon_Ec2_Ebs->describeSnapshot('snap-78a54011');

        $arrSnapshot = array(array(
            'snapshotId'        => 'snap-78a54011',
            'volumeId'  => 'vol-4d826724',
            'status'  => 'pending',
            'startTime'  => '2008-05-07T12:51:50.000Z',
            'progress'  => '80%'
        ));

        $this->assertSame($arrSnapshot, $return);


    }

    public function testDescribeMultipleSnapshots()
    {
        $rawHttpResponse = "HTTP/1.1 200 OK\r\n"
                    . "Date: Fri, 24 Oct 2008 17:24:52 GMT\r\n"
                    . "Server: hi\r\n"
                    . "Last-modified: Fri, 24 Oct 2008 17:24:52 GMT\r\n"
                    . "Status: 200 OK\r\n"
                    . "Content-type: application/xml; charset=utf-8\r\n"
                    . "Expires: Tue, 31 Mar 1981 05:00:00 GMT\r\n"
                    . "Connection: close\r\n"
                    . "\r\n"
                    . "<DescribeSnapshotsResponse xmlns=\"http://ec2.amazonaws.com/doc/2009-04-04/\">\r\n"
                    . "  <snapshotSet>\r\n"
                    . "    <item>\r\n"
                    . "      <snapshotId>snap-78a54011</snapshotId>\r\n"
                    . "      <volumeId>vol-4d826724</volumeId>\r\n"
                    . "      <status>pending</status>\r\n"
                    . "      <startTime>2008-05-07T12:51:50.000Z</startTime>\r\n"
                    . "      <progress>80%</progress>\r\n"
                    . "    </item>\r\n"
                    . "    <item>\r\n"
                    . "      <snapshotId>snap-78a54012</snapshotId>\r\n"
                    . "      <volumeId>vol-4d826725</volumeId>\r\n"
                    . "      <status>pending</status>\r\n"
                    . "      <startTime>2008-08-07T12:51:50.000Z</startTime>\r\n"
                    . "      <progress>65%</progress>\r\n"
                    . "    </item>\r\n"
                    . "  </snapshotSet>\r\n"
                    . "</DescribeSnapshotsResponse>";
        $this->adapter->setResponse($rawHttpResponse);

        $return = $this->Zend_Service_Amazon_Ec2_Ebs->describeSnapshot(array('snap-78a54011', 'snap-78a54012'));

        $arrSnapshots = array(
            array(
                'snapshotId'    => 'snap-78a54011',
                'volumeId'      => 'vol-4d826724',
                'status'        => 'pending',
                'startTime'     => '2008-05-07T12:51:50.000Z',
                'progress'      => '80%',
            ),
            array(
                'snapshotId'    => 'snap-78a54012',
                'volumeId'      => 'vol-4d826725',
                'status'        => 'pending',
                'startTime'     => '2008-08-07T12:51:50.000Z',
                'progress'      => '65%',
            )
        );

        $this->assertSame($arrSnapshots, $return);

    }

    /**
     * Tests Zend_Service_Amazon_Ec2_Ebs->describeVolume()
     */
    public function testDescribeSingleVolume()
    {

        $rawHttpResponse = "HTTP/1.1 200 OK\r\n"
                    . "Date: Fri, 24 Oct 2008 17:24:52 GMT\r\n"
                    . "Server: hi\r\n"
                    . "Last-modified: Fri, 24 Oct 2008 17:24:52 GMT\r\n"
                    . "Status: 200 OK\r\n"
                    . "Content-type: application/xml; charset=utf-8\r\n"
                    . "Expires: Tue, 31 Mar 1981 05:00:00 GMT\r\n"
                    . "Connection: close\r\n"
                    . "\r\n"
                    . "<DescribeVolumesResponse xmlns=\"http://ec2.amazonaws.com/doc/2009-04-04/\">\r\n"
                    . "<volumeSet>\r\n"
                    . "  <item>\r\n"
                    . "    <volumeId>vol-4282672b</volumeId>\r\n"
                    . "    <size>800</size>\r\n"
                    . "    <status>in-use</status>\r\n"
                    . "    <createTime>2008-05-07T11:51:50.000Z</createTime>\r\n"
                    . "    <attachmentSet>\r\n"
                    . "      <item>\r\n"
                    . "        <volumeId>vol-4282672b</volumeId>\r\n"
                    . "        <instanceId>i-6058a509</instanceId>\r\n"
                    . "        <device>/dev/sdh</device>\r\n"
                    . "        <snapshotId>snap-12345678</snapshotId>\r\n"
                    . "        <availabilityZone>us-east-1a</availabilityZone>\r\n"
                    . "        <status>attached</status>\r\n"
                    . "        <attachTime>2008-05-07T12:51:50.000Z</attachTime>\r\n"
                    . "      </item>\r\n"
                    . "    </attachmentSet>\r\n"
                    . "  </item>\r\n"
                    . "</volumeSet>\r\n"
                    . "</DescribeVolumesResponse>";
        $this->adapter->setResponse($rawHttpResponse);

        $return = $this->Zend_Service_Amazon_Ec2_Ebs->describeVolume('vol-4282672b');

        $arrVolumes = array(
            array(
                'volumeId'          => 'vol-4282672b',
                'size'              => '800',
                'status'            => 'in-use',
                'createTime'        => '2008-05-07T11:51:50.000Z',
                'attachmentSet'     => array(
                    'volumeId'              => 'vol-4282672b',
                    'instanceId'            => 'i-6058a509',
                    'device'                => '/dev/sdh',
                    'status'                => 'attached',
                    'attachTime'            => '2008-05-07T12:51:50.000Z',
                )
            )
        );

        $this->assertSame($arrVolumes, $return);

    }

    public function testDescribeMultipleVolume()
    {

        $rawHttpResponse = "HTTP/1.1 200 OK\r\n"
                    . "Date: Fri, 24 Oct 2008 17:24:52 GMT\r\n"
                    . "Server: hi\r\n"
                    . "Last-modified: Fri, 24 Oct 2008 17:24:52 GMT\r\n"
                    . "Status: 200 OK\r\n"
                    . "Content-type: application/xml; charset=utf-8\r\n"
                    . "Expires: Tue, 31 Mar 1981 05:00:00 GMT\r\n"
                    . "Connection: close\r\n"
                    . "\r\n"
                    . "<DescribeVolumesResponse xmlns=\"http://ec2.amazonaws.com/doc/2009-04-04/\">\r\n"
                    . "<volumeSet>\r\n"
                    . "  <item>\r\n"
                    . "    <volumeId>vol-4282672b</volumeId>\r\n"
                    . "    <size>800</size>\r\n"
                    . "    <status>in-use</status>\r\n"
                    . "    <createTime>2008-05-07T11:51:50.000Z</createTime>\r\n"
                    . "    <attachmentSet>\r\n"
                    . "      <item>\r\n"
                    . "        <volumeId>vol-4282672b</volumeId>\r\n"
                    . "        <instanceId>i-6058a509</instanceId>\r\n"
                    . "        <device>/dev/sdh</device>\r\n"
                    . "        <snapshotId>snap-12345678</snapshotId>\r\n"
                    . "        <availabilityZone>us-east-1a</availabilityZone>\r\n"
                    . "        <status>attached</status>\r\n"
                    . "        <attachTime>2008-05-07T12:51:50.000Z</attachTime>\r\n"
                    . "      </item>\r\n"
                    . "    </attachmentSet>\r\n"
                    . "  </item>\r\n"
                    . "  <item>\r\n"
                    . "    <volumeId>vol-42826775</volumeId>\r\n"
                    . "    <size>40</size>\r\n"
                    . "    <status>available</status>\r\n"
                    . "    <createTime>2008-08-07T11:51:50.000Z</createTime>\r\n"
                    . "  </item>\r\n"
                    . "</volumeSet>\r\n"
                    . "</DescribeVolumesResponse>";
        $this->adapter->setResponse($rawHttpResponse);

        $return = $this->Zend_Service_Amazon_Ec2_Ebs->describeVolume(array('vol-4282672b', 'vol-42826775'));

        $arrVolumes = array(
            array(
                'volumeId'          => 'vol-4282672b',
                'size'              => '800',
                'status'            => 'in-use',
                'createTime'        => '2008-05-07T11:51:50.000Z',
                'attachmentSet'     => array(
                    'volumeId'              => 'vol-4282672b',
                    'instanceId'            => 'i-6058a509',
                    'device'                => '/dev/sdh',
                    'status'                => 'attached',
                    'attachTime'            => '2008-05-07T12:51:50.000Z',
                )
            ),
            array(
                'volumeId'          => 'vol-42826775',
                'size'              => '40',
                'status'            => 'available',
                'createTime'        => '2008-08-07T11:51:50.000Z'
            )
        );

        $this->assertSame($arrVolumes, $return);
    }

    public function testDescribeAttachedVolumes()
    {

        $rawHttpResponse = "HTTP/1.1 200 OK\r\n"
                    . "Date: Fri, 24 Oct 2008 17:24:52 GMT\r\n"
                    . "Server: hi\r\n"
                    . "Last-modified: Fri, 24 Oct 2008 17:24:52 GMT\r\n"
                    . "Status: 200 OK\r\n"
                    . "Content-type: application/xml; charset=utf-8\r\n"
                    . "Expires: Tue, 31 Mar 1981 05:00:00 GMT\r\n"
                    . "Connection: close\r\n"
                    . "\r\n"
                    . "<DescribeVolumesResponse xmlns=\"http://ec2.amazonaws.com/doc/2009-04-04/\">\r\n"
                    . "<volumeSet>\r\n"
                    . "  <item>\r\n"
                    . "    <volumeId>vol-4282672b</volumeId>\r\n"
                    . "    <size>800</size>\r\n"
                    . "    <status>in-use</status>\r\n"
                    . "    <createTime>2008-05-07T11:51:50.000Z</createTime>\r\n"
                    . "    <attachmentSet>\r\n"
                    . "      <item>\r\n"
                    . "        <volumeId>vol-4282672b</volumeId>\r\n"
                    . "        <instanceId>i-6058a509</instanceId>\r\n"
                    . "        <device>/dev/sdh</device>\r\n"
                    . "        <snapshotId>snap-12345678</snapshotId>\r\n"
                    . "        <availabilityZone>us-east-1a</availabilityZone>\r\n"
                    . "        <status>attached</status>\r\n"
                    . "        <attachTime>2008-05-07T12:51:50.000Z</attachTime>\r\n"
                    . "      </item>\r\n"
                    . "    </attachmentSet>\r\n"
                    . "  </item>\r\n"
                    . "  <item>\r\n"
                    . "    <volumeId>vol-42826775</volumeId>\r\n"
                    . "    <size>40</size>\r\n"
                    . "    <status>available</status>\r\n"
                    . "    <createTime>2008-08-07T11:51:50.000Z</createTime>\r\n"
                    . "  </item>\r\n"
                    . "</volumeSet>\r\n"
                    . "</DescribeVolumesResponse>";
        $this->adapter->setResponse($rawHttpResponse);

        $return = $this->Zend_Service_Amazon_Ec2_Ebs->describeAttachedVolumes('i-6058a509');

        $arrVolumes = array(
            array(
                'volumeId'          => 'vol-4282672b',
                'size'              => '800',
                'status'            => 'in-use',
                'createTime'        => '2008-05-07T11:51:50.000Z',
                'attachmentSet'     => array(
                    'volumeId'              => 'vol-4282672b',
                    'instanceId'            => 'i-6058a509',
                    'device'                => '/dev/sdh',
                    'status'                => 'attached',
                    'attachTime'            => '2008-05-07T12:51:50.000Z',
                )
            )
        );

        $this->assertSame($arrVolumes, $return);
    }

    /**
     * Tests Zend_Service_Amazon_Ec2_Ebs->detachVolume()
     */
    public function testDetachVolume()
    {
        $rawHttpResponse = "HTTP/1.1 200 OK\r\n"
                    . "Date: Fri, 24 Oct 2008 17:24:52 GMT\r\n"
                    . "Server: hi\r\n"
                    . "Last-modified: Fri, 24 Oct 2008 17:24:52 GMT\r\n"
                    . "Status: 200 OK\r\n"
                    . "Content-type: application/xml; charset=utf-8\r\n"
                    . "Expires: Tue, 31 Mar 1981 05:00:00 GMT\r\n"
                    . "Connection: close\r\n"
                    . "\r\n"
                    . "<DetachVolumeResponse xmlns=\"http://ec2.amazonaws.com/doc/2009-04-04/\">\r\n"
                    . "  <volumeId>vol-4d826724</volumeId>\r\n"
                    . "  <instanceId>i-6058a509</instanceId>\r\n"
                    . "  <device>/dev/sdh</device>\r\n"
                    . "  <status>detaching</status>\r\n"
                    . "  <attachTime>2008-05-08T11:51:50.000Z</attachTime>\r\n"
                    . "</DetachVolumeResponse>";
        $this->adapter->setResponse($rawHttpResponse);

        $return = $this->Zend_Service_Amazon_Ec2_Ebs->detachVolume('vol-4d826724');

        $arrVolume = array(
            'volumeId'      => 'vol-4d826724',
            'instanceId'    => 'i-6058a509',
            'device'        => '/dev/sdh',
            'status'        => 'detaching',
            'attachTime'    => '2008-05-08T11:51:50.000Z'
        );

        $this->assertSame($arrVolume, $return);
    }

}
<|MERGE_RESOLUTION|>--- conflicted
+++ resolved
@@ -59,11 +59,7 @@
             'adapter' => $adapter
         ));
         $this->adapter = $adapter;
-<<<<<<< HEAD
-        Zend_Service_Amazon_Ec2_Ebs::setDefaultHttpClient($client);
-=======
         Ec2\Ebs::setDefaultHTTPClient($client);
->>>>>>> ec6e89a1
     }
 
     /**
