{
    "name": "zendframework/zendframework",
    "description": "Zend Framework 2",
    "type": "library",
    "keywords": [
        "framework",
        "zf2"
    ],
    "homepage": "http://framework.zend.com/",
    "license": "BSD-3-Clause",
    "repositories": [
        {
            "type": "package",
            "package": {
                "name": "sebastianbergmann/phpcov",
                "version": "1.1.0",
                "dist": {
                    "url": "https://github.com/sebastianbergmann/phpcov/archive/1.1.0.zip",
                    "type": "zip"
                },
                "source": {
                    "url": "https://github.com/sebastianbergmann/phpcov.git",
                    "type": "git",
                    "reference": "1.1.0"
                },
                "bin": [
                    "phpcov.php"
                ]
            }
        }
    ],
    "require": {
        "php": ">=5.3.3"
    },
    "require-dev": {
        "doctrine/annotations": ">=1.0",
        "ircmaxell/random-lib": "dev-master",
        "ircmaxell/security-lib": "dev-master",
<<<<<<< HEAD
        "ocramius/proxy-manager": "0.3.*",
        "phpunit/PHPUnit": "3.7.*",
        "satooshi/php-coveralls": "dev-master",
        "sebastianbergmann/phpcov": "1.1.0"
=======
        "ocramius/proxy-manager": "0.4.*",
        "phpunit/PHPUnit": "3.7.*"
>>>>>>> fee83658
    },
    "suggest": {
        "ext-intl": "ext/intl for i18n features (included in default builds of PHP)",
        "doctrine/annotations": "Doctrine Annotations >=1.0 for annotation features",
        "ircmaxell/random-lib": "Fallback random byte generator for Zend\\Math\\Rand if OpenSSL/Mcrypt extensions are unavailable",
        "ocramius/proxy-manager": "ProxyManager to handle lazy initialization of services",
        "zendframework/zendpdf": "ZendPdf for creating PDF representations of barcodes",
        "zendframework/zendservice-recaptcha": "ZendService\\ReCaptcha for rendering ReCaptchas in Zend\\Captcha and/or Zend\\Form"
    },
    "autoload": {
        "psr-0": {
            "Zend\\": "library/"
        }
    },
    "bin": [
        "bin/classmap_generator.php"
    ],
    "replace": {
        "zendframework/zend-authentication": "self.version",
        "zendframework/zend-barcode": "self.version",
        "zendframework/zend-cache": "self.version",
        "zendframework/zend-captcha": "self.version",
        "zendframework/zend-code": "self.version",
        "zendframework/zend-config": "self.version",
        "zendframework/zend-console": "self.version",
        "zendframework/zend-crypt": "self.version",
        "zendframework/zend-db": "self.version",
        "zendframework/zend-debug": "self.version",
        "zendframework/zend-di": "self.version",
        "zendframework/zend-dom": "self.version",
        "zendframework/zend-escaper": "self.version",
        "zendframework/zend-eventmanager": "self.version",
        "zendframework/zend-feed": "self.version",
        "zendframework/zend-file": "self.version",
        "zendframework/zend-filter": "self.version",
        "zendframework/zend-form": "self.version",
        "zendframework/zend-http": "self.version",
        "zendframework/zend-i18n": "self.version",
        "zendframework/zend-inputfilter": "self.version",
        "zendframework/zend-json": "self.version",
        "zendframework/zend-ldap": "self.version",
        "zendframework/zend-loader": "self.version",
        "zendframework/zend-log": "self.version",
        "zendframework/zend-mail": "self.version",
        "zendframework/zend-math": "self.version",
        "zendframework/zend-memory": "self.version",
        "zendframework/zend-mime": "self.version",
        "zendframework/zend-modulemanager": "self.version",
        "zendframework/zend-mvc": "self.version",
        "zendframework/zend-navigation": "self.version",
        "zendframework/zend-paginator": "self.version",
        "zendframework/zend-permissions-acl": "self.version",
        "zendframework/zend-permissions-rbac": "self.version",
        "zendframework/zend-progressbar": "self.version",
        "zendframework/zend-resources": "self.version",
        "zendframework/zend-serializer": "self.version",
        "zendframework/zend-server": "self.version",
        "zendframework/zend-servicemanager": "self.version",
        "zendframework/zend-session": "self.version",
        "zendframework/zend-soap": "self.version",
        "zendframework/zend-stdlib": "self.version",
        "zendframework/zend-tag": "self.version",
        "zendframework/zend-test": "self.version",
        "zendframework/zend-text": "self.version",
        "zendframework/zend-uri": "self.version",
        "zendframework/zend-validator": "self.version",
        "zendframework/zend-version": "self.version",
        "zendframework/zend-view": "self.version",
        "zendframework/zend-xmlrpc": "self.version"
    },
    "extra": {
        "branch-alias": {
            "dev-master": "2.2-dev",
            "dev-develop": "2.3-dev"
        }
    }
}<|MERGE_RESOLUTION|>--- conflicted
+++ resolved
@@ -36,15 +36,10 @@
         "doctrine/annotations": ">=1.0",
         "ircmaxell/random-lib": "dev-master",
         "ircmaxell/security-lib": "dev-master",
-<<<<<<< HEAD
-        "ocramius/proxy-manager": "0.3.*",
+        "ocramius/proxy-manager": "0.4.*",
         "phpunit/PHPUnit": "3.7.*",
         "satooshi/php-coveralls": "dev-master",
         "sebastianbergmann/phpcov": "1.1.0"
-=======
-        "ocramius/proxy-manager": "0.4.*",
-        "phpunit/PHPUnit": "3.7.*"
->>>>>>> fee83658
     },
     "suggest": {
         "ext-intl": "ext/intl for i18n features (included in default builds of PHP)",
