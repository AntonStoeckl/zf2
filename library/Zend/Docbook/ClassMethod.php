--- conflicted
+++ resolved
@@ -3,12 +3,7 @@
 namespace Zend\Docbook;
 
 use Zend\Filter\Word\CamelCaseToDash as CamelCaseToDashFilter,
-<<<<<<< HEAD
-    Zend\Code\Reflection\MethodReflection as ReflectionMethod,
-    Zend\Code\Scanner\Util as ScannerUtil;
-=======
     Zend\Code\Reflection\MethodReflection;
->>>>>>> f62ab6f4
 
 class ClassMethod
 {
@@ -118,7 +113,11 @@
      */
     public function getShortDescription()
     {
-        return $this->reflection->getDocblock()->getShortDescription();
+        $rDocblock = $this->reflection->getDocblock();
+        if ($rDocblock instanceof Zend\Code\Reflection\DocBlockReflection) {
+            return $rDocblock->getShortDescription();
+        }
+        return '';
     }
 
     /**
@@ -128,7 +127,11 @@
      */
     public function getLongDescription()
     {
-        return $this->reflection->getDocblock()->getLongDescription();
+        $rDocblock = $this->reflection->getDocblock();
+        if ($rDocblock instanceof Zend\Code\Reflection\DocBlockReflection) {
+            return $rDocblock->getLongDescription();
+        }
+        return '';
     }
 
     /**
@@ -138,7 +141,12 @@
      */
     public function getReturnType()
     {
-        $return = $this->reflection->getDocblock()->getTag('return');
+        $rDocblock = $this->reflection->getDocblock();
+        if (!$rDocblock instanceof Zend\Code\Reflection\DocBlockReflection) {
+            return 'void';
+        }
+
+        $return = $rDocblock->getTag('return');
 
         if (!$return) {
             return 'void';
@@ -204,94 +212,13 @@
             if (in_array(strtolower($value), $this->internalTypes)) {
                 continue;
             }
-<<<<<<< HEAD
-
-            // Does it match the class name?
-            if ($value == $this->getClass()) {
-                $values[$index] = $this->getNamespace() . '\\' . $value;
-                continue;
-            }
-
-            $values[$index] = $this->resolveClass($value);
-=======
             $values[$index] = $nameInformation->resolveName($value);
->>>>>>> f62ab6f4
         }
 
         return implode('|', $values);
     }
 
     /**
-<<<<<<< HEAD
-     * Attempt to resolve a class or namespace based on imports
-     * 
-     * @param  string $class 
-     * @return string String namespace/classname
-     */
-    protected function resolveClass($class)
-    {
-        if ('\\' == substr($class, 0, 1)) {
-            return substr($class, 1);
-        }
-
-        foreach ($this->getUses() as $import) {
-            // check for an "as". 
-            if (isset($import['as'])) {
-                $as = $import['as'];
-
-                // If it matches $class exactly, use the "use" value provided
-                if ($as == $class) {
-                    return $import['use'];
-                }
-
-                // If the first portion of $class matches, then resolve with 
-                // "use\\(classname - as)"
-                $initialSegment = substr($class, 0, (strlen($as) + 1));
-                if ($as . '\\' == $initialSegment) {
-                    return $import['use'] . '\\' . substr($class, (strlen($as) + 1));
-                }
-
-                // Otherwise, we know this is not a match
-                continue;
-            }
-
-            // get final segment of namespace provided in "use"
-            $use = $import['use'];
-            if (false === strstr($use, '\\')) {
-                $finalSegment = $use;
-            } else {
-                $finalSegment = substr($use, strrpos($use, '\\') + 1);
-            }
-            // if class === final segment, return full "use"
-            if ($class == $finalSegment) {
-                return $use;
-            }
-
-            // if initial segment of class === final segment, return use + (class - initial segment)
-            if (strstr($class, '\\')) {
-                $initialSegment = substr($class, 0, strpos($class, '\\'));
-                if ($finalSegment == $initialSegment) {
-                    return $use . '\\' . substr($class, strpos($class, '\\') + 1);
-                }
-            }
-
-            // Did not match... move to next
-        }
-
-        // check to see if a class by this name exists in the current namespace
-        // if so, resolve to "namespace\\classname"
-        $resolved = $this->getNamespace() . '\\' . $class;
-        if (class_exists($resolved)) {
-            return $resolved;
-        }
-
-        // Did not resolve; consider it fully resolved
-        return $class;
-    }
-
-    /**
-=======
->>>>>>> f62ab6f4
      * Get the namespace of the class containing this method
      * 
      * @return string
@@ -356,7 +283,11 @@
         }
 
         $rDocblock = $this->reflection->getDocblock();
-        $params    = $rDocblock->getTags('param');
+        if ($rDocblock instanceof Zend\Code\Reflection\DocBlockReflection) {
+            $params    = $rDocblock->getTags('param');
+        } else {
+            $params = array();
+        }
 
         $this->parameterAnnotations = $params;
         return $this->parameterAnnotations;
