<?php
/**
 * Zend Framework (http://framework.zend.com/)
 *
 * @link      http://github.com/zendframework/zf2 for the canonical source repository
 * @copyright Copyright (c) 2005-2013 Zend Technologies USA Inc. (http://www.zend.com)
 * @license   http://framework.zend.com/license/new-bsd New BSD License
 */

namespace Zend\View\Helper;

use stdClass;
use Zend\View;
use Zend\View\Exception;

/**
 * Zend_Layout_View_Helper_HeadMeta
 *
 * @see http://www.w3.org/TR/xhtml1/dtds.html
 */
class HeadMeta extends Placeholder\Container\AbstractStandalone
{
    /**
     * Allowed key types
     *
     * @var array
     */
    protected $typeKeys  = array('name', 'http-equiv', 'charset', 'property');

    /**
     * Required attributes for meta tag
     *
     * @var array
     */
<<<<<<< HEAD
    protected $typeKeys     = array('name', 'http-equiv', 'charset', 'property', 'itemprop');
=======
>>>>>>> 8f019f83
    protected $requiredKeys = array('content');

    /**
     * Allowed modifier keys
     *
     * @var array
     */
    protected $modifierKeys = array('lang', 'scheme');

    /**
     * Registry key for placeholder
     *
     * @var string
     */
    protected $regKey = 'Zend_View_Helper_HeadMeta';

    /**
     * Constructor
     *
     * Set separator to PHP_EOL
     *
     */
    public function __construct()
    {
        parent::__construct();

        $this->setSeparator(PHP_EOL);
    }

    /**
     * Retrieve object instance; optionally add meta tag
     *
     * @param  string $content
     * @param  string $keyValue
     * @param  string $keyType
     * @param  array  $modifiers
     * @param  string $placement
     * @return HeadMeta
     */
    public function __invoke($content = null, $keyValue = null, $keyType = 'name', $modifiers = array(), $placement = Placeholder\Container\AbstractContainer::APPEND)
    {
        if ((null !== $content) && (null !== $keyValue)) {
            $item   = $this->createData($keyType, $keyValue, $content, $modifiers);
            $action = strtolower($placement);
            switch ($action) {
                case 'append':
                case 'prepend':
                case 'set':
                    $this->$action($item);
                    break;
                default:
                    $this->append($item);
                    break;
            }
        }

        return $this;
    }

    /**
<<<<<<< HEAD
     * Normalize type attribute of meta
     *
     * @param string $type type in CamelCase
     * @return string
     * @throws Exception\DomainException
     */
    protected function normalizeType($type)
    {
        switch ($type) {
            case 'Name':
                return 'name';
            case 'HttpEquiv':
                return 'http-equiv';
            case 'Property':
                return 'property';
            case 'Itemprop':
                return 'itemprop';
            default:
                throw new Exception\DomainException(sprintf(
                    'Invalid type "%s" passed to normalizeType',
                    $type
                ));
        }
    }

    /**
=======
>>>>>>> 8f019f83
     * Overload method access
     *
     * Allows the following 'virtual' methods:
     * - appendName($keyValue, $content, $modifiers = array())
     * - offsetGetName($index, $keyValue, $content, $modifiers = array())
     * - prependName($keyValue, $content, $modifiers = array())
     * - setName($keyValue, $content, $modifiers = array())
     * - appendHttpEquiv($keyValue, $content, $modifiers = array())
     * - offsetGetHttpEquiv($index, $keyValue, $content, $modifiers = array())
     * - prependHttpEquiv($keyValue, $content, $modifiers = array())
     * - setHttpEquiv($keyValue, $content, $modifiers = array())
     * - appendProperty($keyValue, $content, $modifiers = array())
     * - offsetGetProperty($index, $keyValue, $content, $modifiers = array())
     * - prependProperty($keyValue, $content, $modifiers = array())
     * - setProperty($keyValue, $content, $modifiers = array())
     *
     * @param  string $method
     * @param  array  $args
     * @throws Exception\BadMethodCallException
     * @return HeadMeta
     */
    public function __call($method, $args)
    {
        if (preg_match(
            '/^(?P<action>set|(pre|ap)pend|offsetSet)(?P<type>Name|HttpEquiv|Property|Itemprop)$/',
            $method,
            $matches)
        ) {
            $action = $matches['action'];
            $type   = $this->normalizeType($matches['type']);
            $argc   = count($args);
            $index  = null;

            if ('offsetSet' == $action) {
                if (0 < $argc) {
                    $index = array_shift($args);
                    --$argc;
                }
            }

            if (2 > $argc) {
                throw new Exception\BadMethodCallException(
                    'Too few arguments provided; requires key value, and content'
                );
            }

            if (3 > $argc) {
                $args[] = array();
            }

            $item  = $this->createData($type, $args[0], $args[1], $args[2]);

            if ('offsetSet' == $action) {
                return $this->offsetSet($index, $item);
            }

            $this->$action($item);

            return $this;
        }

        return parent::__call($method, $args);
    }

    /**
     * Render placeholder as string
     *
     * @param  string|int $indent
     * @return string
     */
    public function toString($indent = null)
    {
        $indent = (null !== $indent)
            ? $this->getWhitespace($indent)
            : $this->getIndent();

        $items = array();
        $this->getContainer()->ksort();

        try {
            foreach ($this as $item) {
                $items[] = $this->itemToString($item);
            }
        } catch (Exception\InvalidArgumentException $e) {
            trigger_error($e->getMessage(), E_USER_WARNING);
            return '';
        }

        return $indent . implode($this->escape($this->getSeparator()) . $indent, $items);
    }

    /**
     * Create data item for inserting into stack
     *
     * @param  string $type
     * @param  string $typeValue
     * @param  string $content
     * @param  array  $modifiers
     * @return stdClass
     */
    public function createData($type, $typeValue, $content, array $modifiers)
    {
<<<<<<< HEAD
        $item            = new stdClass;
        $item->type      = 'charset';
        $item->charset   = $charset;
        $item->content   = null;
        $item->modifiers = array();
        $this->set($item);
        return $this;
=======
        $data            = new stdClass;
        $data->type      = $type;
        $data->$type     = $typeValue;
        $data->content   = $content;
        $data->modifiers = $modifiers;

        return $data;
    }

    /**
     * Build meta HTML string
     *
     * @param  stdClass $item
     * @throws Exception\InvalidArgumentException
     * @return string
     */
    public function itemToString(stdClass $item)
    {
        if (!in_array($item->type, $this->typeKeys)) {
            throw new Exception\InvalidArgumentException(sprintf(
                'Invalid type "%s" provided for meta',
                $item->type
            ));
        }
        $type = $item->type;

        $modifiersString = '';
        foreach ($item->modifiers as $key => $value) {
            if ($this->view->plugin('doctype')->isHtml5()
                && $key == 'scheme'
            ) {
                throw new Exception\InvalidArgumentException(
                    'Invalid modifier "scheme" provided; not supported by HTML5'
                );
            }
            if (!in_array($key, $this->modifierKeys)) {
                continue;
            }
            $modifiersString .= $key . '="' . $this->escape($value) . '" ';
        }

        $modifiersString = rtrim($modifiersString);

        if ('' != $modifiersString) {
            $modifiersString = ' ' . $modifiersString;
        }

        if (method_exists($this->view, 'plugin')) {
            if ($this->view->plugin('doctype')->isHtml5()
                && $type == 'charset'
            ) {
                $tpl = ($this->view->plugin('doctype')->isXhtml())
                    ? '<meta %s="%s"/>'
                    : '<meta %s="%s">';
            } elseif ($this->view->plugin('doctype')->isXhtml()) {
                $tpl = '<meta %s="%s" content="%s"%s />';
            } else {
                $tpl = '<meta %s="%s" content="%s"%s>';
            }
        } else {
            $tpl = '<meta %s="%s" content="%s"%s />';
        }

        $meta = sprintf(
            $tpl,
            $type,
            $this->escape($item->$type),
            $this->escape($item->content),
            $modifiersString
        );

        if (isset($item->modifiers['conditional'])
            && !empty($item->modifiers['conditional'])
            && is_string($item->modifiers['conditional']))
        {
            $meta = '<!--[if ' . $this->escape($item->modifiers['conditional']) . ']>' . $meta . '<![endif]-->';
        }

        return $meta;
    }

    /**
     * Normalize type attribute of meta
     *
     * @param  string $type type in CamelCase
     * @throws Exception\DomainException
     * @return string
     */
    protected function normalizeType($type)
    {
        switch ($type) {
            case 'Name':
                return 'name';
            case 'HttpEquiv':
                return 'http-equiv';
            case 'Property':
                return 'property';
            default:
                throw new Exception\DomainException(sprintf(
                    'Invalid type "%s" passed to normalizeType',
                    $type
                ));
        }
>>>>>>> 8f019f83
    }

    /**
     * Determine if item is valid
     *
     * @param  mixed $item
     * @return bool
     */
    protected function isValid($item)
    {
        if ((!$item instanceof stdClass)
            || !isset($item->type)
            || !isset($item->modifiers)
        ) {
            return false;
        }

        if (!isset($item->content)
            && (! $this->view->plugin('doctype')->isHtml5()
            || (! $this->view->plugin('doctype')->isHtml5() && $item->type !== 'charset'))
        ) {
            return false;
        }

        // <meta itemprop= ... /> is only supported with doctype html
        if (! $this->view->plugin('doctype')->isHtml5()
            && $item->type === 'itemprop'
        ) {
            return false;
        }

        // <meta property= ... /> is only supported with doctype RDFa
        if (!$this->view->plugin('doctype')->isRdfa()
            && $item->type === 'property'
        ) {
            return false;
        }

        return true;
    }

    /**
     * Append
     *
     * @param  string $value
     * @return void
     * @throws Exception\InvalidArgumentException
     */
    public function append($value)
    {
        if (!$this->isValid($value)) {
            throw new Exception\InvalidArgumentException(
                'Invalid value passed to append; please use appendMeta()'
            );
        }

        return $this->getContainer()->append($value);
    }

    /**
     * OffsetSet
     *
     * @param  string|int $index
     * @param  string     $value
     * @throws Exception\InvalidArgumentException
     * @return void
     */
    public function offsetSet($index, $value)
    {
        if (!$this->isValid($value)) {
            throw  new Exception\InvalidArgumentException(
                'Invalid value passed to offsetSet; please use offsetSetName() or offsetSetHttpEquiv()'
            );
        }

        return $this->getContainer()->offsetSet($index, $value);
    }

    /**
     * OffsetUnset
     *
     * @param  string|int $index
     * @throws Exception\InvalidArgumentException
     * @return void
     */
    public function offsetUnset($index)
    {
        if (!in_array($index, $this->getContainer()->getKeys())) {
            throw new Exception\InvalidArgumentException('Invalid index passed to offsetUnset()');
        }

        return $this->getContainer()->offsetUnset($index);
    }

    /**
     * Prepend
     *
     * @param  string $value
     * @throws Exception\InvalidArgumentException
     * @return void
     */
    public function prepend($value)
    {
        if (!$this->isValid($value)) {
            throw new Exception\InvalidArgumentException(
                'Invalid value passed to prepend; please use prependMeta()'
            );
        }

        return $this->getContainer()->prepend($value);
    }

    /**
     * Set
     *
     * @param  string $value
     * @throws Exception\InvalidArgumentException
     * @return void
     */
    public function set($value)
    {
        if (!$this->isValid($value)) {
            throw new Exception\InvalidArgumentException('Invalid value passed to set; please use setMeta()');
        }

        $container = $this->getContainer();
        foreach ($container->getArrayCopy() as $index => $item) {
            if ($item->type == $value->type && $item->{$item->type} == $value->{$value->type}) {
                $this->offsetUnset($index);
            }
        }

        return $this->append($value);
    }

    /**
     * Create an HTML5-style meta charset tag. Something like <meta charset="utf-8">
     *
     * Not valid in a non-HTML5 doctype
     *
     * @param  string $charset
     * @return HeadMeta Provides a fluent interface
     */
    public function setCharset($charset)
    {
        $item = new stdClass;
        $item->type = 'charset';
        $item->charset = $charset;
        $item->content = null;
        $item->modifiers = array();
        $this->set($item);

        return $this;
    }
}<|MERGE_RESOLUTION|>--- conflicted
+++ resolved
@@ -25,17 +25,13 @@
      *
      * @var array
      */
-    protected $typeKeys  = array('name', 'http-equiv', 'charset', 'property');
+    protected $typeKeys = array('name', 'http-equiv', 'charset', 'property', 'itemprop');
 
     /**
      * Required attributes for meta tag
      *
      * @var array
      */
-<<<<<<< HEAD
-    protected $typeKeys     = array('name', 'http-equiv', 'charset', 'property', 'itemprop');
-=======
->>>>>>> 8f019f83
     protected $requiredKeys = array('content');
 
     /**
@@ -96,12 +92,195 @@
     }
 
     /**
-<<<<<<< HEAD
+     * Overload method access
+     *
+     * Allows the following 'virtual' methods:
+     * - appendName($keyValue, $content, $modifiers = array())
+     * - offsetGetName($index, $keyValue, $content, $modifiers = array())
+     * - prependName($keyValue, $content, $modifiers = array())
+     * - setName($keyValue, $content, $modifiers = array())
+     * - appendHttpEquiv($keyValue, $content, $modifiers = array())
+     * - offsetGetHttpEquiv($index, $keyValue, $content, $modifiers = array())
+     * - prependHttpEquiv($keyValue, $content, $modifiers = array())
+     * - setHttpEquiv($keyValue, $content, $modifiers = array())
+     * - appendProperty($keyValue, $content, $modifiers = array())
+     * - offsetGetProperty($index, $keyValue, $content, $modifiers = array())
+     * - prependProperty($keyValue, $content, $modifiers = array())
+     * - setProperty($keyValue, $content, $modifiers = array())
+     *
+     * @param  string $method
+     * @param  array  $args
+     * @throws Exception\BadMethodCallException
+     * @return HeadMeta
+     */
+    public function __call($method, $args)
+    {
+        if (preg_match(
+            '/^(?P<action>set|(pre|ap)pend|offsetSet)(?P<type>Name|HttpEquiv|Property|Itemprop)$/',
+            $method,
+            $matches)
+        ) {
+            $action = $matches['action'];
+            $type   = $this->normalizeType($matches['type']);
+            $argc   = count($args);
+            $index  = null;
+
+            if ('offsetSet' == $action) {
+                if (0 < $argc) {
+                    $index = array_shift($args);
+                    --$argc;
+                }
+            }
+
+            if (2 > $argc) {
+                throw new Exception\BadMethodCallException(
+                    'Too few arguments provided; requires key value, and content'
+                );
+            }
+
+            if (3 > $argc) {
+                $args[] = array();
+            }
+
+            $item  = $this->createData($type, $args[0], $args[1], $args[2]);
+
+            if ('offsetSet' == $action) {
+                return $this->offsetSet($index, $item);
+            }
+
+            $this->$action($item);
+
+            return $this;
+        }
+
+        return parent::__call($method, $args);
+    }
+
+    /**
+     * Render placeholder as string
+     *
+     * @param  string|int $indent
+     * @return string
+     */
+    public function toString($indent = null)
+    {
+        $indent = (null !== $indent)
+            ? $this->getWhitespace($indent)
+            : $this->getIndent();
+
+        $items = array();
+        $this->getContainer()->ksort();
+
+        try {
+            foreach ($this as $item) {
+                $items[] = $this->itemToString($item);
+            }
+        } catch (Exception\InvalidArgumentException $e) {
+            trigger_error($e->getMessage(), E_USER_WARNING);
+            return '';
+        }
+
+        return $indent . implode($this->escape($this->getSeparator()) . $indent, $items);
+    }
+
+    /**
+     * Create data item for inserting into stack
+     *
+     * @param  string $type
+     * @param  string $typeValue
+     * @param  string $content
+     * @param  array  $modifiers
+     * @return stdClass
+     */
+    public function createData($type, $typeValue, $content, array $modifiers)
+    {
+        $data            = new stdClass;
+        $data->type      = $type;
+        $data->$type     = $typeValue;
+        $data->content   = $content;
+        $data->modifiers = $modifiers;
+
+        return $data;
+    }
+
+    /**
+     * Build meta HTML string
+     *
+     * @param  stdClass $item
+     * @throws Exception\InvalidArgumentException
+     * @return string
+     */
+    public function itemToString(stdClass $item)
+    {
+        if (!in_array($item->type, $this->typeKeys)) {
+            throw new Exception\InvalidArgumentException(sprintf(
+                'Invalid type "%s" provided for meta',
+                $item->type
+            ));
+        }
+        $type = $item->type;
+
+        $modifiersString = '';
+        foreach ($item->modifiers as $key => $value) {
+            if ($this->view->plugin('doctype')->isHtml5()
+                && $key == 'scheme'
+            ) {
+                throw new Exception\InvalidArgumentException(
+                    'Invalid modifier "scheme" provided; not supported by HTML5'
+                );
+            }
+            if (!in_array($key, $this->modifierKeys)) {
+                continue;
+            }
+            $modifiersString .= $key . '="' . $this->escape($value) . '" ';
+        }
+
+        $modifiersString = rtrim($modifiersString);
+
+        if ('' != $modifiersString) {
+            $modifiersString = ' ' . $modifiersString;
+        }
+
+        if (method_exists($this->view, 'plugin')) {
+            if ($this->view->plugin('doctype')->isHtml5()
+                && $type == 'charset'
+            ) {
+                $tpl = ($this->view->plugin('doctype')->isXhtml())
+                    ? '<meta %s="%s"/>'
+                    : '<meta %s="%s">';
+            } elseif ($this->view->plugin('doctype')->isXhtml()) {
+                $tpl = '<meta %s="%s" content="%s"%s />';
+            } else {
+                $tpl = '<meta %s="%s" content="%s"%s>';
+            }
+        } else {
+            $tpl = '<meta %s="%s" content="%s"%s />';
+        }
+
+        $meta = sprintf(
+            $tpl,
+            $type,
+            $this->escape($item->$type),
+            $this->escape($item->content),
+            $modifiersString
+        );
+
+        if (isset($item->modifiers['conditional'])
+            && !empty($item->modifiers['conditional'])
+            && is_string($item->modifiers['conditional']))
+        {
+            $meta = '<!--[if ' . $this->escape($item->modifiers['conditional']) . ']>' . $meta . '<![endif]-->';
+        }
+
+        return $meta;
+    }
+
+    /**
      * Normalize type attribute of meta
      *
-     * @param string $type type in CamelCase
+     * @param  string $type type in CamelCase
+     * @throws Exception\DomainException
      * @return string
-     * @throws Exception\DomainException
      */
     protected function normalizeType($type)
     {
@@ -123,226 +302,6 @@
     }
 
     /**
-=======
->>>>>>> 8f019f83
-     * Overload method access
-     *
-     * Allows the following 'virtual' methods:
-     * - appendName($keyValue, $content, $modifiers = array())
-     * - offsetGetName($index, $keyValue, $content, $modifiers = array())
-     * - prependName($keyValue, $content, $modifiers = array())
-     * - setName($keyValue, $content, $modifiers = array())
-     * - appendHttpEquiv($keyValue, $content, $modifiers = array())
-     * - offsetGetHttpEquiv($index, $keyValue, $content, $modifiers = array())
-     * - prependHttpEquiv($keyValue, $content, $modifiers = array())
-     * - setHttpEquiv($keyValue, $content, $modifiers = array())
-     * - appendProperty($keyValue, $content, $modifiers = array())
-     * - offsetGetProperty($index, $keyValue, $content, $modifiers = array())
-     * - prependProperty($keyValue, $content, $modifiers = array())
-     * - setProperty($keyValue, $content, $modifiers = array())
-     *
-     * @param  string $method
-     * @param  array  $args
-     * @throws Exception\BadMethodCallException
-     * @return HeadMeta
-     */
-    public function __call($method, $args)
-    {
-        if (preg_match(
-            '/^(?P<action>set|(pre|ap)pend|offsetSet)(?P<type>Name|HttpEquiv|Property|Itemprop)$/',
-            $method,
-            $matches)
-        ) {
-            $action = $matches['action'];
-            $type   = $this->normalizeType($matches['type']);
-            $argc   = count($args);
-            $index  = null;
-
-            if ('offsetSet' == $action) {
-                if (0 < $argc) {
-                    $index = array_shift($args);
-                    --$argc;
-                }
-            }
-
-            if (2 > $argc) {
-                throw new Exception\BadMethodCallException(
-                    'Too few arguments provided; requires key value, and content'
-                );
-            }
-
-            if (3 > $argc) {
-                $args[] = array();
-            }
-
-            $item  = $this->createData($type, $args[0], $args[1], $args[2]);
-
-            if ('offsetSet' == $action) {
-                return $this->offsetSet($index, $item);
-            }
-
-            $this->$action($item);
-
-            return $this;
-        }
-
-        return parent::__call($method, $args);
-    }
-
-    /**
-     * Render placeholder as string
-     *
-     * @param  string|int $indent
-     * @return string
-     */
-    public function toString($indent = null)
-    {
-        $indent = (null !== $indent)
-            ? $this->getWhitespace($indent)
-            : $this->getIndent();
-
-        $items = array();
-        $this->getContainer()->ksort();
-
-        try {
-            foreach ($this as $item) {
-                $items[] = $this->itemToString($item);
-            }
-        } catch (Exception\InvalidArgumentException $e) {
-            trigger_error($e->getMessage(), E_USER_WARNING);
-            return '';
-        }
-
-        return $indent . implode($this->escape($this->getSeparator()) . $indent, $items);
-    }
-
-    /**
-     * Create data item for inserting into stack
-     *
-     * @param  string $type
-     * @param  string $typeValue
-     * @param  string $content
-     * @param  array  $modifiers
-     * @return stdClass
-     */
-    public function createData($type, $typeValue, $content, array $modifiers)
-    {
-<<<<<<< HEAD
-        $item            = new stdClass;
-        $item->type      = 'charset';
-        $item->charset   = $charset;
-        $item->content   = null;
-        $item->modifiers = array();
-        $this->set($item);
-        return $this;
-=======
-        $data            = new stdClass;
-        $data->type      = $type;
-        $data->$type     = $typeValue;
-        $data->content   = $content;
-        $data->modifiers = $modifiers;
-
-        return $data;
-    }
-
-    /**
-     * Build meta HTML string
-     *
-     * @param  stdClass $item
-     * @throws Exception\InvalidArgumentException
-     * @return string
-     */
-    public function itemToString(stdClass $item)
-    {
-        if (!in_array($item->type, $this->typeKeys)) {
-            throw new Exception\InvalidArgumentException(sprintf(
-                'Invalid type "%s" provided for meta',
-                $item->type
-            ));
-        }
-        $type = $item->type;
-
-        $modifiersString = '';
-        foreach ($item->modifiers as $key => $value) {
-            if ($this->view->plugin('doctype')->isHtml5()
-                && $key == 'scheme'
-            ) {
-                throw new Exception\InvalidArgumentException(
-                    'Invalid modifier "scheme" provided; not supported by HTML5'
-                );
-            }
-            if (!in_array($key, $this->modifierKeys)) {
-                continue;
-            }
-            $modifiersString .= $key . '="' . $this->escape($value) . '" ';
-        }
-
-        $modifiersString = rtrim($modifiersString);
-
-        if ('' != $modifiersString) {
-            $modifiersString = ' ' . $modifiersString;
-        }
-
-        if (method_exists($this->view, 'plugin')) {
-            if ($this->view->plugin('doctype')->isHtml5()
-                && $type == 'charset'
-            ) {
-                $tpl = ($this->view->plugin('doctype')->isXhtml())
-                    ? '<meta %s="%s"/>'
-                    : '<meta %s="%s">';
-            } elseif ($this->view->plugin('doctype')->isXhtml()) {
-                $tpl = '<meta %s="%s" content="%s"%s />';
-            } else {
-                $tpl = '<meta %s="%s" content="%s"%s>';
-            }
-        } else {
-            $tpl = '<meta %s="%s" content="%s"%s />';
-        }
-
-        $meta = sprintf(
-            $tpl,
-            $type,
-            $this->escape($item->$type),
-            $this->escape($item->content),
-            $modifiersString
-        );
-
-        if (isset($item->modifiers['conditional'])
-            && !empty($item->modifiers['conditional'])
-            && is_string($item->modifiers['conditional']))
-        {
-            $meta = '<!--[if ' . $this->escape($item->modifiers['conditional']) . ']>' . $meta . '<![endif]-->';
-        }
-
-        return $meta;
-    }
-
-    /**
-     * Normalize type attribute of meta
-     *
-     * @param  string $type type in CamelCase
-     * @throws Exception\DomainException
-     * @return string
-     */
-    protected function normalizeType($type)
-    {
-        switch ($type) {
-            case 'Name':
-                return 'name';
-            case 'HttpEquiv':
-                return 'http-equiv';
-            case 'Property':
-                return 'property';
-            default:
-                throw new Exception\DomainException(sprintf(
-                    'Invalid type "%s" passed to normalizeType',
-                    $type
-                ));
-        }
->>>>>>> 8f019f83
-    }
-
-    /**
      * Determine if item is valid
      *
      * @param  mixed $item
