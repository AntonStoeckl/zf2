<?php
/**
 * Zend Framework (http://framework.zend.com/)
 *
 * @link      http://github.com/zendframework/zf2 for the canonical source repository
 * @copyright Copyright (c) 2005-2013 Zend Technologies USA Inc. (http://www.zend.com)
 * @license   http://framework.zend.com/license/new-bsd New BSD License
 */

namespace Zend\Soap\Client;

use Zend\Http\Client\Adapter\Curl as CurlClient;
use Zend\Http\Response as HttpResponse;
use Zend\Soap\Client as SOAPClient;
use Zend\Soap\Client\Common as CommonClient;
use Zend\Soap\Exception;
use Zend\Uri\Http as HttpUri;

/**
 * .NET SOAP client
 *
 * Class is intended to be used with .Net Web Services.
 *
 */
class DotNet extends SOAPClient
{
    /**
     * Curl HTTP client adapter.
     * @var \Zend\Http\Client\Adapter\Curl
     */
    private $curlClient = null;

    /**
     * The last request headers.
     * @var string
     */
    private $lastRequestHeaders = '';

    /**
     * The last response headers.
     * @var string
     */
    private $lastResponseHeaders = '';

    /**
     * SOAP client options.
     * @var array
     */
    private $options = array();

    /**
     * Should NTLM authentication be used?
     * @var boolean
     */
    private $useNtlm = false;

    /**
     * Constructor
     *
     * @param string $wsdl
     * @param array $options
     */
    public function __construct($wsdl = null, $options = null)
    {
        // Use SOAP 1.1 as default
        $this->setSoapVersion(SOAP_1_1);

        parent::__construct($wsdl, $options);
    }

    /**
     * Do request proxy method.
     *
     * @param  CommonClient $client   Actual SOAP client.
     * @param  string       $request  The request body.
     * @param  string       $location The SOAP URI.
     * @param  string       $action   The SOAP action to call.
<<<<<<< HEAD
     * @param  int      $version  The SOAP version to use.
     * @param  int      $one_way  (Optional) The number 1 if a response is not expected.
=======
     * @param  integer      $version  The SOAP version to use.
     * @param  integer      $oneWay  (Optional) The number 1 if a response is not expected.
     *
>>>>>>> 46c75074
     * @return string The XML SOAP response.
     */
    public function _doRequest(CommonClient $client, $request, $location, $action, $version, $oneWay = null)
    {
        if (!$this->useNtlm) {
            return parent::_doRequest($client, $request, $location, $action, $version, $oneWay);
        }

        $curlClient = $this->getCurlClient();
        //@todo persistent connection ?
        $headers    = array('Content-Type' => 'text/xml; charset=utf-8',
                            'Method'       => 'POST',
                            'SOAPAction'   => '"' . $action . '"',
                            'User-Agent'   => 'PHP-SOAP-CURL');
        $uri        = new HttpUri($location);

        //@todo use parent set* options for ssl certificate authorization
        $curlClient->setCurlOption(CURLOPT_HTTPAUTH, CURLAUTH_NTLM)
                   ->setCurlOption(CURLOPT_SSL_VERIFYHOST, false)
                   ->setCurlOption(CURLOPT_SSL_VERIFYPEER, false)
                   ->setCurlOption(CURLOPT_USERPWD, $this->options['login'] . ':' . $this->options['password']);

        // Perform the cURL request and get the response
        $curlClient->connect($uri->getHost(), $uri->getPort());
        $curlClient->write('POST', $uri, 1.1, $headers, $request);
        $response = HttpResponse::fromString($curlClient->read());
        //@todo persistent connection ?
        $curlClient->close();

        // Save headers
        $this->lastRequestHeaders  = $this->flattenHeaders($headers);
        $this->lastResponseHeaders = $response->getHeaders()->toString();

        // Return only the XML body
        return $response->getBody();
    }

    /**
     * Returns the cURL client that is being used.
     *
     * @return \Zend\Http\Client\Adapter\Curl The cURL client.
     */
    public function getCurlClient()
    {
        if ($this->curlClient === null) {
            $this->curlClient = new CurlClient();
        }

        return $this->curlClient;
    }

    /**
     * Retrieve request headers.
     *
     * @return string Request headers.
     */
    public function getLastRequestHeaders()
    {
        return $this->lastRequestHeaders;
    }

    /**
     * Retrieve response headers (as string)
     *
     * @return string Response headers.
     */
    public function getLastResponseHeaders()
    {
        return $this->lastResponseHeaders;
    }

    /**
     * Sets the cURL client to use.
     *
     * @param  CurlClient $curlClient The cURL client.
     *
     * @return DotNet Fluent interface.
     */
    public function setCurlClient(CurlClient $curlClient)
    {
        $this->curlClient = $curlClient;

        return $this;
    }

    /**
     * Sets options.
     *
     * Allows setting options as an associative array of option => value pairs.
     *
     * @param  array|\Traversable $options Options.
     * @throws \InvalidArgumentException If an unsupported option is passed.
     *
     * @return \Zend\Soap\Client Fluent interface.
     */
    public function setOptions($options)
    {
        if (isset($options['authentication']) && $options['authentication'] === 'ntlm') {
            $this->useNtlm = true;
            unset($options['authentication']);
        }

        $this->options = $options;

        return parent::setOptions($options);
    }

    /**
     * Perform arguments pre-processing
     *
     * My be overridden in descendant classes
     *
     * @param array $arguments
     * @throws Exception\RuntimeException
     *
     * @return array
     */
    protected function _preProcessArguments($arguments)
    {
        if (count($arguments) > 1  ||
            (count($arguments) == 1  &&  !is_array(reset($arguments)))
           ) {
            throw new Exception\RuntimeException(
                '.Net webservice arguments have to be grouped into array: array("a" => $a, "b" => $b, ...).'
            );
        }

        // Do nothing
        return $arguments;
    }

    /**
     * Perform result pre-processing
     *
     * My be overridden in descendant classes
     *
     * @param object $result
     *
     * @return mixed
     */
    protected function _preProcessResult($result)
    {
        $resultProperty = $this->getLastMethod() . 'Result';

        return $result->$resultProperty;
    }

    /**
     * Flattens an HTTP headers array into a string.
     *
     * @param  array $headers The headers to flatten.
     *
     * @return string The headers string.
     */
    private function flattenHeaders(array $headers)
    {
        $result = '';

        foreach ($headers as $name => $value) {
            $result .= $name . ': ' . $value . "\r\n";
        }

        return $result;
    }
<<<<<<< HEAD

    /**
     * Curl HTTP client adapter.
     *
     * @var \Zend\Http\Client\Adapter\Curl
     */
    private $curlClient = null;

    /**
     * The last request headers.
     *
     * @var string
     */
    private $lastRequestHeaders = '';

    /**
     * The last response headers.
     *
     * @var string
     */
    private $lastResponseHeaders = '';

    /**
     * SOAP client options.
     *
     * @var array
     */
    private $options = array();

    /**
     * Should NTLM authentication be used?
     *
     * @var bool
     */
    private $useNtlm = false;
=======
>>>>>>> 46c75074
}<|MERGE_RESOLUTION|>--- conflicted
+++ resolved
@@ -75,14 +75,9 @@
      * @param  string       $request  The request body.
      * @param  string       $location The SOAP URI.
      * @param  string       $action   The SOAP action to call.
-<<<<<<< HEAD
-     * @param  int      $version  The SOAP version to use.
-     * @param  int      $one_way  (Optional) The number 1 if a response is not expected.
-=======
-     * @param  integer      $version  The SOAP version to use.
-     * @param  integer      $oneWay  (Optional) The number 1 if a response is not expected.
-     *
->>>>>>> 46c75074
+     * @param  int          $version  The SOAP version to use.
+     * @param  int          $oneWay  (Optional) The number 1 if a response is not expected.
+     *
      * @return string The XML SOAP response.
      */
     public function _doRequest(CommonClient $client, $request, $location, $action, $version, $oneWay = null)
@@ -247,42 +242,4 @@
 
         return $result;
     }
-<<<<<<< HEAD
-
-    /**
-     * Curl HTTP client adapter.
-     *
-     * @var \Zend\Http\Client\Adapter\Curl
-     */
-    private $curlClient = null;
-
-    /**
-     * The last request headers.
-     *
-     * @var string
-     */
-    private $lastRequestHeaders = '';
-
-    /**
-     * The last response headers.
-     *
-     * @var string
-     */
-    private $lastResponseHeaders = '';
-
-    /**
-     * SOAP client options.
-     *
-     * @var array
-     */
-    private $options = array();
-
-    /**
-     * Should NTLM authentication be used?
-     *
-     * @var bool
-     */
-    private $useNtlm = false;
-=======
->>>>>>> 46c75074
 }