--- conflicted
+++ resolved
@@ -645,13 +645,8 @@
 
     public function testPassingInvalidTypeToSetPluginLoaderThrowsException()
     {
-<<<<<<< HEAD
-        $loader = new PluginLoader();
-        $this->setExpectedException('Zend\Form\Exception\InvalidArgumentException', 'Invalid type');
-=======
         $loader = new PrefixPathLoader();
         $this->setExpectedException('Zend\Form\Exception', 'Invalid type');
->>>>>>> 1c46ae8d
         $this->form->setPluginLoader($loader, 'foo');
     }
 
