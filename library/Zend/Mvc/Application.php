<?php

namespace Zend\Mvc;

use ArrayObject,
    Zend\Di\Exception\ClassNotFoundException,
    Zend\Di\Locator,
    Zend\EventManager\EventCollection,
    Zend\EventManager\EventManager,
    Zend\Http\Header\Cookie,
    Zend\Http\PhpEnvironment\Request as PhpHttpRequest,
    Zend\Http\PhpEnvironment\Response as PhpHttpResponse,
    Zend\Uri\Http as HttpUri,
    Zend\Stdlib\Dispatchable,
    Zend\Stdlib\IsAssocArray,
    Zend\Stdlib\Parameters,
    Zend\Stdlib\RequestDescription as Request,
    Zend\Stdlib\ResponseDescription as Response;

/**
 * Main application class for invoking applications
 *
 * Expects the user will provide a Service Locator or Dependency Injector, as
 * well as a configured router. Once done, calling run() will invoke the
 * application, first routing, then dispatching the discovered controller. A
 * response will then be returned, which may then be sent to the caller.
 */
class Application implements AppContext
{
    const ERROR_CONTROLLER_NOT_FOUND = 404;
    const ERROR_CONTROLLER_INVALID   = 404;
    const ERROR_EXCEPTION            = 500;

    protected $event;
    protected $events;
    protected $locator;
    protected $request;
    protected $response;
    protected $router;

    /**
     * Set the event manager instance used by this context
     *
     * @param  EventCollection $events
     * @return Application
     */
    public function setEventManager(EventCollection $events)
    {
        $this->events = $events;
        return $this;
    }

    /**
     * Set a service locator/DI object
     *
     * @param  Locator $locator
     * @return Application
     */
    public function setLocator(Locator $locator)
    {
        $this->locator = $locator;
        return $this;
    }

    /**
     * Set the request object
     *
     * @param  Request $request
     * @return Application
     */
    public function setRequest(Request $request)
    {
        $this->request = $request;
        return $this;
    }

    /**
     * Set the response object
     *
     * @param  Response $response
     * @return Application
     */
    public function setResponse(Response $response)
    {
        $this->response = $response;
        return $this;
    }

    /**
     * Set the router used to decompose the request
     *
     * A router should return a metadata object containing a controller key.
     *
     * @param  Router\RouteStack $router
     * @return Application
     */
    public function setRouter(Router\RouteStack $router)
    {
        $this->router = $router;
        return $this;
    }

    /**
     * Set the MVC event instance
     * 
     * @param  MvcEvent $event 
     * @return Application
     */
    public function setMvcEvent(MvcEvent $event)
    {
        $this->event = $event;
        return $this;
    }

    /**
     * Get the locator object
     *
     * @return null|Locator
     */
    public function getLocator()
    {
        return $this->locator;
    }

    /**
     * Get the request object
     *
     * @return Request
     */
    public function getRequest()
    {
        if (!$this->request instanceof Request) {
            $this->setRequest(new PhpHttpRequest);
        }
        return $this->request;
    }

    /**
     * Get the response object
     *
     * @return Response
     */
    public function getResponse()
    {
        if (!$this->response instanceof Response) {
            $this->setResponse(new PhpHttpResponse());
        }
        return $this->response;
    }

    /**
     * Get the router object
     *
     * @return Router
     */
    public function getRouter()
    {
        if (!$this->router instanceof Router\RouteStack) {
            $this->setRouter(new Router\SimpleRouteStack());
        }
        return $this->router;
    }

    /**
     * Get the MVC event instance
     * 
     * @return MvcEvent
     */
    public function getMvcEvent()
    {
        if ($this->event) {
            return $this->event;
        }

        $this->event = $event  = new MvcEvent();
        $event->setTarget($this);
        $event->setRequest($this->getRequest())
              ->setResponse($this->getResponse())
              ->setRouter($this->getRouter());
        return $event;
    }

    /**
     * Retrieve the event manager
     *
     * Lazy-loads an EventManager instance if none registered.
     *
     * @return EventCollection
     */
    public function events()
    {
        if (!$this->events instanceof EventCollection) {
            $this->setEventManager(new EventManager(array(__CLASS__, get_class($this))));
            $this->attachDefaultListeners();
        }
        return $this->events;
    }

    /**
     * Run the application
     *
     * @triggers route(MvcEvent)
     *           Routes the request, and sets the RouteMatch object in the event.
     * @triggers dispatch(MvcEvent)
     *           Dispatches a request, using the discovered RouteMatch and
     *           provided request.
     * @triggers dispatch.error(MvcEvent)
     *           On errors (controller not found, action not supported, etc.),
     *           populates the event with information about the error type,
     *           discovered controller, and controller class (if known).
     *           Typically, a handler should return a populated Response object
     *           that can be returned immediately.
     * @return SendableResponse
     */
    public function run()
    {
        $events = $this->events();
        $event  = $this->getMvcEvent();

        // Define callback used to determine whether or not to short-circuit
        $shortCircuit = function ($r) use ($event) {
            if ($r instanceof Response) {
                return true;
            }
            if ($event->getError()) {
                return true;
            }
            return false;
        };
        
        // Trigger route event
        $result = $events->trigger('route', $event, $shortCircuit);
        if ($result->stopped()) {
            $response = $result->last();
            if ($response instanceof Response) {
                return $response;
            }
            if ($event->getError()) {
                return $this->completeRequest($event);
            }
            return $event->getResponse();
        }
        if ($event->getError()) {
            return $this->completeRequest($event);
        }

        // Trigger dispatch event
        $result = $events->trigger('dispatch', $event, $shortCircuit);

        // Complete response
        $response = $result->last();
        if ($response instanceof Response) {
            return $response;
        }

        $response = $this->getResponse();
        $event->setResponse($response);

        return $this->completeRequest($event);
    }

    /**
     * Complete the request
     *
     * Triggers "render" and "finish" events, and returns response from
     * event object.
     * 
     * @param  MvcEvent $event 
     * @return Response
     */
    protected function completeRequest(MvcEvent $event)
    {
        $events = $this->events();
        $events->trigger('render', $event);
        $events->trigger('finish', $event);
        return $event->getResponse();
    }

    /**
     * Route the request
     *
     * @param  MvcEvent $e
     * @return Router\RouteMatch
     */
    public function route(MvcEvent $e)
    {
        $request = $e->getRequest();
        $router  = $e->getRouter();

        $routeMatch = $router->match($request);

        if (!$routeMatch instanceof Router\RouteMatch) {
            $e->setError(static::ERROR_CONTROLLER_NOT_FOUND);

            $results = $this->events()->trigger('dispatch.error', $e);
            if (count($results)) {
                $return  = $results->last();
            } else {
                $return = $error->getParams();
            }
            return $return;
        }

        $e->setRouteMatch($routeMatch);
        return $routeMatch;
    }

    /**
     * Dispatch the matched route
     *
     * @param  MvcEvent $e
     * @return mixed
     */
    public function dispatch(MvcEvent $e)
    {
        $locator = $this->getLocator();
        if (!$locator) {
            throw new Exception\MissingLocatorException(
                'Cannot dispatch without a locator'
            );
        }

        $routeMatch     = $e->getRouteMatch();
        $controllerName = $routeMatch->getParam('controller', 'not-found');
<<<<<<< HEAD
        $im=$locator->instanceManager();
        if(!$im->hasAlias($controllerName))
        {
            
=======
        $events         = $this->events();

        try {
            $controller = $locator->get($controllerName);
        } catch (ClassNotFoundException $exception) {
>>>>>>> ae36aa85
            $error = clone $e;
            $error->setError(static::ERROR_CONTROLLER_NOT_FOUND)
                  ->setController($controllerName);
            $results = $events->trigger('dispatch.error', $error);
            if (count($results)) {
                $return  = $results->last();
            } else {
                $return = $error->getParams();
            }
            goto complete;
        }
        $controllerClass=$im->getClassFromAlias($controllerName);
        $reflection = new \ReflectionClass($controllerClass);
        if(!$reflection->implementsInterface('Zend\Stdlib\Dispatchable'))
        {
            $error = clone $e;
            $error->setError(static::ERROR_CONTROLLER_INVALID)
                  ->setController($controllerName)
                  ->setControllerClass($controllerClass);
            
            $results = $events->trigger('dispatch.error', $error);
            if (count($results)) {
                $return  = $results->last();
            } else {
                $return = $error->getParams();
            }
            goto complete;
        }
        
        try {
            $controller = $locator->get($controllerName);
        } catch (ClassNotFoundException $exception) {
            $error = clone $e;
            $error->setError(static::ERROR_CONTROLLER_NOT_FOUND)
                  ->setController($controllerName)
                  ->setParam('exception', $exception);

            $results = $events->trigger('dispatch.error', $error);
            if (count($results)) {
                $return  = $results->last();
            } else {
                $return = $error->getParams();
            }
            goto complete;
        }

        if ($controller instanceof LocatorAware) {
            $controller->setLocator($locator);
        }

        $request  = $e->getRequest();
        $response = $this->getResponse();

        if ($controller instanceof InjectApplicationEvent) {
            $controller->setEvent($e);
        }

        try {
            $return   = $controller->dispatch($request, $response);
        } catch (\Exception $ex) {
            $error = clone $e;
            $error->setError(static::ERROR_EXCEPTION)
                  ->setController($controllerName)
                  ->setControllerClass(get_class($controller))
                  ->setParam('exception', $ex);
            $results = $events->trigger('dispatch.error', $error);
            if (count($results)) {
                $return  = $results->last();
            } else {
                $return = $error->getParams();
            }
        }

        complete:

        if (!is_object($return)) {
            if (IsAssocArray::test($return)) {
                $return = new ArrayObject($return, ArrayObject::ARRAY_AS_PROPS);
            }
        }
        $e->setResult($return);
        return $return;
    }

    /**
     * Attach default listeners for route and dispatch events
     *
     * @param  EventCollection $events
     * @return void
     */
    protected function attachDefaultListeners()
    {
        $events = $this->events();
        $events->attach('route', array($this, 'route'));
        $events->attach('dispatch', array($this, 'dispatch'));
    }
}<|MERGE_RESOLUTION|>--- conflicted
+++ resolved
@@ -322,21 +322,25 @@
 
         $routeMatch     = $e->getRouteMatch();
         $controllerName = $routeMatch->getParam('controller', 'not-found');
-<<<<<<< HEAD
+        $events         = $this->events();
+
         $im=$locator->instanceManager();
-        if(!$im->hasAlias($controllerName))
+        if($im->hasAlias($controllerName))
         {
             
-=======
-        $events         = $this->events();
-
-        try {
-            $controller = $locator->get($controllerName);
-        } catch (ClassNotFoundException $exception) {
->>>>>>> ae36aa85
+            $controllerClass=$im->getClassFromAlias($controllerName);
+        }
+        else {
+            $controllerClass=$controllerName;
+        }
+        
+        
+        if(!class_exists($controllerClass))
+        {
             $error = clone $e;
             $error->setError(static::ERROR_CONTROLLER_NOT_FOUND)
                   ->setController($controllerName);
+
             $results = $events->trigger('dispatch.error', $error);
             if (count($results)) {
                 $return  = $results->last();
@@ -345,9 +349,8 @@
             }
             goto complete;
         }
-        $controllerClass=$im->getClassFromAlias($controllerName);
-        $reflection = new \ReflectionClass($controllerClass);
-        if(!$reflection->implementsInterface('Zend\Stdlib\Dispatchable'))
+        
+        if(!in_array("Zend\Stdlib\Dispatchable", class_implements($controllerClass)))
         {
             $error = clone $e;
             $error->setError(static::ERROR_CONTROLLER_INVALID)
@@ -363,22 +366,10 @@
             goto complete;
         }
         
-        try {
-            $controller = $locator->get($controllerName);
-        } catch (ClassNotFoundException $exception) {
-            $error = clone $e;
-            $error->setError(static::ERROR_CONTROLLER_NOT_FOUND)
-                  ->setController($controllerName)
-                  ->setParam('exception', $exception);
-
-            $results = $events->trigger('dispatch.error', $error);
-            if (count($results)) {
-                $return  = $results->last();
-            } else {
-                $return = $error->getParams();
-            }
-            goto complete;
-        }
+        
+        
+        
+        $controller = $locator->get($controllerName);
 
         if ($controller instanceof LocatorAware) {
             $controller->setLocator($locator);
