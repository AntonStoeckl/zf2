<?php
/**
 * Zend Framework (http://framework.zend.com/)
 *
 * @link      http://github.com/zendframework/zf2 for the canonical source repository
 * @copyright Copyright (c) 2005-2013 Zend Technologies USA Inc. (http://www.zend.com)
 * @license   http://framework.zend.com/license/new-bsd New BSD License
 */

namespace Zend\Stdlib\Hydrator;

use Zend\Stdlib\Exception;

class ObjectProperty extends AbstractHydrator
{
    /**
     * Extract values from an object
     *
     * Extracts the accessible non-static properties of the given $object.
     *
     * @param  object $object
     * @return array
     * @throws Exception\BadMethodCallException for a non-object $object
     */
    public function extract($object)
    {
        if (!is_object($object)) {
            throw new Exception\BadMethodCallException(sprintf(
                '%s expects the provided $object to be a PHP object)', __METHOD__
            ));
        }

        $data = get_object_vars($object);
<<<<<<< HEAD
        array_walk($data, function (&$value, $name) use ($self, &$data, $object) {
            if (!$self->getFilter()->filter($name)) {
                unset($data[$name]);
            } else {
                $value = $self->extractValue($name, $value, $object);
=======

        $filter = $this->getFilter();
        foreach ($data as $name => $value) {
            // Filter keys, removing any we don't want
            if (!$filter->filter($name)) {
                unset($data[$name]);
                continue;
>>>>>>> eb1da9b7
            }
            // Extract data
            $data[$name] = $this->extractValue($name, $value);
        }

        return $data;
    }

    /**
     * Hydrate an object by populating public properties
     *
     * Hydrates an object by setting public properties of the object.
     *
     * @param  array $data
     * @param  object $object
     * @return object
     * @throws Exception\BadMethodCallException for a non-object $object
     */
    public function hydrate(array $data, $object)
    {
        if (!is_object($object)) {
            throw new Exception\BadMethodCallException(sprintf(
                '%s expects the provided $object to be a PHP object)', __METHOD__
            ));
        }
        foreach ($data as $property => $value) {
            $object->$property = $this->hydrateValue($property, $value, $data);
        }
        return $object;
    }
}<|MERGE_RESOLUTION|>--- conflicted
+++ resolved
@@ -31,13 +31,6 @@
         }
 
         $data = get_object_vars($object);
-<<<<<<< HEAD
-        array_walk($data, function (&$value, $name) use ($self, &$data, $object) {
-            if (!$self->getFilter()->filter($name)) {
-                unset($data[$name]);
-            } else {
-                $value = $self->extractValue($name, $value, $object);
-=======
 
         $filter = $this->getFilter();
         foreach ($data as $name => $value) {
@@ -45,7 +38,6 @@
             if (!$filter->filter($name)) {
                 unset($data[$name]);
                 continue;
->>>>>>> eb1da9b7
             }
             // Extract data
             $data[$name] = $this->extractValue($name, $value);
