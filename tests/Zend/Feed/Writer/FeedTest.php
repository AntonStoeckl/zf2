--- conflicted
+++ resolved
@@ -481,37 +481,22 @@
 
     public function testSetsGeneratorName()
     {
-<<<<<<< HEAD
-        $writer = new WriterFeed;
-        $writer->setGenerator('ZFW');
-=======
-        $writer = new Zend_Feed_Writer_Feed;
-        $writer->setGenerator(array('name'=>'ZFW'));
->>>>>>> 85a932b0
+        $writer = new WriterFeed;
+        $writer->setGenerator(array('name' => 'ZFW'));
         $this->assertEquals(array('name'=>'ZFW'), $writer->getGenerator());
     }
 
     public function testSetsGeneratorVersion()
     {
-<<<<<<< HEAD
-        $writer = new WriterFeed;
-        $writer->setGenerator('ZFW', '1.0');
-=======
-        $writer = new Zend_Feed_Writer_Feed;
-        $writer->setGenerator(array('name'=>'ZFW', 'version' => '1.0'));
->>>>>>> 85a932b0
+        $writer = new WriterFeed;
+        $writer->setGenerator(array('name' => 'ZFW', 'version' => '1.0'));
         $this->assertEquals(array('name'=>'ZFW', 'version' => '1.0'), $writer->getGenerator());
     }
 
     public function testSetsGeneratorUri()
     {
-<<<<<<< HEAD
-        $writer = new WriterFeed;
-        $writer->setGenerator('ZFW', null, 'http://www.example.com');
-=======
-        $writer = new Zend_Feed_Writer_Feed;
-        $writer->setGenerator(array('name'=>'ZFW', 'uri'=>'http://www.example.com'));
->>>>>>> 85a932b0
+        $writer = new WriterFeed;
+        $writer->setGenerator(array('name' => 'ZFW', 'uri' => 'http://www.example.com'));
         $this->assertEquals(array('name'=>'ZFW', 'uri' => 'http://www.example.com'), $writer->getGenerator());
     }
 
@@ -529,15 +514,9 @@
     {
         $writer = new WriterFeed;
         try {
-<<<<<<< HEAD
-            $writer->addAuthor('ZFW', '');
-            $this->fail();
-        } catch (Feed\Exception $e) {
-=======
             $writer->setGenerator(array('name'=>'ZFW', 'version'=>''));
             $this->fail('Should have failed since version is empty');
-        } catch (Zend_Feed_Exception $e) {
->>>>>>> 85a932b0
+        } catch (Feed\Exception $e) {
         }
     }
 
