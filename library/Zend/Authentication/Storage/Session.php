--- conflicted
+++ resolved
@@ -21,14 +21,9 @@
 
 namespace Zend\Authentication\Storage;
 
-<<<<<<< HEAD
-use Zend\Session\Container as SessionContainer,
-    Zend\Session\Manager as SessionManager;
-=======
 use Zend\Authentication\Storage\StorageInterface as AuthenticationStorage,
     Zend\Session\Container as SessionContainer,
     Zend\Session\ManagerInterface as SessionManager;
->>>>>>> 9c1213f2
 
 /**
  * @category   Zend
