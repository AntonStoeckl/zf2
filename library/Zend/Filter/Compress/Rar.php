<?php
/**
 * Zend Framework
 *
 * LICENSE
 *
 * This source file is subject to the new BSD license that is bundled
 * with this package in the file LICENSE.txt.
 * It is also available through the world-wide-web at this URL:
 * http://framework.zend.com/license/new-bsd
 * If you did not receive a copy of the license and are unable to
 * obtain it through the world-wide-web, please send an email
 * to license@zend.com so we can send you a copy immediately.
 *
 * @category   Zend
 * @package    Zend_Filter
 * @copyright  Copyright (c) 2005-2010 Zend Technologies USA Inc. (http://www.zend.com)
 * @license    http://framework.zend.com/license/new-bsd     New BSD License
 * @version    $Id$
 */

/**
 * @namespace
 */
namespace Zend\Filter\Compress;
use Zend\Filter\Exception;

/**
 * Compression adapter for Rar
 *
 * @uses       \Zend\Filter\Compress\AbstractCompressionAlgorithm
 * @uses       \Zend\Filter\Exception
 * @category   Zend
 * @package    Zend_Filter
 * @copyright  Copyright (c) 2005-2010 Zend Technologies USA Inc. (http://www.zend.com)
 * @license    http://framework.zend.com/license/new-bsd     New BSD License
 */
class Rar extends AbstractCompressionAlgorithm
{
    /**
     * Compression Options
     * array(
     *     'callback' => Callback for compression
     *     'archive'  => Archive to use
     *     'password' => Password to use
     *     'target'   => Target to write the files to
     * )
     *
     * @var array
     */
    protected $_options = array(
        'callback' => null,
        'archive'  => null,
        'password' => null,
        'target'   => '.',
    );

    /**
     * Class constructor
     *
     * @param array $options (Optional) Options to set
     */
    public function __construct($options = null)
    {
        if (!extension_loaded('rar')) {
            throw new Exception('This filter needs the rar extension');
        }
        parent::__construct($options);
    }

    /**
     * Returns the set callback for compression
     *
     * @return string
     */
    public function getCallback()
    {
        return $this->_options['callback'];
    }

    /**
     * Sets the callback to use
     *
     * @param string $callback
     * @return \Zend\Filter\Compress\Rar
     */
    public function setCallback($callback)
    {
        if (!is_callable($callback)) {
            throw new Exception('Callback can not be accessed');
        }

        $this->_options['callback'] = $callback;
        return $this;
    }

    /**
     * Returns the set archive
     *
     * @return string
     */
    public function getArchive()
    {
        return $this->_options['archive'];
    }

    /**
     * Sets the archive to use for de-/compression
     *
     * @param string $archive Archive to use
     * @return \Zend\Filter\Compress\Rar
     */
    public function setArchive($archive)
    {
        $archive = str_replace(array('/', '\\'), DIRECTORY_SEPARATOR, $archive);
        $this->_options['archive'] = (string) $archive;

        return $this;
    }

    /**
     * Returns the set password
     *
     * @return string
     */
    public function getPassword()
    {
        return $this->_options['password'];
    }

    /**
     * Sets the password to use
     *
     * @param string $password
     * @return \Zend\Filter\Compress\Rar
     */
    public function setPassword($password)
    {
        $this->_options['password'] = (string) $password;
        return $this;
    }

    /**
     * Returns the set targetpath
     *
     * @return string
     */
    public function getTarget()
    {
        return $this->_options['target'];
    }

    /**
     * Sets the targetpath to use
     *
     * @param string $target
     * @return \Zend\Filter\Compress\Rar
     */
    public function setTarget($target)
    {
        if (!file_exists(dirname($target))) {
            throw new Exception("The directory '$target' does not exist");
        }

        $target = str_replace(array('/', '\\'), DIRECTORY_SEPARATOR, $target);
        $this->_options['target'] = (string) $target;
        return $this;
    }

    /**
     * Compresses the given content
     *
     * @param  string|array $content
     * @return string
     */
    public function compress($content)
    {
        $callback = $this->getCallback();
<<<<<<< HEAD
        if (is_null($callback)) {
            throw new Exception('No compression callback available');
=======
        if ($callback === null) {
            require_once 'Zend/Filter/Exception.php';
            throw new Zend_Filter_Exception('No compression callback available');
>>>>>>> 1d6b9ab2
        }

        $options = $this->getOptions();
        unset($options['callback']);

        $result = call_user_func($callback, $options, $content);
        if ($result !== true) {
            throw new Exception('Error compressing the RAR Archive');
        }

        return $this->getArchive();
    }

    /**
     * Decompresses the given content
     *
     * @param  string $content
     * @return boolean
     */
    public function decompress($content)
    {
        $archive = $this->getArchive();
        if (file_exists($content)) {
            $archive = str_replace(array('/', '\\'), DIRECTORY_SEPARATOR, realpath($content));
        } elseif (empty($archive) || !file_exists($archive)) {
            throw new Exception('RAR Archive not found');
        }

        $password = $this->getPassword();
        if ($password !== null) {
            $archive = rar_open($archive, $password);
        } else {
            $archive = rar_open($archive);
        }

        if (!$archive) {
            throw new Exception("Error opening the RAR Archive");
        }

        $target = $this->getTarget();
        if (!is_dir($target)) {
            $target = dirname($target);
        }

        $filelist = rar_list($archive);
        if (!$filelist) {
            throw new Exception("Error reading the RAR Archive");
        }

        foreach($filelist as $file) {
            $file->extract($target);
        }

        rar_close($archive);
        return true;
    }

    /**
     * Returns the adapter name
     *
     * @return string
     */
    public function toString()
    {
        return 'Rar';
    }
}<|MERGE_RESOLUTION|>--- conflicted
+++ resolved
@@ -176,14 +176,8 @@
     public function compress($content)
     {
         $callback = $this->getCallback();
-<<<<<<< HEAD
-        if (is_null($callback)) {
+        if ($callback === null) {
             throw new Exception('No compression callback available');
-=======
-        if ($callback === null) {
-            require_once 'Zend/Filter/Exception.php';
-            throw new Zend_Filter_Exception('No compression callback available');
->>>>>>> 1d6b9ab2
         }
 
         $options = $this->getOptions();
