--- conflicted
+++ resolved
@@ -20,15 +20,9 @@
 
 namespace Zend\Feed\Writer;
 
-<<<<<<< HEAD
+use DateTime;
 use Zend\Uri;
-use Zend\Date;
 use Zend\Validator;
-=======
-use DateTime;
-use Zend\Uri,
-    Zend\Validator;
->>>>>>> ac356fe1
 
 /**
  * @category Zend
