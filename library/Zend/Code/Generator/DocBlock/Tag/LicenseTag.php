<?php
/**
 * Zend Framework (http://framework.zend.com/)
 *
 * @link      http://github.com/zendframework/zf2 for the canonical source repository
 * @copyright Copyright (c) 2005-2013 Zend Technologies USA Inc. (http://www.zend.com)
 * @license   http://framework.zend.com/license/new-bsd New BSD License
 * @package   Zend_Code
 */

namespace Zend\Code\Generator\DocBlock\Tag;

use Zend\Code\Generator\DocBlock\Tag;
use Zend\Code\Reflection\DocBlock\Tag\TagInterface as ReflectionDocBlockTag;

/**
 * @category   Zend
 * @package    Zend_Code_Generator
 */
class LicenseTag extends Tag
{
    /**
     * @var string
     */
    protected $url = null;

    /**
<<<<<<< HEAD
     * @param array $options
     */
    public function __construct(array $options = array())
    {
        parent::__construct($options);

        if (isset($options['url'])) {
            $this->setUrl($options['url']);
        }

        if (empty($this->name)) {
            $this->setName('license');
        }
    }

    /**
     * fromReflection()
     *
     * @param ReflectionDocBlockTag $reflectionTagLicense
=======
     * @var string
     */
    protected $licenseName = null;

    /**
     * @param  ReflectionDocBlockTag $reflectionTagLicense
>>>>>>> baf54538
     * @return LicenseTag
     */
    public static function fromReflection(ReflectionDocBlockTag $reflectionTagLicense)
    {
        $licenseTag = new self();
        $licenseTag
            ->setName('license')
            ->setUrl($reflectionTagLicense->getUrl())
            ->setLicenseName($reflectionTagLicense->getDescription());

        return $licenseTag;
    }

    /**
     * @param  string $url
     * @return LicenseTag
     */
    public function setUrl($url)
    {
        $this->url = $url;
        return $this;
    }

    /**
     * @return string
     */
    public function getUrl()
    {
        return $this->url;
    }

    /**
     * @param  string $name
     * @return LicenseTag
     */
    public function setLicenseName($name)
    {
        $this->licenseName = $name;
        return $this;
    }

    /**
     * @return string
     */
    public function getLicenseName()
    {
        return $this->licenseName;
    }

    /**
     * @return string
     */
    public function generate()
    {
<<<<<<< HEAD
        $output = '@' . $this->name
                . (($this->url !== null) ? ' ' . $this->url : '')
                . (($this->description !== null) ? ' ' . $this->description : '');
=======
        $output = '@license '
            . (($this->url != null) ? $this->url : 'unknown')
            . (($this->licenseName != null) ? ' ' . $this->licenseName : '');

>>>>>>> baf54538
        return $output;
    }
}<|MERGE_RESOLUTION|>--- conflicted
+++ resolved
@@ -25,8 +25,12 @@
     protected $url = null;
 
     /**
-<<<<<<< HEAD
-     * @param array $options
+     * @var string
+     */
+    protected $licenseName = null;
+
+    /**
+     * @param  array $options
      */
     public function __construct(array $options = array())
     {
@@ -42,17 +46,7 @@
     }
 
     /**
-     * fromReflection()
-     *
-     * @param ReflectionDocBlockTag $reflectionTagLicense
-=======
-     * @var string
-     */
-    protected $licenseName = null;
-
-    /**
      * @param  ReflectionDocBlockTag $reflectionTagLicense
->>>>>>> baf54538
      * @return LicenseTag
      */
     public static function fromReflection(ReflectionDocBlockTag $reflectionTagLicense)
@@ -107,16 +101,11 @@
      */
     public function generate()
     {
-<<<<<<< HEAD
-        $output = '@' . $this->name
-                . (($this->url !== null) ? ' ' . $this->url : '')
-                . (($this->description !== null) ? ' ' . $this->description : '');
-=======
         $output = '@license '
             . (($this->url != null) ? $this->url : 'unknown')
-            . (($this->licenseName != null) ? ' ' . $this->licenseName : '');
+            . (($this->licenseName != null) ? ' ' . $this->licenseName : '')
+            . (($this->description != null) ? ' ' . $this->description : '');
 
->>>>>>> baf54538
         return $output;
     }
 }