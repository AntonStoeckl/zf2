--- conflicted
+++ resolved
@@ -16,7 +16,6 @@
         "php": ">=5.3.3",
         "zendframework/zend-stdlib": "self.version"
     },
-<<<<<<< HEAD
     "require-dev": {
         "zendframework/zend-cache": "self.version",
         "zendframework/zend-db": "self.version",
@@ -26,16 +25,12 @@
         "zendframework/zend-view": "self.version"
     },
     "suggest": {
-        "zendframework/zend-cache": "Zend\\Cache component",
+        "zendframework/zend-cache":"To support cache feature"
         "zendframework/zend-db": "Zend\\Db component",
         "zendframework/zend-filter": "Zend\\Filter component",
         "zendframework/zend-json": "Zend\\Json component",
         "zendframework/zend-servicemanager": "Zend\\ServiceManager component",
         "zendframework/zend-view": "Zend\\View component"
-=======
-    "suggest": {
-        "zendframework/zend-cache":"To support cache feature"
->>>>>>> c4b3e813
     },
     "extra": {
         "branch-alias": {
