<?php
/**
 * Zend Framework
 *
 * LICENSE
 *
 * This source file is subject to the new BSD license that is bundled
 * with this package in the file LICENSE.txt.
 * It is also available through the world-wide-web at this URL:
 * http://framework.zend.com/license/new-bsd
 * If you did not receive a copy of the license and are unable to
 * obtain it through the world-wide-web, please send an email
 * to license@zend.com so we can send you a copy immediately.
 *
 * @category   Zend
 * @package    Zend_Locale
 * @subpackage UnitTests
 * @copyright  Copyright (c) 2005-2012 Zend Technologies USA Inc. (http://www.zend.com)
 * @license    http://framework.zend.com/license/new-bsd     New BSD License
 */

namespace ZendTest\Locale\Data;

use Zend\Locale\Data\Cldr,
    Zend\Locale\Exception\InvalidArgumentException,
    Zend\Locale\Locale,
    Zend\Cache\StorageFactory as CacheFactory,
    Zend\Cache\Storage\Adapter as CacheAdapter;

/**
 * @category   Zend
 * @package    Zend_Locale
 * @subpackage UnitTests
 * @copyright  Copyright (c) 2005-2012 Zend Technologies USA Inc. (http://www.zend.com)
 * @license    http://framework.zend.com/license/new-bsd     New BSD License
 * @group      Zend_Locale
 */
class CldrTest extends \PHPUnit_Framework_TestCase
<<<<<<< HEAD
{    
    /**
     * test for reading with cache disabled
     * @see ZF2-212
     */
    public function testNoCache()
    {
        Cldr::disableCache(true);
        $this->testTerritory();
        Cldr::disableCache(false);
=======
{

    private $_cache = null;

    public function setUp()
    {
        $this->_cache = CacheFactory::adapterFactory('memory', array('memory_limit' => 0));
        Cldr::setCache($this->_cache);
    }


    public function tearDown()
    {
        $this->_cache->clear(CacheAdapter::MATCH_ALL);
>>>>>>> 0a37631f
    }
    
    
    /**
     * test for reading with standard locale
     * expected array
     */
    public function testNoLocale()
    {
        $this->assertTrue(is_array(Cldr::getDisplayLanguage(null)));

        try {
            $value = Cldr::getDisplayLanguage('nolocale');
            $this->fail('locale should throw exception');
        } catch (InvalidArgumentException $e) {
            // success
        }

        $locale = new Locale('de');
        $this->assertTrue(is_array(Cldr::getDisplayLanguage($locale)));
    }
    
    
    /**
     * test for reading without type
     * expected empty array
     */
    public function testNoType()
    {
        try {
            $value = Cldr::getContent('de','');
            $this->fail('content should throw an exception');
        } catch (InvalidArgumentException $e) {
            // success
        }

        try {
            $value = Cldr::getContent('de','xxxxxxx');
            $this->fail('content should throw an exception');
        } catch (InvalidArgumentException $e) {
            // success
        }
    }


    /**
     * test for reading the languagelist from locale
     * expected array
     */
    public function testLanguage()
    {
        $data = Cldr::getDisplayLanguage('de');
        $this->assertEquals('Deutsch',  $data['de']);
        $this->assertEquals('Englisch', $data['en']);

        $value = Cldr::getDisplayLanguage('de', false, 'de');
        $this->assertEquals('Deutsch', $value);
    }

    /**
     * test for reading the scriptlist from locale
     * expected array
     */
    public function testScript()
    {
        $data = Cldr::getDisplayScript('de_AT');
        $this->assertEquals('Arabisch',   $data['Arab']);
        $this->assertEquals('Lateinisch', $data['Latn']);

        $value = Cldr::getDisplayScript('de_AT', false, 'Arab');
        $this->assertEquals('Arabisch', $value);
    }

    /**
     * test for reading the territorylist from locale
     * expected array
     */
    public function testTerritory()
    {
        $data = Cldr::getDisplayTerritory('de_AT');
        $this->assertEquals('Österreich', $data['AT']);
        $this->assertEquals('Martinique', $data['MQ']);

        $value = Cldr::getDisplayTerritory('de_AT', false, 'AT');
        $this->assertEquals('Österreich', $value);
    }

    /**
     * test for reading the variantlist from locale
     * expected array
     */
    public function testVariant()
    {
        $data = Cldr::getList('de_AT', 'variant');
        $this->assertEquals('Boontling', $data['BOONT']);
        $this->assertEquals('Saho',      $data['SAAHO']);

        $value = Cldr::getContent('de_AT', 'variant', 'POSIX');
        $this->assertEquals('Posix', $value);
    }

    /**
     * test for reading the keylist from locale
     * expected array
     */
    public function testKey()
    {
        $data = Cldr::getList('de_AT', 'key');
        $this->assertEquals('Kalender',   $data['calendar']);
        $this->assertEquals('Sortierung', $data['collation']);

        $value = Cldr::getContent('de_AT', 'key', 'collation');
        $this->assertEquals('Sortierung', $value);
    }

    /**
     * test for reading the typelist from locale
     * expected array
     */
    public function testType()
    {
        $data = Cldr::getList('de_AT', 'type');
        $this->assertEquals('Chinesischer Kalender', $data['chinese']);
        $this->assertEquals('Strichfolge',           $data['stroke']);

        $data = Cldr::getList('de_AT', 'type', 'calendar');
        $this->assertEquals('Chinesischer Kalender', $data['chinese']);
        $this->assertEquals('Japanischer Kalender',  $data['japanese']);

        $value = Cldr::getList('de_AT', 'type', 'chinese');
        $this->assertEquals('Chinesischer Kalender', $value['chinese']);
    }

    /**
     * test for reading layout from locale
     * expected array
     */
    public function testLayout()
    {
        $layout = Cldr::getList('es', 'layout');
        $this->assertEquals("", $layout['lines']);
        $this->assertEquals("", $layout['characters']);
        $this->assertEquals("titlecase-firstword", $layout['inList']);
        $this->assertEquals("lowercase-words",     $layout['currency']);
        $this->assertEquals("mixed",               $layout['dayWidth']);
        $this->assertEquals("lowercase-words",     $layout['fields']);
        $this->assertEquals("lowercase-words",     $layout['keys']);
        $this->assertEquals("lowercase-words",     $layout['languages']);
        $this->assertEquals("lowercase-words",     $layout['long']);
        $this->assertEquals("lowercase-words",     $layout['measurementSystemNames']);
        $this->assertEquals("mixed",               $layout['monthWidth']);
        $this->assertEquals("lowercase-words",     $layout['quarterWidth']);
        $this->assertEquals("lowercase-words",     $layout['scripts']);
        $this->assertEquals("mixed",               $layout['territories']);
        $this->assertEquals("lowercase-words",     $layout['types']);
        $this->assertEquals("mixed",               $layout['variants']);
    }

    /**
     * test for reading characters from locale
     * expected array
     */
    public function testCharacters()
    {
        $char = Cldr::getList('de', 'characters');
        $this->assertEquals("[a ä b c d e f g h i j k l m n o ö p q r s t u ü v w x y z ß]", $char['characters']);
        $this->assertEquals("[á à ă â å ā æ ç é è ĕ ê ë ē í ì ĭ î ï ī ñ ó ò ŏ ô ø ō œ ú ù ŭ û ū ÿ]", $char['auxiliary']);
        $this->assertEquals("[a b c d e f g h i j k l m n o p q r s t u v w x y z]", $char['currencySymbol']);
    }

    /**
     * test for reading delimiters from locale
     * expected array
     */
    public function testDelimiters()
    {
        $quote = Cldr::getList('de', 'delimiters');
        $this->assertEquals("„", $quote['quoteStart']);
        $this->assertEquals("“", $quote['quoteEnd']);
        $this->assertEquals("‚", $quote['quoteStartAlt']);
        $this->assertEquals("‘", $quote['quoteEndAlt']);
    }

    /**
     * test for reading measurement from locale
     * expected array
     */
    public function testMeasurement()
    {
        $measure = Cldr::getList('de', 'measurement');
        $this->assertEquals("001", $measure['metric']);
        $this->assertEquals("LR MM US",  $measure['US']);
        $this->assertEquals("001", $measure['A4']);
        $this->assertEquals("BZ CA CL CO CR GT MX NI PA PH PR SV US VE",  $measure['US-Letter']);
    }

    /**
     * test for reading defaultcalendar from locale
     * expected array
     */
    public function testDefaultCalendar()
    {
        $date = Cldr::getContent('de_AT', 'defaultcalendar');
        $this->assertEquals("gregorian", $date);
    }

    /**
     * test for reading defaultmonthcontext from locale
     * expected array
     */
    public function testDefaultMonthContext()
    {
        $date = Cldr::getContent('de_AT', 'monthcontext');
        $this->assertEquals("format", $date);

        $date = Cldr::getContent('de_AT', 'monthcontext', 'islamic');
        $this->assertEquals("format", $date);
    }

    /**
     * test for reading defaultmonth from locale
     * expected array
     */
    public function testDefaultMonth()
    {
        $date = Cldr::getContent('de_AT', 'defaultmonth');
        $this->assertEquals("wide", $date);

        $date = Cldr::getContent('de_AT', 'defaultmonth', 'islamic');
        $this->assertEquals("wide", $date);
    }

    /**
     * test for reading month from locale
     * expected array
     */
    public function testMonth()
    {
        $date   = Cldr::getList('de_AT', 'months');
        $result = array("context" => "format", "default" => "wide", "format" =>
            array("abbreviated" =>
                array(1 => "Jän",  2 => "Feb", 3 => "Mär", 4 => "Apr", 5 => "Mai",
                      6 => "Jun",  7 => "Jul", 8 => "Aug", 9 => "Sep", 10=> "Okt",
                     11 => "Nov", 12 => "Dez"),
                  "narrow" => array(1 => '1', 2 => '2',  3 => '3',   4 =>  '4', 5 =>   '5', 6 => '6', 7 => '7',
                                    8 => '8', 9 => '9', 10 => '10', 11 => '11', 12 => '12'),
                  "wide" =>
                array(1 => "Jänner"  , 2 => "Februar"   , 3 => "März"  , 4 => "April"    , 5 => "Mai",
                      6 => "Juni"    , 7 => "Juli"      , 8 => "August", 9 => "September", 10=> "Oktober",
                     11 => "November", 12 => "Dezember")
            ),
            "stand-alone" => array("abbreviated" =>
                array(1 => 'Jan',    2 =>     'Feb',  3 =>    'Mär',  4 =>    'Apr',  5 =>    'Mai', 6 => 'Jun', 7 => "Jul",
                      8 => "Aug", 9 => "Sep", 10 => "Okt", 11 => "Nov", 12 => "Dez"),
                  "narrow" =>
                array(1 => "J",  2 => "F",  3 => "M",  4 => "A", 5 => "M", 6 => "J",  7 => "J" , 8 => "A",
                      9 => "S", 10 => "O", 11 => "N", 12 => "D"),
                  "wide" => array(1 => '1', 2 => '2',  3 => '3',   4 =>  '4', 5 =>   '5', 6 => '6', 7 => '7',
                                  8 => '8', 9 => '9', 10 => '10', 11 => '11', 12 => '12'),
            ));
        $this->assertEquals($result, $date);

        $date   = Cldr::getList('de_AT', 'months', 'islamic');
        $result = array("context" => "format", "default" => "wide", "format" =>
            array("abbreviated" =>
                array(1 => "Muh."  , 2 => "Saf.", 3 => "Rab. I"  , 4 => "Rab. II"    , 5 => "Jum. I",
                      6 => "Jum. II" , 7 => "Raj.", 8 => "Sha.", 9 => "Ram.", 10=> "Shaw.",
                     11 => "Dhuʻl-Q.", 12 => "Dhuʻl-H."),
                  "narrow" => array(1 => '1', 2 => '2',  3 => '3',   4 =>  '4', 5 =>   '5', 6 => '6', 7 => '7',
                                    8 => '8', 9 => '9', 10 => '10', 11 => '11', 12 => '12'),
                  "wide" =>
                array(1 => "Muharram"  , 2 => "Safar", 3 => "Rabiʻ I"  , 4 => "Rabiʻ II"    , 5 => "Jumada I",
                      6 => "Jumada II" , 7 => "Rajab", 8 => "Shaʻban", 9 => "Ramadan", 10=> "Shawwal",
                     11 => "Dhuʻl-Qiʻdah", 12 => "Dhuʻl-Hijjah")
            ),
            "stand-alone" => array("abbreviated" =>
                array(1 => "Muh."  , 2 => "Saf.", 3 => "Rab. I"  , 4 => "Rab. II"    , 5 => "Jum. I",
                      6 => "Jum. II" , 7 => "Raj.", 8 => "Sha.", 9 => "Ram.", 10=> "Shaw.",
                     11 => "Dhuʻl-Q.", 12 => "Dhuʻl-H."),
                  "narrow" => array(1 => '1', 2 => '2',  3 => '3',   4 =>  '4', 5 =>   '5', 6 => '6', 7 => '7',
                                  8 => '8', 9 => '9', 10 => '10', 11 => '11', 12 => '12'),
                  "wide" =>
                array(1 => "Muharram"  , 2 => "Safar", 3 => "Rabiʻ I"  , 4 => "Rabiʻ II"    , 5 => "Jumada I",
                      6 => "Jumada II" , 7 => "Rajab", 8 => "Shaʻban", 9 => "Ramadan", 10=> "Shawwal",
                     11 => "Dhuʻl-Qiʻdah", 12 => "Dhuʻl-Hijjah")
            ));
        $this->assertEquals($result, $date);

        $date = Cldr::getList('de_AT', 'month');
        $this->assertEquals(array(1 => "Jänner"  , 2 => "Februar"   , 3 => "März"  , 4 => "April"    , 5 => "Mai",
                                  6 => "Juni"    , 7 => "Juli"      , 8 => "August", 9 => "September", 10=> "Oktober",
                                 11 => "November", 12 => "Dezember"), $date);

        $date = Cldr::getList('de_AT', 'month', array('gregorian', 'format', 'wide'));
        $this->assertEquals(array(1 => "Jänner"  , 2 => "Februar"   , 3 => "März"  , 4 => "April"    , 5 => "Mai",
                                  6 => "Juni"    , 7 => "Juli"      , 8 => "August", 9 => "September", 10=> "Oktober",
                                 11 => "November", 12 => "Dezember"), $date);

        $value = Cldr::getContent('de_AT', 'month', 12);
        $this->assertEquals('Dezember', $value);

        $value = Cldr::getContent('de_AT', 'month', array('gregorian', 'format', 'wide', 12));
        $this->assertEquals('Dezember', $value);

        $value = Cldr::getContent('ar', 'month', array('islamic', 'format', 'wide', 1));
        $this->assertEquals("محرم", $value);
    }

    /**
     * test for reading defaultdaycontext from locale
     * expected array
     */
    public function testDefaultDayContext()
    {
        $date = Cldr::getContent('de_AT', 'daycontext');
        $this->assertEquals("format", $date);

        $date = Cldr::getContent('de_AT', 'daycontext', 'islamic');
        $this->assertEquals("format", $date);
    }

    /**
     * test for reading defaultday from locale
     * expected array
     */
    public function testDefaultDay()
    {
        $date = Cldr::getContent('de_AT', 'defaultday');
        $this->assertEquals("wide", $date);

        $date = Cldr::getContent('de_AT', 'defaultday', 'islamic');
        $this->assertEquals("wide", $date);
    }

    /**
     * test for reading day from locale
     * expected array
     */
    public function testDay()
    {
        $date = Cldr::getList('de_AT', 'days');
        $result = array("context" => "format", "default" => "wide", "format" =>
            array("abbreviated" => array("sun" => "So.", "mon" => "Mo.", "tue" => "Di.", "wed" => "Mi.",
                      "thu" => "Do.", "fri" => "Fr.", "sat" => "Sa."),
                  "narrow" => array("sun" => "1", "mon" => "2", "tue" => "3", "wed" => "4",
                      "thu" => "5", "fri" => "6", "sat" => "7"),
                  "wide" => array("sun" => "Sonntag", "mon" => "Montag", "tue" => "Dienstag",
                      "wed" => "Mittwoch", "thu" => "Donnerstag", "fri" => "Freitag", "sat" => "Samstag")
            ),
            "stand-alone" => array("abbreviated" => array("sun" => "So", "mon" => "Mo", "tue" => "Di", "wed" => "Mi",
                      "thu" => "Do", "fri" => "Fr", "sat" => "Sa"),
                  "narrow" => array("sun" => "S", "mon" => "M", "tue" => "D", "wed" => "M",
                      "thu" => "D", "fri" => "F", "sat" => "S"),
                  "wide" => array("sun" => "1", "mon" => "2", "tue" => "3", "wed" => "4",
                      "thu" => "5", "fri" => "6", "sat" => "7")
            ));
        $this->assertEquals($result, $date);

        $date = Cldr::getList('de_AT', 'days', 'islamic');
        $result = array("context" => "format", "default" => "wide", "format" =>
            array("abbreviated" => array("sun" => "1", "mon" => "2", "tue" => "3", "wed" => "4",
                      "thu" => "5", "fri" => "6", "sat" => "7"),
                  "narrow" => array("sun" => "1", "mon" => "2", "tue" => "3", "wed" => "4",
                      "thu" => "5", "fri" => "6", "sat" => "7"),
                  "wide" => array("sun" => "1", "mon" => "2", "tue" => "3", "wed" => "4",
                      "thu" => "5", "fri" => "6", "sat" => "7")
            ),
            "stand-alone" => array("abbreviated" => array("sun" => "1", "mon" => "2", "tue" => "3", "wed" => "4",
                      "thu" => "5", "fri" => "6", "sat" => "7"),
                  "narrow" => array("sun" => "1", "mon" => "2", "tue" => "3", "wed" => "4",
                      "thu" => "5", "fri" => "6", "sat" => "7"),
                  "wide" => array("sun" => "1", "mon" => "2", "tue" => "3", "wed" => "4",
                      "thu" => "5", "fri" => "6", "sat" => "7")
            ));
        $this->assertEquals($result, $date);

        $date = Cldr::getList('de_AT', 'day');
        $this->assertEquals(array("sun" => "Sonntag", "mon" => "Montag", "tue" => "Dienstag",
                      "wed" => "Mittwoch", "thu" => "Donnerstag", "fri" => "Freitag", "sat" => "Samstag"), $date);

        $date = Cldr::getList('de_AT', 'day', array('gregorian', 'format', 'wide'));
        $this->assertEquals(array("sun" => "Sonntag", "mon" => "Montag", "tue" => "Dienstag",
                      "wed" => "Mittwoch", "thu" => "Donnerstag", "fri" => "Freitag", "sat" => "Samstag"), $date);

        $value = Cldr::getContent('de_AT', 'day', 'mon');
        $this->assertEquals('Montag', $value);

        $value = Cldr::getContent('de_AT', 'day', array('gregorian', 'format', 'wide', 'mon'));
        $this->assertEquals('Montag', $value);

        $value = Cldr::getContent('ar', 'day', array('islamic', 'format', 'wide', 'mon'));
        $this->assertEquals("2", $value);
    }

    /**
     * test for reading quarter from locale
     * expected array
     */
    public function testQuarter()
    {
        $date = Cldr::getList('de_AT', 'quarters');
        $result = array("format" =>
            array("abbreviated" => array("1" => "Q1", "2" => "Q2", "3" => "Q3", "4" => "Q4"),
                  "narrow" => array("1" => "1", "2" => "2", "3" => "3", "4" => "4"),
                  "wide" => array("1" => "1. Quartal", "2" => "2. Quartal", "3" => "3. Quartal",
                      "4" => "4. Quartal")
            ),
            "stand-alone" => array("abbreviated" => array("1" => "Q1", "2" => "Q2", "3" => "Q3", "4" => "Q4"),
                  "narrow" => array("1" => "1", "2" => "2", "3" => "3", "4" => "4"),
                  "wide" => array("1" => "Q1", "2" => "Q2", "3" => "Q3", "4" => "Q4")
            ));
        $this->assertEquals($result, $date);

        $date = Cldr::getList('de_AT', 'quarters', 'islamic');
        $result = array("format" =>
            array("abbreviated" => array("1" => "Q1", "2" => "Q2", "3" => "Q3", "4" => "Q4"),
                  "narrow" => array("1" => "1", "2" => "2", "3" => "3", "4" => "4"),
                  "wide" => array("1" => "Q1", "2" => "Q2", "3" => "Q3",
                      "4" => "Q4")
            ),
            "stand-alone" => array("abbreviated" => array("1" => "Q1", "2" => "Q2", "3" => "Q3", "4" => "Q4"),
                  "narrow" => array("1" => "1", "2" => "2", "3" => "3", "4" => "4"),
                  "wide" => array("1" => "Q1", "2" => "Q2", "3" => "Q3", "4" => "Q4")
            ));
        $this->assertEquals($result, $date);

        $date = Cldr::getList('de_AT', 'quarter');
        $this->assertEquals(array("1" => "1. Quartal", "2" => "2. Quartal", "3" => "3. Quartal",
                      "4" => "4. Quartal"), $date);

        $date = Cldr::getList('de_AT', 'quarter', array('gregorian', 'format', 'wide'));
        $this->assertEquals(array("1" => "1. Quartal", "2" => "2. Quartal", "3" => "3. Quartal",
                      "4" => "4. Quartal"), $date);

        $value = Cldr::getContent('de_AT', 'quarter', '1');
        $this->assertEquals('1. Quartal', $value);

        $value = Cldr::getContent('de_AT', 'quarter', array('gregorian', 'format', 'wide', '1'));
        $this->assertEquals('1. Quartal', $value);

        $value = Cldr::getContent('ar', 'quarter', array('islamic', 'format', 'wide', '1'));
        $this->assertEquals("Q1", $value);
    }

    /**
     * test for reading week from locale
     * expected array
     */
    public function testWeek()
    {
        $value = Cldr::getList('de_AT', 'week');
        $this->assertEquals(array('minDays' => 4, 'firstDay' => 'mon', 'weekendStart' => 'sat',
                                  'weekendEnd' => 'sun'), $value);

        $value = Cldr::getList('en_US', 'week');
        $this->assertEquals(array('minDays' => '4', 'firstDay' => 'sun', 'weekendStart' => 'sat',
                                  'weekendEnd' => 'sun'), $value);
    }

    /**
     * test for reading am from locale
     * expected array
     */
    public function ztestAm()
    {
        $date = Cldr::getContent('de_AT', 'am');
        $this->assertEquals("vorm.", $date);

        $date = Cldr::getContent('de_AT', 'am', 'islamic');
        $this->assertEquals("vorm.", $date);
    }

    /**
     * test for reading pm from locale
     * expected array
     */
    public function ztestPm()
    {
        $date = Cldr::getContent('de_AT', 'pm');
        $this->assertEquals("nachm.", $date);

        $date = Cldr::getContent('de_AT', 'pm', 'islamic');
        $this->assertEquals("nachm.", $date);
    }

    /**
     * test for reading era from locale
     * expected array
     */
    public function testEra()
    {
        $date = Cldr::getList('de_AT', 'eras');
        $result = array(
            "abbreviated" => array("0" => "v. Chr.", "1" => "n. Chr."),
            "narrow" => array("0" => "BCE", "1" => "CE"),
            "names" => array("0" => "v. Chr.", "1" => "n. Chr.")
            );
        $this->assertEquals($result, $date);

        $date = Cldr::getList('de_AT', 'eras', 'islamic');
        $result = array("abbreviated" => array("0" => "AH"), "narrow" => array("0" => "AH"), "names" => array("0" => "AH"));
        $this->assertEquals($result, $date);

        $date = Cldr::getList('de_AT', 'era');
        $this->assertEquals(array("0" => "v. Chr.", "1" => "n. Chr."), $date);

        $date = Cldr::getList('de_AT', 'era', array('gregorian', 'Abbr'));
        $this->assertEquals(array("0" => "v. Chr.", "1" => "n. Chr."), $date);

        $value = Cldr::getContent('de_AT', 'era', '1');
        $this->assertEquals('n. Chr.', $value);

        $value = Cldr::getContent('de_AT', 'era', array('gregorian', 'Names', '1'));
        $this->assertEquals('n. Chr.', $value);

        $value = Cldr::getContent('ar', 'era', array('islamic', 'Abbr', '0'));
        $this->assertEquals('هـ', $value);
    }

    /**
     * test for reading defaultdate from locale
     * expected array
     */
    public function testDefaultDate()
    {
        $value = Cldr::getContent('de_AT', 'defaultdate');
        $this->assertEquals("medium", $value);

        $value = Cldr::getContent('de_AT', 'defaultdate', 'gregorian');
        $this->assertEquals("medium", $value);
    }

    /**
     * test for reading era from locale
     * expected array
     */
    public function testDate()
    {
        $date = Cldr::getList('de_AT', 'date');
        $result = array("full" => "EEEE, dd. MMMM y", "long" => "dd. MMMM y",
                        "medium" => "dd.MM.yyyy", "short" => "dd.MM.yy");
        $this->assertEquals($result, $date);

        $date = Cldr::getList('de_AT', 'date', 'islamic');
        $result = array("full" => "EEEE d. MMMM y G", "long" => "d. MMMM y G",
                        "medium" => "d. MMM y G", "short" => "d.M.y G");
        $this->assertEquals($result, $date);

        $value = Cldr::getContent('de_AT', 'date');
        $this->assertEquals("dd.MM.yyyy", $value);

        $value = Cldr::getContent('de_AT', 'date', 'long');
        $this->assertEquals("dd. MMMM y", $value);

        $value = Cldr::getContent('ar', 'date', array('islamic', 'long'));
        $this->assertEquals("y MMMM d", $value);
    }

    /**
     * test for reading defaulttime from locale
     * expected array
     */
    public function testDefaultTime()
    {
        $value = Cldr::getContent('de_AT', 'defaulttime');
        $this->assertEquals("medium", $value);

        $value = Cldr::getContent('de_AT', 'defaulttime', 'gregorian');
        $this->assertEquals("medium", $value);
    }

    /**
     * test for reading time from locale
     * expected array
     */
    public function testTime()
    {
        $date = Cldr::getList('de_AT', 'time');
        $result = array("full" => "HH:mm:ss zzzz", "long" => "HH:mm:ss z",
                        "medium" => "HH:mm:ss", "short" => "HH:mm");
        $this->assertEquals($result, $date);

        $date = Cldr::getList('de_AT', 'time', 'islamic');
        $result = array("full" => "HH:mm:ss zzzz", "long" => "HH:mm:ss z",
                        "medium" => "HH:mm:ss", "short" => "HH:mm");
        $this->assertEquals($result, $date);

        $value = Cldr::getContent('de_AT', 'time');
        $this->assertEquals("HH:mm:ss", $value);

        $value = Cldr::getContent('de_AT', 'time', 'long');
        $this->assertEquals("HH:mm:ss z", $value);

        $value = Cldr::getContent('ar', 'time', array('islamic', 'long'));
        $this->assertEquals("HH:mm:ss z", $value);
    }

    /**
     * test for reading datetime from locale
     * expected array
     */
    public function testDateTime()
    {
        $value = Cldr::getList('de_AT', 'datetime');
        $result = array(
            'full' => 'EEEE, dd. MMMM y HH:mm:ss zzzz',
            'long' => 'dd. MMMM y HH:mm:ss z',
            'medium' => 'dd.MM.yyyy HH:mm:ss',
            'short' => 'dd.MM.yy HH:mm'
        );
        $this->assertEquals($result, $value);

        $value = Cldr::getList('de_AT', 'datetime', 'gregorian');
        $result = array(
            'full' => 'EEEE, dd. MMMM y HH:mm:ss zzzz',
            'long' => 'dd. MMMM y HH:mm:ss z',
            'medium' => 'dd.MM.yyyy HH:mm:ss',
            'short' => 'dd.MM.yy HH:mm'
        );
        $this->assertEquals($result, $value);

        $value = Cldr::getContent('de_AT', 'datetime', 'full');
        $this->assertEquals("EEEE, dd. MMMM y HH:mm:ss zzzz", $value);

        $value = Cldr::getContent('de_AT', 'datetime', array('gregorian', 'long'));
        $this->assertEquals("dd. MMMM y HH:mm:ss z", $value);
    }

    /**
     * test for reading field from locale
     * expected array
     */
    public function testField()
    {
        $value = Cldr::getList('de_AT', 'field');
        $this->assertEquals(array("era" => "Epoche", "year" => "Jahr", "month" => "Monat", "week" => "Woche",
            "day" => "Tag", "weekday" => "Wochentag", "dayperiod" => "Tageshälfte", "hour" => "Stunde",
            "minute" => "Minute", "second" => "Sekunde", "zone" => "Zone"), $value);

        $value = Cldr::getList('de_AT', 'field', 'gregorian');
        $this->assertEquals(array("era" => "Epoche", "year" => "Jahr", "month" => "Monat", "week" => "Woche",
            "day" => "Tag", "weekday" => "Wochentag", "dayperiod" => "Tageshälfte", "hour" => "Stunde",
            "minute" => "Minute", "second" => "Sekunde", "zone" => "Zone"), $value);

        $value = Cldr::getContent('de_AT', 'field', 'week');
        $this->assertEquals("Woche", $value);

        $value = Cldr::getContent('de_AT', 'field', array('gregorian', 'week'));
        $this->assertEquals("Woche", $value);
    }

    /**
     * test for reading relative from locale
     * expected array
     */
    public function testRelative()
    {
        $value = Cldr::getList('de_AT', 'relative');
        $this->assertEquals(array("0" => "Heute", "1" => "Morgen", "2" => "Übermorgen",
            "3" => "In drei Tagen", "-1" => "Gestern", "-2" => "Vorgestern", "-3" => "Vor drei Tagen"), $value);

        $value = Cldr::getList('de_AT', 'relative', 'gregorian');
        $this->assertEquals(array("0" => "Heute", "1" => "Morgen", "2" => "Übermorgen",
            "3" => "In drei Tagen", "-1" => "Gestern", "-2" => "Vorgestern", '-3' => 'Vor drei Tagen'), $value);

        $value = Cldr::getContent('de_AT', 'relative', '-1');
        $this->assertEquals("Gestern", $value);

        $value = Cldr::getContent('de_AT', 'relative', array('gregorian', '-1'));
        $this->assertEquals("Gestern", $value);
    }

    /**
     * test for reading symbols from locale
     * expected array
     */
    public function testSymbols()
    {
        $value = Cldr::getList('de_AT', 'symbols');
        $result = array(    "decimal"  => ",", "group" => ".", "list"  => ";", "percent"  => "%",
            "zero"  => "0", "pattern"  => "#", "plus"  => "+", "minus" => "-", "exponent" => "E",
            "mille" => "‰", "infinity" => "∞", "nan"   => "NaN");
        $this->assertEquals($result, $value);
    }

    /**
     * test for reading decimalnumber from locale
     * expected array
     */
    public function testDecimalNumber()
    {
        $value = Cldr::getContent('de_AT', 'decimalnumber');
        $this->assertEquals("#,##0.###", $value);
    }

    /**
     * test for reading scientificnumber from locale
     * expected array
     */
    public function testScientificNumber()
    {
        $value = Cldr::getContent('de_AT', 'scientificnumber');
        $this->assertEquals("#E0", $value);
    }

    /**
     * test for reading percentnumber from locale
     * expected array
     */
    public function testPercentNumber()
    {
        $value = Cldr::getContent('de_AT', 'percentnumber');
        $this->assertEquals("#,##0 %", $value);
    }

    /**
     * test for reading currencynumber from locale
     * expected array
     */
    public function testCurrencyNumber()
    {
        $value = Cldr::getContent('de_AT', 'currencynumber');
        $this->assertEquals("¤ #,##0.00", $value);
    }

    /**
     * test for reading nametocurrency from locale
     * expected array
     */
    public function testNameToCurrency()
    {
        $value = Cldr::getList('de_AT', 'nametocurrency');
        $result = array(
            'ADP' => 'Andorranische Pesete', 'AED' => 'UAE Dirham', 'AFA' => 'Afghani (1927-2002)',
            'AFN' => 'Afghani', 'ALL' => 'Lek', 'AMD' => 'Dram', 'ANG' => 'Niederl. Antillen Gulden',
            'AOA' => 'Kwanza', 'AOK' => 'Angolanischer Kwanza (1977-1990)', 'AON' => 'Neuer Kwanza',
            'AOR' => 'Kwanza Reajustado', 'ARA' => 'Argentinischer Austral',
            'ARP' => 'Argentinischer Peso (1983-1985)', 'ARS' => 'Argentinischer Peso',
            'ATS' => 'Österreichischer Schilling', 'AUD' => 'Australischer Dollar', 'AWG' => 'Aruba Florin',
            'AZM' => 'Aserbaidschan-Manat (1993-2006)', 'AZN' => 'Aserbaidschan-Manat',
            'BAD' => 'Bosnien und Herzegowina Dinar', 'BAM' => 'Konvertierbare Mark',
            'BBD' => 'Barbados-Dollar', 'BDT' => 'Taka', 'BEC' => 'Belgischer Franc (konvertibel)',
            'BEF' => 'Belgischer Franc', 'BEL' => 'Belgischer Finanz-Franc', 'BGL' => 'Lew (1962-1999)',
            'BGN' => 'Lew', 'BHD' => 'Bahrain-Dinar', 'BIF' => 'Burundi-Franc', 'BMD' => 'Bermuda-Dollar',
            'BND' => 'Brunei-Dollar', 'BOB' => 'Boliviano', 'BOP' => 'Bolivianischer Peso', 'BOV' => 'Mvdol',
            'BRB' => 'Brasilianischer Cruzeiro Novo (1967-1986)', 'BRC' => 'Brasilianischer Cruzado',
            'BRE' => 'Brasilianischer Cruzeiro (1990-1993)', 'BRL' => 'Real',
            'BRN' => 'Brasilianischer Cruzado Novo', 'BRR' => 'Brasilianischer Cruzeiro',
            'BSD' => 'Bahama-Dollar', 'BTN' => 'Ngultrum', 'BUK' => 'Birmanischer Kyat', 'BWP' => 'Pula',
            'BYB' => 'Belarus Rubel (alt)', 'BYR' => 'Belarus Rubel (neu)', 'BZD' => 'Belize-Dollar',
            'CAD' => 'Kanadischer Dollar', 'CDF' => 'Franc congolais', 'CHE' => 'WIR-Euro',
            'CHF' => 'Schweizer Franken', 'CHW' => 'WIR Franken', 'CLF' => 'Unidades de Fomento',
            'CLP' => 'Chilenischer Peso', 'CNY' => 'Renminbi Yuan', 'COP' => 'Kolumbianischer Peso',
            'COU' => 'Unidad de Valor Real', 'CRC' => 'Costa Rica Colon', 'CSD' => 'Alter Serbischer Dinar',
            'CSK' => 'Tschechoslowakische Krone', 'CUC' => 'Kubanischer Peso (konvertibel)', 'CUP' => 'Kubanischer Peso', 'CVE' => 'Kap Verde Escudo',
            'CYP' => 'Zypern-Pfund', 'CZK' => 'Tschechische Krone', 'DDM' => 'Mark der DDR',
            'DEM' => 'Deutsche Mark', 'DJF' => 'Dschibuti-Franc', 'DKK' => 'Dänische Krone',
            'DOP' => 'Dominikanischer Peso', 'DZD' => 'Algerischer Dinar', 'ECS' => 'Ecuadorianischer Sucre',
            'ECV' => 'Verrechnungseinheit für EC', 'EEK' => 'Estnische Krone', 'EGP' => 'Ägyptisches Pfund',
            'ERN' => 'Nakfa', 'ESA' => 'Spanische Peseta (A-Konten)',
            'ESB' => 'Spanische Peseta (konvertibel)', 'ESP' => 'Spanische Peseta', 'ETB' => 'Birr',
            'EUR' => 'Euro', 'FIM' => 'Finnische Mark', 'FJD' => 'Fidschi-Dollar', 'FKP' => 'Falkland-Pfund',
            'FRF' => 'Französischer Franc', 'GBP' => 'Pfund Sterling', 'GEK' => 'Georgischer Kupon Larit',
            'GEL' => 'Georgischer Lari', 'GHC' => 'Cedi', 'GHS' => 'Ghanaische Cedi', 'GIP' => 'Gibraltar-Pfund', 'GMD' => 'Dalasi',
            'GNF' => 'Guinea-Franc', 'GNS' => 'Guineischer Syli', 'GQE' => 'Ekwele',
            'GRD' => 'Griechische Drachme', 'GTQ' => 'Quetzal', 'GWE' => 'Portugiesisch Guinea Escudo',
            'GWP' => 'Guinea Bissau Peso', 'GYD' => 'Guyana-Dollar', 'HKD' => 'Hongkong-Dollar',
            'HNL' => 'Lempira', 'HRD' => 'Kroatischer Dinar', 'HRK' => 'Kuna', 'HTG' => 'Gourde',
            'HUF' => 'Forint', 'IDR' => 'Rupiah', 'IEP' => 'Irisches Pfund', 'ILP' => 'Israelisches Pfund',
            'ILS' => 'Schekel', 'INR' => 'Indische Rupie', 'IQD' => 'Irak Dinar', 'IRR' => 'Rial',
            'ISK' => 'Isländische Krone', 'ITL' => 'Italienische Lira', 'JMD' => 'Jamaika-Dollar',
            'JOD' => 'Jordanischer Dinar', 'JPY' => 'Yen', 'KES' => 'Kenia-Schilling', 'KGS' => 'Som',
            'KHR' => 'Riel', 'KMF' => 'Komoren Franc', 'KPW' => 'Nordkoreanischer Won',
            'KRW' => 'Südkoreanischer Won', 'KWD' => 'Kuwait Dinar', 'KYD' => 'Kaiman-Dollar',
            'KZT' => 'Tenge', 'LAK' => 'Kip', 'LBP' => 'Libanesisches Pfund', 'LKR' => 'Sri Lanka Rupie',
            'LRD' => 'Liberianischer Dollar', 'LSL' => 'Loti', 'LTL' => 'Litauischer Litas',
            'LTT' => 'Litauischer Talonas', 'LUC' => 'Luxemburgischer Franc (konvertibel)',
            'LUF' => 'Luxemburgischer Franc', 'LUL' => 'Luxemburgischer Finanz-Franc',
            'LVL' => 'Lettischer Lats', 'LVR' => 'Lettischer Rubel', 'LYD' => 'Libyscher Dinar',
            'MAD' => 'Marokkanischer Dirham', 'MAF' => 'Marokkanischer Franc', 'MDL' => 'Moldau Leu',
            'MGA' => 'Madagaskar Ariary', 'MGF' => 'Madagaskar-Franc', 'MKD' => 'Denar',
            'MLF' => 'Malischer Franc', 'MMK' => 'Kyat', 'MNT' => 'Tugrik', 'MOP' => 'Pataca',
            'MRO' => 'Ouguiya', 'MTL' => 'Maltesische Lira', 'MTP' => 'Maltesisches Pfund',
            'MUR' => 'Mauritius-Rupie', 'MVR' => 'Rufiyaa', 'MWK' => 'Malawi Kwacha',
            'MXN' => 'Mexikanischer Peso', 'MXP' => 'Mexikanischer Silber-Peso (1861-1992)',
            'MXV' => 'Mexican Unidad de Inversion (UDI)', 'MYR' => 'Malaysischer Ringgit',
            'MZE' => 'Mosambikanischer Escudo', 'MZM' => 'Alter Metical', 'MZN' => 'Metical',
            'NAD' => 'Namibia-Dollar', 'NGN' => 'Naira', 'NIC' => 'Cordoba', 'NIO' => 'Gold-Cordoba',
            'NLG' => 'Holländischer Gulden', 'NOK' => 'Norwegische Krone', 'NPR' => 'Nepalesische Rupie',
            'NZD' => 'Neuseeland-Dollar', 'OMR' => 'Rial Omani', 'PAB' => 'Balboa',
            'PEI' => 'Peruanischer Inti', 'PEN' => 'Neuer Sol', 'PES' => 'Sol', 'PGK' => 'Kina',
            'PHP' => 'Philippinischer Peso', 'PKR' => 'Pakistanische Rupie', 'PLN' => 'Zloty',
            'PLZ' => 'Zloty (1950-1995)', 'PTE' => 'Portugiesischer Escudo', 'PYG' => 'Guarani',
            'QAR' => 'Katar Riyal', 'RHD' => 'Rhodesischer Dollar', 'ROL' => 'Leu', 'RON' => 'Rumänischer Leu',
            'RSD' => 'Serbischer Dinar', 'RUB' => 'Russischer Rubel (neu)', 'RUR' => 'Russischer Rubel (alt)',
            'RWF' => 'Ruanda-Franc', 'SAR' => 'Saudi Riyal', 'SBD' => 'Salomonen-Dollar',
            'SCR' => 'Seychellen-Rupie', 'SDD' => 'Sudanesischer Dinar', 'SDG' => 'Sudanesisches Pfund', 'SDP' => 'Sudanesisches Pfund (alt)',
            'SEK' => 'Schwedische Krone', 'SGD' => 'Singapur-Dollar', 'SHP' => 'St. Helena Pfund',
            'SIT' => 'Tolar', 'SKK' => 'Slowakische Krone', 'SLL' => 'Leone', 'SOS' => 'Somalia-Schilling',
            'SRD' => 'Surinamischer Dollar', 'SRG' => 'Suriname Gulden', 'STD' => 'Dobra',
            'SUR' => 'Sowjetischer Rubel', 'SVC' => 'El Salvador Colon', 'SYP' => 'Syrisches Pfund',
            'SZL' => 'Lilangeni', 'THB' => 'Baht', 'TJR' => 'Tadschikistan Rubel',
            'TJS' => 'Tadschikistan Somoni', 'TMM' => 'Turkmenistan-Manat',
            'TMT' => 'Neuer Turkmenistan-Manat', 'TND' => 'Tunesischer Dinar',
            'TOP' => 'Paʻanga', 'TPE' => 'Timor-Escudo', 'TRL' => 'Alte Türkische Lira',
            'TRY' => 'Türkische Lira', 'TTD' => 'Trinidad- und Tobago-Dollar',
            'TWD' => 'Neuer Taiwan-Dollar', 'TZS' => 'Tansania-Schilling', 'UAH' => 'Hryvnia',
            'UAK' => 'Ukrainischer Karbovanetz', 'UGS' => 'Uganda-Schilling (1966-1987)',
            'UGX' => 'Uganda-Schilling', 'USD' => 'US-Dollar', 'USN' => 'US Dollar (Nächster Tag)',
            'USS' => 'US Dollar (Gleicher Tag)', 'UYI' => 'UYU', 'UYP' => 'Uruguayischer Neuer Peso (1975-1993)',
            'UYU' => 'Uruguayischer Peso', 'UZS' => 'Usbekistan Sum', 'VEB' => 'Bolivar', 'VEF' => 'Bolívar Fuerte', 'VND' => 'Dong',
            'VUV' => 'Vatu', 'WST' => 'Tala', 'XAF' => 'CFA Franc (Äquatorial)', 'XAG' => 'Unze Silber',
            'XAU' => 'Unze Gold', 'XBA' => 'Europäische Rechnungseinheit',
            'XBB' => 'Europäische Währungseinheit (XBB)', 'XBC' => 'Europäische Rechnungseinheit (XBC)',
            'XBD' => 'Europäische Rechnungseinheit (XBD)', 'XCD' => 'Ostkaribischer Dollar',
            'XDR' => 'Sonderziehungsrechte', 'XEU' => 'Europäische Währungseinheit (XEU)',
            'XFO' => 'Französischer Gold-Franc', 'XFU' => 'Französischer UIC-Franc',
            'XOF' => 'CFA Franc (West)', 'XPD' => 'Unze Palladium', 'XPF' => 'CFP Franc', 'XPT' => 'Unze Platin',
            'XRE' => 'RINET Funds', 'XTS' => 'Testwährung', 'XXX' => 'Unbekannte Währung', 'YDD' => 'Jemen-Dinar',
            'YER' => 'Jemen-Rial', 'YUD' => 'Jugoslawischer Dinar (1966-1990)', 'YUM' => 'Neuer Dinar',
            'YUN' => 'Jugoslawischer Dinar (konvertibel)', 'ZAL' => 'Südafrikanischer Rand (Finanz)',
            'ZAR' => 'Südafrikanischer Rand', 'ZMK' => 'Kwacha', 'ZRN' => 'Neuer Zaire', 'ZRZ' => 'Zaire', 'ZWD' => 'Simbabwe-Dollar',
            'ZWL' => 'Simbabwe-Dollar (2009)');
        $this->assertEquals($result, $value);

        $value = Cldr::getContent('de_AT', 'nametocurrency', 'USD');
        $this->assertEquals("US-Dollar", $value);
    }

    /**
     * test for reading currencytoname from locale
     * expected array
     */
    public function testCurrencyToName()
    {
        $value = Cldr::getList('de_AT', 'currencytoname');
        $result = array('Andorranische Pesete' => 'ADP', 'UAE Dirham' => 'AED', 'Afghani (1927-2002)' => 'AFA',
            'Afghani' => 'AFN', 'Lek' => 'ALL', 'Dram' => 'AMD', 'Niederl. Antillen Gulden' => 'ANG',
            'Kwanza' => 'AOA', 'Angolanischer Kwanza (1977-1990)' => 'AOK', 'Neuer Kwanza' => 'AON',
            'Kwanza Reajustado' => 'AOR', 'Argentinischer Austral' => 'ARA', 'Argentinischer Peso (1983-1985)' => 'ARP',
            'Argentinischer Peso' => 'ARS', 'Österreichischer Schilling' => 'ATS', 'Australischer Dollar' => 'AUD',
            'Aruba Florin' => 'AWG', 'Aserbaidschan-Manat (1993-2006)' => 'AZM', 'Aserbaidschan-Manat' => 'AZN',
            'Bosnien und Herzegowina Dinar' => 'BAD', 'Konvertierbare Mark' => 'BAM', 'Barbados-Dollar' => 'BBD',
            'Taka' => 'BDT', 'Belgischer Franc (konvertibel)' => 'BEC', 'Belgischer Franc' => 'BEF',
            'Belgischer Finanz-Franc' => 'BEL', 'Lew (1962-1999)' => 'BGL', 'Lew' => 'BGN', 'Bahrain-Dinar' => 'BHD',
            'Burundi-Franc' => 'BIF', 'Bermuda-Dollar' => 'BMD', 'Brunei-Dollar' => 'BND', 'Boliviano' => 'BOB',
            'Bolivianischer Peso' => 'BOP', 'Mvdol' => 'BOV', 'Brasilianischer Cruzeiro Novo (1967-1986)' => 'BRB',
            'Brasilianischer Cruzado' => 'BRC', 'Brasilianischer Cruzeiro (1990-1993)' => 'BRE', 'Real' => 'BRL',
            'Brasilianischer Cruzado Novo' => 'BRN', 'Brasilianischer Cruzeiro' => 'BRR', 'Bahama-Dollar' => 'BSD',
            'Ngultrum' => 'BTN', 'Birmanischer Kyat' => 'BUK', 'Pula' => 'BWP', 'Belarus Rubel (alt)' => 'BYB',
            'Belarus Rubel (neu)' => 'BYR', 'Belize-Dollar' => 'BZD', 'Kanadischer Dollar' => 'CAD', 'Franc congolais' => 'CDF',
            'WIR-Euro' => 'CHE', 'Schweizer Franken' => 'CHF', 'WIR Franken' => 'CHW', 'Unidades de Fomento' => 'CLF',
            'Chilenischer Peso' => 'CLP', 'Renminbi Yuan' => 'CNY', 'Kolumbianischer Peso' => 'COP', 'Unidad de Valor Real' => 'COU',
            'Costa Rica Colon' => 'CRC', 'Alter Serbischer Dinar' => 'CSD', 'Tschechoslowakische Krone' => 'CSK',
            'Kubanischer Peso' => 'CUP', 'Kap Verde Escudo' => 'CVE', 'Zypern-Pfund' => 'CYP', 'Tschechische Krone' => 'CZK',
            'Mark der DDR' => 'DDM', 'Deutsche Mark' => 'DEM', 'Dschibuti-Franc' => 'DJF', 'Dänische Krone' => 'DKK',
            'Dominikanischer Peso' => 'DOP', 'Algerischer Dinar' => 'DZD', 'Ecuadorianischer Sucre' => 'ECS',
            'Verrechnungseinheit für EC' => 'ECV', 'Estnische Krone' => 'EEK', 'Ägyptisches Pfund' => 'EGP',
            'Ekwele' => 'GQE', 'Nakfa' => 'ERN', 'Spanische Peseta (A-Konten)' => 'ESA', 'Spanische Peseta (konvertibel)' => 'ESB',
            'Spanische Peseta' => 'ESP', 'Birr' => 'ETB', 'Euro' => 'EUR', 'Finnische Mark' => 'FIM',
            'Fidschi-Dollar' => 'FJD', 'Falkland-Pfund' => 'FKP', 'Französischer Franc' => 'FRF', 'Pfund Sterling' => 'GBP',
            'Georgischer Kupon Larit' => 'GEK', 'Georgischer Lari' => 'GEL', 'Cedi' => 'GHC', 'Gibraltar-Pfund' => 'GIP',
            'Dalasi' => 'GMD', 'Guinea-Franc' => 'GNF', 'Guineischer Syli' => 'GNS',
            'Griechische Drachme' => 'GRD', 'Quetzal' => 'GTQ', 'Portugiesisch Guinea Escudo' => 'GWE',
            'Guinea Bissau Peso' => 'GWP', 'Guyana-Dollar' => 'GYD', 'Hongkong-Dollar' => 'HKD', 'Lempira' => 'HNL',
            'Kroatischer Dinar' => 'HRD', 'Kuna' => 'HRK', 'Gourde' => 'HTG', 'Forint' => 'HUF', 'Rupiah' => 'IDR',
            'Irisches Pfund' => 'IEP', 'Israelisches Pfund' => 'ILP', 'Schekel' => 'ILS', 'Indische Rupie' => 'INR',
            'Irak Dinar' => 'IQD', 'Rial' => 'IRR', 'Isländische Krone' => 'ISK', 'Italienische Lira' => 'ITL',
            'Jamaika-Dollar' => 'JMD', 'Jordanischer Dinar' => 'JOD', 'Yen' => 'JPY', 'Kenia-Schilling' => 'KES',
            'Som' => 'KGS', 'Riel' => 'KHR', 'Komoren Franc' => 'KMF', 'Nordkoreanischer Won' => 'KPW',
            'Südkoreanischer Won' => 'KRW', 'Kuwait Dinar' => 'KWD', 'Kaiman-Dollar' => 'KYD', 'Tenge' => 'KZT',
            'Kip' => 'LAK', 'Libanesisches Pfund' => 'LBP', 'Sri Lanka Rupie' => 'LKR', 'Liberianischer Dollar' => 'LRD',
            'Loti' => 'LSL', 'Litauischer Litas' => 'LTL', 'Litauischer Talonas' => 'LTT',
            'Luxemburgischer Franc (konvertibel)' => 'LUC', 'Luxemburgischer Franc' => 'LUF', 'Luxemburgischer Finanz-Franc' => 'LUL',
            'Lettischer Lats' => 'LVL', 'Lettischer Rubel' => 'LVR', 'Libyscher Dinar' => 'LYD', 'Marokkanischer Dirham' => 'MAD',
            'Marokkanischer Franc' => 'MAF', 'Moldau Leu' => 'MDL', 'Madagaskar Ariary' => 'MGA', 'Madagaskar-Franc' => 'MGF',
            'Denar' => 'MKD', 'Malischer Franc' => 'MLF', 'Kyat' => 'MMK', 'Tugrik' => 'MNT', 'Pataca' => 'MOP',
            'Ouguiya' => 'MRO', 'Maltesische Lira' => 'MTL', 'Maltesisches Pfund' => 'MTP', 'Mauritius-Rupie' => 'MUR',
            'Rufiyaa' => 'MVR', 'Malawi Kwacha' => 'MWK', 'Mexikanischer Peso' => 'MXN', 'Mexikanischer Silber-Peso (1861-1992)' => 'MXP',
            'Mexican Unidad de Inversion (UDI)' => 'MXV', 'Malaysischer Ringgit' => 'MYR', 'Mosambikanischer Escudo' => 'MZE',
            'Alter Metical' => 'MZM', 'Metical' => 'MZN', 'Namibia-Dollar' => 'NAD', 'Naira' => 'NGN', 'Cordoba' => 'NIC',
            'Gold-Cordoba' => 'NIO', 'Holländischer Gulden' => 'NLG', 'Norwegische Krone' => 'NOK', 'Nepalesische Rupie' => 'NPR',
            'Neuseeland-Dollar' => 'NZD', 'Rial Omani' => 'OMR', 'Balboa' => 'PAB', 'Peruanischer Inti' => 'PEI',
            'Neuer Sol' => 'PEN', 'Sol' => 'PES', 'Kina' => 'PGK', 'Philippinischer Peso' => 'PHP', 'Pakistanische Rupie' => 'PKR',
            'Zloty' => 'PLN', 'Zloty (1950-1995)' => 'PLZ', 'Portugiesischer Escudo' => 'PTE', 'Guarani' => 'PYG',
            'Katar Riyal' => 'QAR', 'Rhodesischer Dollar' => 'RHD', 'Leu' => 'ROL', 'Rumänischer Leu' => 'RON',
            'Serbischer Dinar' => 'RSD', 'Russischer Rubel (neu)' => 'RUB', 'Russischer Rubel (alt)' => 'RUR',
            'Ruanda-Franc' => 'RWF', 'Saudi Riyal' => 'SAR', 'Salomonen-Dollar' => 'SBD', 'Seychellen-Rupie' => 'SCR',
            'Sudanesischer Dinar' => 'SDD', 'Sudanesisches Pfund' => 'SDG', 'Schwedische Krone' => 'SEK',
            'Singapur-Dollar' => 'SGD', 'St. Helena Pfund' => 'SHP', 'Tolar' => 'SIT', 'Slowakische Krone' => 'SKK',
            'Leone' => 'SLL', 'Somalia-Schilling' => 'SOS', 'Surinamischer Dollar' => 'SRD', 'Suriname Gulden' => 'SRG',
            'Dobra' => 'STD', 'Sowjetischer Rubel' => 'SUR', 'El Salvador Colon' => 'SVC', 'Syrisches Pfund' => 'SYP',
            'Lilangeni' => 'SZL', 'Baht' => 'THB', 'Tadschikistan Rubel' => 'TJR', 'Tadschikistan Somoni' => 'TJS',
            'Turkmenistan-Manat' => 'TMM', 'Tunesischer Dinar' => 'TND', 'Paʻanga' => 'TOP', 'Timor-Escudo' => 'TPE',
            'Alte Türkische Lira' => 'TRL', 'Türkische Lira' => 'TRY', 'Trinidad- und Tobago-Dollar' => 'TTD',
            'Neuer Taiwan-Dollar' => 'TWD', 'Tansania-Schilling' => 'TZS', 'Hryvnia' => 'UAH', 'Ukrainischer Karbovanetz' => 'UAK',
            'Uganda-Schilling (1966-1987)' => 'UGS', 'Uganda-Schilling' => 'UGX', 'US-Dollar' => 'USD',
            'US Dollar (Nächster Tag)' => 'USN', 'US Dollar (Gleicher Tag)' => 'USS', 'Uruguayischer Neuer Peso (1975-1993)' => 'UYP',
            'Uruguayischer Peso' => 'UYU', 'Usbekistan Sum' => 'UZS', 'Bolivar' => 'VEB', 'Dong' => 'VND', 'Vatu' => 'VUV',
            'Tala' => 'WST', 'CFA Franc (Äquatorial)' => 'XAF', 'Unze Silber' => 'XAG', 'Unze Gold' => 'XAU',
            'Europäische Rechnungseinheit' => 'XBA', 'Europäische Währungseinheit (XBB)' => 'XBB',
            'Europäische Rechnungseinheit (XBC)' => 'XBC', 'Europäische Rechnungseinheit (XBD)' => 'XBD',
            'Ostkaribischer Dollar' => 'XCD', 'Sonderziehungsrechte' => 'XDR', 'Europäische Währungseinheit (XEU)' => 'XEU',
            'Französischer Gold-Franc' => 'XFO', 'Französischer UIC-Franc' => 'XFU', 'CFA Franc (West)' => 'XOF',
            'Unze Palladium' => 'XPD', 'CFP Franc' => 'XPF', 'Unze Platin' => 'XPT', 'RINET Funds' => 'XRE',
            'Testwährung' => 'XTS', 'Unbekannte Währung' => 'XXX', 'Jemen-Dinar' => 'YDD', 'Jemen-Rial' => 'YER',
            'Jugoslawischer Dinar (1966-1990)' => 'YUD', 'Neuer Dinar' => 'YUM', 'Jugoslawischer Dinar (konvertibel)' => 'YUN',
            'Südafrikanischer Rand' => 'ZAR', 'Kwacha' => 'ZMK', 'Neuer Zaire' => 'ZRN', 'Zaire' => 'ZRZ', 'Simbabwe-Dollar' => 'ZWD',
            'Simbabwe-Dollar (2009)' => 'ZWL', 'Ghanaische Cedi' => 'GHS', 'Sudanesisches Pfund (alt)' => 'SDP', 'Bolívar Fuerte' => 'VEF',
            'Südafrikanischer Rand (Finanz)' => 'ZAL', 'UYU' => 'UYI', 'Neuer Turkmenistan-Manat' => 'TMT',
            'Kubanischer Peso (konvertibel)' => 'CUC');
        $this->assertEquals($result, $value);

        $value = Cldr::getContent('de_AT', 'currencytoname', 'Unze Platin');
        $this->assertEquals("XPT", $value);
    }

    /**
     * test for reading currencysymbol from locale
     * expected array
     */
    public function testCurrencySymbol()
    {
        $value = Cldr::getList('de_AT', 'currencysymbol');
        $result = array(
            'AFN' => 'Af', 'ARS' => 'AR$', 'ATS' => 'öS',
            'AUD' => 'AU$', 'BAM' => 'KM', 'BBD' => 'Bds$', 'BDT' => 'Tk', 'BEF' => 'BF',
            'BHD' => 'BD', 'BIF' => 'FBu', 'BMD' => 'BD$', 'BOB' => 'Bs', 'BRL' => 'R$', 'BTN' => 'Nu.',
            'BZD' => 'BZ$', 'CAD' => 'CA$', 'CLP' => 'CL$', 'CNY' => 'CN¥',
            'COP' => 'CO$', 'CRC' => '₡', 'CVE' => 'CV$', 'CYP' => 'CY£', 'DEM' => 'DM', 'DJF' => 'Fdj',
            'DZD' => 'DA', 'ESP' => 'Pts', 'ETB' => 'Br', 'EUR' => '€', 'FJD' => 'FJ$', 'FRF' => '₣',
            'GBP' => '£', 'GNF' => 'FG', 'GYD' => 'GY$', 'HNL' => 'HNL',
            'HUF' => 'Ft', 'IDR' => 'Rp', 'IEP' => 'IR£', 'INR' => 'Rs',
            'ITL' => 'IT₤', 'JMD' => 'J$', 'JOD' => 'JD', 'JPY' => '¥', 'KES' => 'Ksh',
            'KMF' => 'CF', 'KWD' => 'KD', 'LBP' => 'LB£',
            'LKR' => 'SLRs', 'LSL' => 'LSL', 'LYD' => 'LD', 'MNT' => '₮', 'MRO' => 'UM',
            'MTL' => 'Lm', 'MYR' => 'RM', 'MZM' => 'Mt', 'MZN' => 'MTn',
            'NAD' => 'N$', 'NOK' => 'Nkr', 'NPR' => 'NPRs', 'NZD' => 'NZ$', 'PHP' => '₱',
            'PKR' => 'PKRs', 'PLN' => 'zł', 'QAR' => 'QR', 'SAR' => 'SR',
            'SBD' => 'SI$', 'SCR' => 'SRe', 'SGD' => 'S$', 'SKK' => 'Sk',
            'SRG' => 'Sf', 'STD' => 'Db', 'SYP' => 'SY£', 'SZL' => 'SZL', 'TOP' => 'T$', 'TRL' => 'TRL',
            'TTD' => 'TT$', 'TWD' => 'NT$', 'TZS' => 'TSh', 'UGX' => 'USh', 'USD' => '$', 'UYU' => '$U',
            'XCD' => 'EC$', 'YER' => 'YR', 'ZAR' => 'R', 'ZWD' => 'Z$', 'CUC' => 'CUC$',
            'ARM' => 'm$n', 'ARL' => '$L', 'ZRN' => 'NZ', 'ZRZ' => 'ZRZ', 'ZMK' => 'ZK', 'XPF' => 'CFPF',
            'XOF' => 'CFA', 'TMM' => 'TMM', 'SDD' => 'LSd', 'SEK' => 'Skr', 'SLL' => 'Le', 'SOS' => 'Ssh',
            'SRD' => 'SR$', 'TND' => 'DT', 'TRY' => 'TL', 'VEF' => 'Bs.F.', 'VUV' => 'VT', 'XAF' => 'FCFA',
            'WST' => 'WS$', 'PAB' => 'B/.', 'PEI' => 'I/.', 'PEN' => 'S/.', 'PGK' => 'PGK',
            'PTE' => 'Esc', 'RHD' => 'RH$', 'RON' => 'RON', 'RSD' => 'din.', 'LVL' => 'Ls', 'MMK' => 'MMK',
            'MOP' => 'MOP$', 'MUR' => 'MURs', 'MXN' => 'MX$', 'NIO' => 'C$', 'NLG' => 'fl',
            'CLE' => 'Eº', 'VND' => '₫', 'UAH' =>'₴', 'THB' => '฿', 'SVC' => 'SV₡',
            'SHP' => 'SH£', 'PYG' => '₲', 'NGN' => '₦', 'MTP' => 'MT£', 'LTL' => 'Lt', 'LRD' => 'L$',
            'LAK' => '₭', 'KYD' => 'KY$', 'KRW' => '₩', 'ISK' => 'Ikr', 'ILS' => '₪',
            'ILP' => 'I£', 'HTG' => 'HTG', 'HRK' => 'kn', 'HKD' => 'HK$', 'GTQ' => 'GTQ', 'GRD' => '₯',
            'GMD' => 'GMD', 'GIP' => 'GI£', 'GHS' => 'GH₵', 'GHC' => '₵', 'FKP' => 'FK£', 'FIM' => 'mk',
            'ERN' => 'Nfk', 'EEK' => 'Ekr', 'DOP' => 'RD$', 'DKK' => 'Dkr', 'CZK' => 'Kč',
            'CUP' => 'CU$', 'CDF' => 'CDF', 'BWP' => 'BWP', 'BSD' => 'BS$',
            'BOP' => '$b.', 'BND' => 'BN$', 'AZN' => 'man.',
            'AWG' => 'Afl.', 'ARA' => '₳', 'AOA' => 'Kz', 'ANG' => 'NAf.'
        );
        $this->assertEquals($result, $value);

        $value = Cldr::getContent('de_AT', 'currencysymbol', 'USD');
        $this->assertEquals("$", $value);
    }

    /**
     * test for reading question from locale
     * expected array
     */
    public function testQuestion()
    {
        $value = Cldr::getList('de_AT', 'question');
        $this->assertEquals(array("yes" => "ja:j", "no" => "nein:n"), $value);

        $value = Cldr::getContent('de_AT', 'question', 'yes');
        $this->assertEquals("ja:j", $value);
    }

    /**
     * test for reading currencyfraction from locale
     * expected array
     */
    public function testCurrencyFraction()
    {
        $value = Cldr::getList('de_AT', 'currencyfraction');
        $this->assertEquals(array('DEFAULT' => '2',
            'ADP' => '0', 'AFN' => '0', 'ALL' => '0', 'AMD' => '0', 'BHD' => '3', 'BIF' => '0', 'BYR' => '0',
            'CHF' => '2', 'CLF' => '0', 'CLP' => '0', 'COP' => '0', 'CRC' => '0', 'DJF' => '0', 'ESP' => '0',
            'GNF' => '0', 'GYD' => '0', 'HUF' => '0', 'IDR' => '0', 'IRR' => '0', 'ISK' => '0', 'IQD' => '0',
            'ITL' => '0', 'JOD' => '3', 'JPY' => '0', 'KMF' => '0', 'KPW' => '0', 'KRW' => '0', 'KWD' => '3',
            'LAK' => '0', 'LBP' => '0', 'LUF' => '0', 'LYD' => '3', 'MGA' => '0', 'MGF' => '0', 'MMK' => '0',
            'MNT' => '0', 'MRO' => '0', 'MUR' => '0', 'OMR' => '3', 'PKR' => '0', 'PYG' => '0', 'RSD' => '0',
            'RWF' => '0', 'SLL' => '0', 'SOS' => '0', 'STD' => '0', 'SYP' => '0', 'TMM' => '0', 'TND' => '3',
            'TRL' => '0', 'TZS' => '0', 'UGX' => '0', 'UZS' => '0', 'VND' => '0', 'VUV' => '0',
            'XAF' => '0', 'XOF' => '0', 'XPF' => '0', 'YER' => '0', 'ZMK' => '0', 'ZWD' => '0'), $value);

        $value = Cldr::getContent('de_AT', 'currencyfraction');
        $this->assertEquals("2", $value);

        $value = Cldr::getContent('de_AT', 'currencyfraction', 'BHD');
        $this->assertEquals("3", $value);
    }

    /**
     * test for reading currencyrounding from locale
     * expected array
     */
    public function testCurrencyRounding()
    {
        $value = Cldr::getList('de_AT', 'currencyrounding');
        $this->assertEquals(array('DEFAULT' => '0',
            'ADP' => '0', 'AFN' => '0', 'ALL' => '0', 'AMD' => '0', 'BHD' => '0', 'BIF' => '0', 'BYR' => '0',
            'CHF' => '5', 'CLF' => '0', 'CLP' => '0', 'COP' => '0', 'CRC' => '0', 'DJF' => '0', 'ESP' => '0',
            'GNF' => '0', 'GYD' => '0', 'HUF' => '0', 'IDR' => '0', 'IQD' => '0', 'IRR' => '0', 'ISK' => '0',
            'ITL' => '0', 'JOD' => '0', 'JPY' => '0', 'KMF' => '0', 'KPW' => '0', 'KRW' => '0', 'KWD' => '0',
            'LAK' => '0', 'LBP' => '0', 'LUF' => '0', 'LYD' => '0', 'MGA' => '0', 'MGF' => '0', 'MMK' => '0',
            'MNT' => '0', 'MRO' => '0', 'MUR' => '0', 'OMR' => '0', 'PKR' => '0', 'PYG' => '0', 'RSD' => '0',
            'RWF' => '0', 'SLL' => '0', 'SOS' => '0', 'STD' => '0', 'SYP' => '0', 'TMM' => '0', 'TND' => '0',
            'TRL' => '0', 'TZS' => '0', 'UGX' => '0', 'UZS' => '0', 'VND' => '0', 'VUV' => '0',
            'XAF' => '0', 'XOF' => '0', 'XPF' => '0', 'YER' => '0', 'ZMK' => '0', 'ZWD' => '0'), $value);

        $value = Cldr::getContent('de_AT', 'currencyrounding');
        $this->assertEquals("0", $value);

        $value = Cldr::getContent('de_AT', 'currencyrounding', 'BHD');
        $this->assertEquals("0", $value);
    }

    /**
     * test for reading currencytoregion from locale
     * expected array
     */
    public function testCurrencyToRegion()
    {
        $value = Cldr::getList('de_AT', 'currencytoregion');
        $result = array(   'AD' => 'EUR', 'AE' => 'AED', 'AF' => 'AFN', 'AG' => 'XCD', 'AI' => 'XCD',
            'AL' => 'ALL', 'AM' => 'AMD', 'AN' => 'ANG', 'AO' => 'AOA', 'AQ' => 'XXX', 'AR' => 'ARS',
            'AS' => 'USD', 'AT' => 'EUR', 'AU' => 'AUD', 'AW' => 'AWG', 'AX' => 'EUR', 'AZ' => 'AZN',
            'BA' => 'BAM', 'BB' => 'BBD', 'BD' => 'BDT', 'BE' => 'EUR', 'BF' => 'XOF', 'BG' => 'BGN',
            'BH' => 'BHD', 'BI' => 'BIF', 'BJ' => 'XOF', 'BM' => 'BMD', 'BN' => 'BND', 'BO' => 'BOB',
            'BR' => 'BRL', 'BS' => 'BSD', 'BT' => 'BTN', 'BV' => 'NOK', 'BW' => 'BWP', 'BY' => 'BYR',
            'BZ' => 'BZD', 'CA' => 'CAD', 'CC' => 'AUD', 'CD' => 'CDF', 'CF' => 'XAF', 'CG' => 'XAF',
            'CH' => 'CHF', 'CI' => 'XOF', 'CK' => 'NZD', 'CL' => 'CLP', 'CM' => 'XAF', 'CN' => 'CNY',
            'CO' => 'COP', 'CR' => 'CRC', 'CS' => 'CSD', 'CU' => 'CUC', 'CV' => 'CVE', 'CX' => 'AUD',
            'CY' => 'EUR', 'CZ' => 'CZK', 'DE' => 'EUR', 'DJ' => 'DJF', 'DK' => 'DKK', 'DM' => 'XCD',
            'DO' => 'DOP', 'DZ' => 'DZD', 'EC' => 'USD', 'EE' => 'EEK', 'EG' => 'EGP', 'EH' => 'MAD',
            'ER' => 'ERN', 'ES' => 'EUR', 'ET' => 'ETB', 'FI' => 'EUR', 'FJ' => 'FJD', 'FK' => 'FKP',
            'FM' => 'USD', 'FO' => 'DKK', 'FR' => 'EUR', 'GA' => 'XAF', 'GB' => 'GBP', 'GD' => 'XCD',
            'GE' => 'GEL', 'GF' => 'EUR', 'GG' => 'GBP', 'GH' => 'GHS', 'GI' => 'GIP', 'GL' => 'DKK',
            'GM' => 'GMD', 'GN' => 'GNF', 'GP' => 'EUR', 'GQ' => 'XAF', 'GR' => 'EUR', 'GS' => 'GBP',
            'GT' => 'GTQ', 'GU' => 'USD', 'GW' => 'XOF', 'GY' => 'GYD', 'HK' => 'HKD', 'HM' => 'AUD',
            'HN' => 'HNL', 'HR' => 'HRK', 'HT' => 'HTG', 'HU' => 'HUF', 'ID' => 'IDR', 'IE' => 'EUR',
            'IL' => 'ILS', 'IM' => 'GBP', 'IN' => 'INR', 'IO' => 'USD', 'IQ' => 'IQD', 'IR' => 'IRR',
            'IS' => 'ISK', 'IT' => 'EUR', 'JE' => 'GBP', 'JM' => 'JMD', 'JO' => 'JOD', 'JP' => 'JPY',
            'KE' => 'KES', 'KG' => 'KGS', 'KH' => 'KHR', 'KI' => 'AUD', 'KM' => 'KMF', 'KN' => 'XCD',
            'KP' => 'KPW', 'KR' => 'KRW', 'KW' => 'KWD', 'KY' => 'KYD', 'KZ' => 'KZT', 'LA' => 'LAK',
            'LB' => 'LBP', 'LC' => 'XCD', 'LI' => 'CHF', 'LK' => 'LKR', 'LR' => 'LRD', 'LS' => 'ZAR',
            'LT' => 'LTL', 'LU' => 'EUR', 'LV' => 'LVL', 'LY' => 'LYD', 'MA' => 'MAD', 'MC' => 'EUR',
            'MD' => 'MDL', 'ME' => 'EUR', 'MG' => 'MGA', 'MH' => 'USD', 'MK' => 'MKD', 'ML' => 'XOF',
            'MM' => 'MMK', 'MN' => 'MNT', 'MO' => 'MOP', 'MP' => 'USD', 'MQ' => 'EUR', 'MR' => 'MRO',
            'MS' => 'XCD', 'MT' => 'EUR', 'MU' => 'MUR', 'MV' => 'MVR', 'MW' => 'MWK', 'MX' => 'MXN',
            'MY' => 'MYR', 'MZ' => 'MZN', 'NA' => 'NAD', 'NC' => 'XPF', 'NE' => 'XOF', 'NF' => 'AUD',
            'NG' => 'NGN', 'NI' => 'NIO', 'NL' => 'EUR', 'NO' => 'NOK', 'NP' => 'NPR', 'NR' => 'AUD',
            'NU' => 'NZD', 'NZ' => 'NZD', 'OM' => 'OMR', 'PA' => 'PAB', 'PE' => 'PEN', 'PF' => 'XPF',
            'PG' => 'PGK', 'PH' => 'PHP', 'PK' => 'PKR', 'PL' => 'PLN', 'PM' => 'EUR', 'PN' => 'NZD',
            'PR' => 'USD', 'PS' => 'JOD', 'PT' => 'EUR', 'PW' => 'USD', 'PY' => 'PYG', 'QA' => 'QAR',
            'RE' => 'EUR', 'RO' => 'RON', 'RS' => 'RSD', 'RU' => 'RUB', 'RW' => 'RWF', 'SA' => 'SAR',
            'SB' => 'SBD', 'SC' => 'SCR', 'SD' => 'SDG', 'SE' => 'SEK', 'SG' => 'SGD', 'SH' => 'SHP',
            'SI' => 'EUR', 'SJ' => 'NOK', 'SK' => 'EUR', 'SL' => 'SLL', 'SM' => 'EUR', 'SN' => 'XOF',
            'SO' => 'SOS', 'SR' => 'SRD', 'ST' => 'STD', 'SV' => 'USD', 'SY' => 'SYP', 'SZ' => 'SZL',
            'TC' => 'USD', 'TD' => 'XAF', 'TF' => 'EUR', 'TG' => 'XOF', 'TH' => 'THB', 'TJ' => 'TJS',
            'TK' => 'NZD', 'TL' => 'USD', 'TM' => 'TMT', 'TN' => 'TND', 'TO' => 'TOP', 'TR' => 'TRY',
            'TT' => 'TTD', 'TV' => 'AUD', 'TW' => 'TWD', 'TZ' => 'TZS', 'UA' => 'UAH', 'UG' => 'UGX',
            'UM' => 'USD', 'US' => 'USD', 'UY' => 'UYU', 'UZ' => 'UZS', 'VA' => 'EUR', 'VC' => 'XCD',
            'VE' => 'VEF', 'VG' => 'USD', 'VI' => 'USD', 'VN' => 'VND', 'VU' => 'VUV', 'WF' => 'XPF',
            'WS' => 'WST', 'YE' => 'YER', 'YT' => 'EUR', 'ZA' => 'ZAR', 'ZM' => 'ZMK', 'ZW' => 'USD',
            'ZR' => 'ZRN', 'YU' => 'YUM', 'TP' => 'TPE', 'SU' => 'SUR', 'EU' => 'EUR', 'MF' => 'EUR',
            'DD' => 'DDM', 'BU' => 'BUK', 'BL' => 'EUR', 'ZZ' => 'XAG', 'YD' => 'YDD');
        $this->assertEquals($result, $value);

        $value = Cldr::getContent('de_AT', 'currencytoregion', 'AT');
        $this->assertEquals("EUR", $value);
    }

    /**
     * test for reading regiontocurrency from locale
     * expected array
     */
    public function testRegionToCurrency()
    {
        $value = Cldr::getList('de_AT', 'regiontocurrency');
        $result = array(
            'EUR' => 'AD AT AX BE BL CY DE ES FI FR GF GP GR IE IT LU MC ME MF MQ MT NL PM PT EU RE SI SK SM TF VA YT',
            'AED' => 'AE', 'AFN' => 'AF', 'XCD' => 'AG AI DM GD KN LC MS VC', 'ALL' => 'AL', 'AMD' => 'AM',
            'ANG' => 'AN', 'AOA' => 'AO', 'XXX' => 'AQ', 'ARS' => 'AR', 'AWG' => 'AW', 'AZN' => 'AZ',
            'USD' => 'AS EC FM GU IO MH MP PR PW SV TC TL UM US VG VI ZW', 'AUD' => 'AU CC CX HM KI NF NR TV',
            'BAM' => 'BA', 'BBD' => 'BB', 'BDT' => 'BD', 'XOF' => 'BF BJ CI GW ML NE SN TG', 'BGN' => 'BG',
            'BHD' => 'BH', 'BIF' => 'BI', 'BMD' => 'BM', 'BND' => 'BN', 'BOB' => 'BO', 'BRL' => 'BR',
            'BSD' => 'BS', 'INR' => 'IN', 'NOK' => 'BV NO SJ', 'BWP' => 'BW', 'BYR' => 'BY', 'BZD' => 'BZ',
            'CAD' => 'CA', 'CDF' => 'CD', 'XAF' => 'CF CG CM GA GQ TD', 'CHF' => 'CH LI',
            'NZD' => 'CK NU NZ PN TK', 'CLP' => 'CL', 'CNY' => 'CN', 'COP' => 'CO', 'CRC' => 'CR',
            'CVE' => 'CV', 'CZK' => 'CZ', 'DJF' => 'DJ', 'DKK' => 'DK FO GL', 'DOP' => 'DO',
            'DZD' => 'DZ', 'EEK' => 'EE', 'EGP' => 'EG', 'MAD' => 'EH MA', 'ERN' => 'ER', 'ETB' => 'ET',
            'FJD' => 'FJ', 'FKP' => 'FK', 'GBP' => 'GB GG GS IM JE', 'GEL' => 'GE', 'GHS' => 'GH',
            'GIP' => 'GI', 'GMD' => 'GM', 'GNF' => 'GN', 'GTQ' => 'GT', 'GYD' => 'GY',
            'HKD' => 'HK', 'HNL' => 'HN', 'HRK' => 'HR', 'HTG' => 'HT', 'HUF' => 'HU', 'IDR' => 'ID',
            'ILS' => 'IL', 'IQD' => 'IQ', 'IRR' => 'IR', 'ISK' => 'IS', 'JMD' => 'JM', 'JOD' => 'JO PS',
            'JPY' => 'JP', 'KES' => 'KE', 'KGS' => 'KG', 'KHR' => 'KH', 'KMF' => 'KM', 'KPW' => 'KP',
            'KRW' => 'KR', 'KWD' => 'KW', 'KYD' => 'KY', 'KZT' => 'KZ', 'LAK' => 'LA', 'LBP' => 'LB',
            'LKR' => 'LK', 'LRD' => 'LR', 'ZAR' => 'LS ZA', 'LTL' => 'LT', 'LVL' => 'LV', 'LYD' => 'LY',
            'MDL' => 'MD', 'MGA' => 'MG', 'MKD' => 'MK', 'MMK' => 'MM', 'MNT' => 'MN', 'MOP' => 'MO',
            'MRO' => 'MR', 'MUR' => 'MU', 'MVR' => 'MV', 'MWK' => 'MW', 'MXN' => 'MX', 'MYR' => 'MY',
            'MZN' => 'MZ', 'XPF' => 'NC PF WF', 'NGN' => 'NG', 'NIO' => 'NI', 'NPR' => 'NP', 'OMR' => 'OM',
            'PAB' => 'PA', 'PEN' => 'PE', 'PGK' => 'PG', 'PHP' => 'PH', 'PKR' => 'PK', 'PLN' => 'PL',
            'PYG' => 'PY', 'QAR' => 'QA', 'RON' => 'RO', 'RSD' => 'RS', 'RUB' => 'RU', 'RWF' => 'RW',
            'SAR' => 'SA', 'SBD' => 'SB', 'SCR' => 'SC', 'SDG' => 'SD', 'SEK' => 'SE', 'SGD' => 'SG',
            'SHP' => 'SH', 'SLL' => 'SL', 'SOS' => 'SO', 'SRD' => 'SR', 'STD' => 'ST',
            'SYP' => 'SY', 'SZL' => 'SZ', 'THB' => 'TH', 'TJS' => 'TJ',
            'TND' => 'TN', 'TOP' => 'TO', 'TRY' => 'TR', 'TTD' => 'TT', 'TWD' => 'TW', 'TZS' => 'TZ',
            'UAH' => 'UA', 'UGX' => 'UG', 'UYU' => 'UY', 'UZS' => 'UZ', 'VEF' => 'VE', 'VND' => 'VN',
            'VUV' => 'VU', 'WST' => 'WS', 'YER' => 'YE', 'ZMK' => 'ZM', 'ZRN' => 'ZR',
            'YUM' => 'YU', 'TPE' => 'TP', 'SUR' => 'SU', 'DDM' => 'DD', 'CSD' => 'CS', 'BUK' => 'BU',
            'XAG' => 'ZZ', 'YDD' => 'YD', 'TMT' => 'TM', 'NAD' => 'NA', 'CUC' => 'CU',
            'BTN' => 'BT');
        $this->assertEquals($result, $value);

        $value = Cldr::getContent('de_AT', 'regiontocurrency', 'EUR');
        $this->assertEquals("AD AT AX BE BL CY DE ES FI FR GF GP GR IE IT LU MC ME MF MQ MT NL PM PT EU RE SI SK SM TF VA YT", $value);
    }

    /**
     * test for reading regiontoterritory from locale
     * expected array
     */
    public function testRegionToTerritory()
    {
        $value = Cldr::getList('de_AT', 'regiontoterritory');
        $result = array('001' => '002 009 019 142 150',
            '011' => 'BF BJ CI CV GH GM GN GW LR ML MR NE NG SH SL SN TG', '013' => 'BZ CR GT HN MX NI PA SV',
            '014' => 'BI DJ ER ET KE KM MG MU MW MZ RE RW SC SO TZ UG YT ZM ZW',
            '142' => '030 035 143 145 034', '143' => 'TM TJ KG KZ UZ',
            '145' => 'AE AM AZ BH CY GE IL IQ JO KW LB OM PS QA SA SY TR YE',
            '015' => 'DZ EG EH LY MA SD TN EA IC', '018' => 'BW LS NA SZ ZA', '150' => '039 151 154 155 EU',
            '151' => 'BG BY CZ HU MD PL RO RU SK UA',
            '154' => 'GG IM JE AX DK EE FI FO GB IE IM IS LT LV NO SE SJ',
            '155' => 'AT BE CH DE FR LI LU MC NL', '017' => 'AO CD CF CG CM GA GQ ST TD',
            '019' => '005 013 021 029 003 419', '002' => '011 014 015 017 018', '021' => 'BM CA GL PM US',
            '029' => 'AG AI AN AW BB BL BS CU DM DO GD GP HT JM KN KY LC MF MQ MS PR TC TT VC VG VI',
            '003' => '013 021 029', '030' => 'CN HK JP KP KR MN MO TW',
            '035' => 'BN ID KH LA MM MY PH SG TH TL VN',
            '039' => 'AD AL BA ES GI GR HR IT ME MK MT RS PT SI SM VA', '419' => '005 013 029',
            '005' => 'AR BO BR CL CO EC FK GF GY PE PY SR UY VE', '053' => 'AU NF NZ',
            '054' => 'FJ NC PG SB VU', '057' => 'FM GU KI MH MP NR PW',
            '061' => 'AS CK NU PF PN TK TO TV WF WS', '034' => 'AF BD BT IN IR LK MV NP PK',
            '009' => '053 054 057 061 QO', 'QO' => 'AQ BV CC CX GS HM IO TF UM AC CP DG TA',
            'EU' => 'AT BE CY CZ DE DK EE ES FI FR GB GR HU IE IT LT LU LV MT NL PL PT SE SI SK BG RO');
        $this->assertEquals($result, $value);

        $value = Cldr::getContent('de_AT', 'regiontoterritory', '143');
        $this->assertEquals("TM TJ KG KZ UZ", $value);
    }

    /**
     * test for reading territorytoregion from locale
     * expected array
     */
    public function testTerritoryToRegion()
    {
        $value = Cldr::getList('de_AT', 'territorytoregion');
        $result = array('002' => '001', '009' => '001', '019' => '001', '142' => '001', '150' => '001',
            'BF' => '011', 'BJ' => '011', 'CI' => '011', 'CV' => '011', 'GH' => '011', 'GM' => '011',
            'GN' => '011', 'GW' => '011', 'LR' => '011', 'ML' => '011', 'MR' => '011', 'NE' => '011',
            'NG' => '011', 'SH' => '011', 'SL' => '011', 'SN' => '011', 'TG' => '011', 'BZ' => '013',
            'CR' => '013', 'GT' => '013', 'HN' => '013', 'MX' => '013', 'NI' => '013', 'PA' => '013',
            'SV' => '013', 'BI' => '014', 'DJ' => '014', 'ER' => '014', 'ET' => '014', 'KE' => '014',
            'KM' => '014', 'MG' => '014', 'MU' => '014', 'MW' => '014', 'MZ' => '014', 'RE' => '014',
            'RW' => '014', 'SC' => '014', 'SO' => '014', 'TZ' => '014', 'UG' => '014', 'YT' => '014',
            'ZM' => '014', 'ZW' => '014', '030' => '142', '035' => '142', '143' => '142', '145' => '142',
            '034' => '142', 'TM' => '143', 'TJ' => '143', 'KG' => '143', 'IC' => '015',
            'KZ' => '143', 'UZ' => '143', 'AE' => '145', 'AM' => '145', 'AZ' => '145',
            'BH' => '145', 'CY' => '145 EU', 'GE' => '145', 'IL' => '145', 'IQ' => '145', 'JO' => '145',
            'KW' => '145', 'LB' => '145', 'OM' => '145', 'PS' => '145', 'QA' => '145', 'SA' => '145',
            'SY' => '145', 'TR' => '145', 'YE' => '145', 'DZ' => '015', 'EA' => '015',
            'EG' => '015', 'EH' => '015', 'LY' => '015', 'MA' => '015', 'SD' => '015', 'TN' => '015',
            '039' => '150', '151' => '150', '154' => '150', '155' => '150', 'EU' => '150', 'BG' => '151 EU',
            'BY' => '151', 'CZ' => '151 EU', 'HU' => '151 EU', 'MD' => '151', 'PL' => '151 EU',
            'RO' => '151 EU', 'RU' => '151', 'SK' => '151 EU', 'UA' => '151',
            'GG' => '154', 'IM' => '154 154', 'JE' => '154', 'AX' => '154', 'DK' => '154 EU',
            'EE' => '154 EU', 'FI' => '154 EU', 'FO' => '154', 'GB' => '154 EU', 'IE' => '154 EU',
            'IS' => '154', 'LT' => '154 EU', 'LV' => '154 EU', 'NO' => '154', 'SE' => '154 EU', 'SJ' => '154',
            'AT' => '155 EU', 'BE' => '155 EU', 'CH' => '155', 'DE' => '155 EU', 'DG' => 'QO',
            'FR' => '155 EU', 'LI' => '155', 'LU' => '155 EU', 'MC' => '155', 'NL' => '155 EU',
            'AO' => '017', 'CD' => '017', 'CF' => '017', 'CG' => '017', 'CM' => '017', 'CP' => 'QO',
            'GA' => '017', 'GQ' => '017', 'ST' => '017', 'TD' => '017', 'BW' => '018', 'LS' => '018',
            'NA' => '018', 'SZ' => '018', 'ZA' => '018', '005' => '019 419', '013' => '019 003 419',
            '021' => '019 003', '029' => '019 003 419', '003' => '019', '419' => '019', '011' => '002',
            '014' => '002', '015' => '002', '017' => '002', '018' => '002', 'BM' => '021', 'CA' => '021',
            'GL' => '021', 'PM' => '021', 'US' => '021', 'AG' => '029', 'AI' => '029', 'AN' => '029',
            'AW' => '029', 'BB' => '029', 'BS' => '029', 'CU' => '029', 'DM' => '029', 'DO' => '029',
            'GD' => '029', 'GP' => '029', 'HT' => '029', 'JM' => '029', 'KN' => '029', 'KY' => '029',
            'LC' => '029', 'MQ' => '029', 'MS' => '029', 'PR' => '029', 'TC' => '029', 'TT' => '029',
            'VC' => '029', 'VG' => '029', 'VI' => '029', 'CN' => '030', 'HK' => '030', 'JP' => '030',
            'KP' => '030', 'KR' => '030', 'MN' => '030', 'MO' => '030', 'TW' => '030', 'BN' => '035',
            'ID' => '035', 'KH' => '035', 'LA' => '035', 'MM' => '035', 'MY' => '035',
            'PH' => '035', 'SG' => '035', 'TA' => 'QO', 'TH' => '035', 'TL' => '035', 'VN' => '035',
            'AD' => '039', 'AL' => '039', 'BA' => '039', 'ES' => '039 EU', 'GI' => '039', 'GR' => '039 EU',
            'HR' => '039', 'IT' => '039 EU', 'ME' => '039', 'MK' => '039', 'MT' => '039 EU',
            'RS' => '039', 'PT' => '039 EU', 'SI' => '039 EU', 'SM' => '039', 'VA' => '039',
            'AR' => '005', 'BO' => '005', 'BR' => '005', 'CL' => '005', 'CO' => '005', 'EC' => '005',
            'FK' => '005', 'GF' => '005', 'GY' => '005', 'PE' => '005', 'PY' => '005', 'SR' => '005',
            'UY' => '005', 'VE' => '005', 'AU' => '053', 'NF' => '053', 'NZ' => '053', 'FJ' => '054',
            'NC' => '054', 'PG' => '054', 'SB' => '054', 'VU' => '054', 'FM' => '057', 'GU' => '057',
            'KI' => '057', 'MH' => '057', 'MP' => '057', 'NR' => '057', 'PW' => '057', 'AS' => '061',
            'CK' => '061', 'NU' => '061', 'PF' => '061', 'PN' => '061', 'TK' => '061', 'TO' => '061',
            'TV' => '061', 'WF' => '061', 'WS' => '061', 'AF' => '034', 'BD' => '034', 'BT' => '034',
            'IN' => '034', 'IR' => '034', 'LK' => '034', 'MV' => '034', 'NP' => '034', 'PK' => '034',
            '053' => '009', '054' => '009', '057' => '009', '061' => '009', 'QO' => '009', 'AQ' => 'QO',
            'BV' => 'QO', 'CC' => 'QO', 'CX' => 'QO', 'GS' => 'QO', 'HM' => 'QO', 'IO' => 'QO', 'TF' => 'QO',
            'UM' => 'QO', 'MF' => '029', 'BL' => '029', 'AC' => 'QO');
        $this->assertEquals($result, $value);

        $value = Cldr::getContent('de_AT', 'territorytoregion', 'AT');
        $this->assertEquals("155 EU", $value);
    }

    /**
     * test for reading scripttolanguage from locale
     * expected array
     */
    public function testScriptToLanguage()
    {
        $value = Cldr::getList('de_AT', 'scripttolanguage');
        $result = array('aa' => 'Latn', 'ab' => 'Cyrl', 'abq' => 'Cyrl', 'ace' => 'Latn', 'ady' => 'Cyrl',
            'af' => 'Latn', 'aii' => 'Cyrl', 'ain' => 'Kana Latn', 'ak' => 'Latn', 'akk' => 'Xsux',
            'am' => 'Ethi', 'amo' => 'Latn', 'ar' => 'Arab', 'as' => 'Beng', 'ast' => 'Latn', 'av' => 'Cyrl',
            'awa' => 'Deva', 'ay' => 'Latn', 'az' => 'Arab Cyrl Latn', 'ba' => 'Cyrl', 'bal' => 'Arab Latn',
            'ban' => 'Latn', 'bbc' => 'Latn', 'be' => 'Cyrl', 'bem' => 'Latn', 'bfq' => 'Taml', 'bft' => 'Arab',
            'bfy' => 'Deva', 'bg' => 'Cyrl', 'bh' => 'Deva', 'bhb' => 'Deva', 'bho' => 'Deva', 'bi' => 'Latn',
            'bin' => 'Latn', 'bjj' => 'Deva', 'bku' => 'Latn', 'bm' => 'Latn', 'bn' => 'Beng', 'bo' => 'Tibt',
            'br' => 'Latn', 'bra' => 'Deva', 'bs' => 'Latn', 'btv' => 'Deva', 'buc' => 'Latn', 'bug' => 'Latn',
            'bxr' => 'Cyrl', 'bya' => 'Latn', 'byn' => 'Ethi', 'ca' => 'Latn', 'cch' => 'Latn', 'ccp' => 'Beng',
            'ce' => 'Cyrl', 'ceb' => 'Latn', 'ch' => 'Latn', 'chk' => 'Latn', 'chm' => 'Cyrl Latn',
            'chr' => 'Cher Latn', 'cja' => 'Cham', 'cjm' => 'Arab', 'cjs' => 'Cyrl', 'ckt' => 'Cyrl',
            'co' => 'Latn', 'cop' => 'Arab Copt Grek', 'cpe' => 'Latn', 'cr' => 'Cans Latn', 'crk' => 'Cans',
            'cs' => 'Latn', 'cu' => 'Glag', 'cv' => 'Cyrl', 'cwd' => 'Cans', 'cy' => 'Latn', 'da' => 'Latn',
            'dar' => 'Cyrl', 'de' => 'Latn', 'dgr' => 'Latn', 'dng' => 'Cyrl', 'doi' => 'Arab', 'dv' => 'Thaa',
            'dyu' => 'Latn', 'dz' => 'Tibt', 'ee' => 'Latn', 'efi' => 'Latn', 'el' => 'Grek', 'emk' => 'Nkoo',
            'en' => 'Latn', 'eo' => 'Latn', 'es' => 'Latn', 'et' => 'Latn', 'ett' => 'Ital Latn',
            'eu' => 'Latn', 'evn' => 'Cyrl', 'fa' => 'Arab', 'fan' => 'Latn', 'fi' => 'Latn', 'fil' => 'Latn',
            'fiu' => 'Latn', 'fj' => 'Latn', 'fo' => 'Latn', 'fon' => 'Latn', 'fr' => 'Latn', 'fur' => 'Latn',
            'fy' => 'Latn', 'ga' => 'Latn', 'gaa' => 'Latn', 'gag' => 'Latn', 'gbm' => 'Deva', 'gcr' => 'Latn',
            'gd' => 'Latn', 'gez' => 'Ethi', 'gil' => 'Latn', 'gl' => 'Latn', 'gld' => 'Cyrl', 'gn' => 'Latn',
            'gon' => 'Deva Telu', 'gor' => 'Latn', 'got' => 'Goth', 'grc' => 'Cprt Grek Linb', 'grt' => 'Beng',
            'gsw' => 'Latn', 'gu' => 'Gujr', 'gv' => 'Latn', 'gwi' => 'Latn', 'ha' => 'Arab Latn',
            'hai' => 'Latn', 'haw' => 'Latn', 'he' => 'Hebr', 'hi' => 'Deva', 'hil' => 'Latn', 'hmn' => 'Latn',
            'hne' => 'Deva', 'hnn' => 'Latn', 'ho' => 'Latn', 'hoc' => 'Deva', 'hoj' => 'Deva', 'hop' => 'Latn',
            'hr' => 'Latn', 'ht' => 'Latn', 'hu' => 'Latn', 'hy' => 'Armn', 'ia' => 'Latn', 'ibb' => 'Latn',
            'id' => 'Latn', 'ig' => 'Latn', 'ii' => 'Yiii', 'ik' => 'Latn', 'ilo' => 'Latn',
            'inh' => 'Cyrl', 'is' => 'Latn', 'it' => 'Latn', 'iu' => 'Cans', 'ja' => 'Jpan', 'jv' => 'Latn',
            'ka' => 'Geor', 'kaa' => 'Cyrl', 'kab' => 'Latn', 'kaj' => 'Latn', 'kam' => 'Latn', 'kbd' => 'Cyrl',
            'kca' => 'Cyrl', 'kcg' => 'Latn', 'kdt' => 'Thai', 'kfo' => 'Latn', 'kfr' => 'Deva',
            'kha' => 'Latn', 'khb' => 'Talu', 'kht' => 'Mymr', 'ki' => 'Latn', 'kj' => 'Latn', 'kjh' => 'Cyrl',
            'kk' => 'Cyrl', 'kl' => 'Latn', 'km' => 'Khmr', 'kmb' => 'Latn', 'kn' => 'Knda', 'ko' => 'Kore',
            'koi' => 'Cyrl', 'kok' => 'Deva', 'kos' => 'Latn', 'kpe' => 'Latn', 'kpv' => 'Cyrl',
            'kpy' => 'Cyrl', 'kr' => 'Latn', 'krc' => 'Cyrl', 'krl' => 'Cyrl Latn', 'kru' => 'Deva',
            'ks' => 'Arab Deva', 'ku' => 'Arab Cyrl Latn', 'kum' => 'Cyrl', 'kv' => 'Cyrl Latn', 'kw' => 'Latn',
            'ky' => 'Arab Cyrl', 'la' => 'Latn', 'lad' => 'Hebr', 'lah' => 'Arab', 'lb' => 'Latn',
            'lbe' => 'Cyrl', 'lcp' => 'Thai', 'lep' => 'Lepc', 'lez' => 'Cyrl', 'lg' => 'Latn', 'li' => 'Latn',
            'lif' => 'Deva Limb', 'lis' => 'Lisu', 'lmn' => 'Telu', 'ln' => 'Latn', 'lo' => 'Laoo',
            'lol' => 'Latn', 'lt' => 'Latn', 'lu' => 'Latn', 'lua' => 'Latn', 'luo' => 'Latn', 'lut' => 'Latn',
            'lv' => 'Latn', 'lwl' => 'Thai', 'mad' => 'Latn', 'mag' => 'Deva', 'mai' => 'Deva', 'mak' => 'Latn',
            'mdf' => 'Cyrl', 'mdh' => 'Latn', 'mdr' => 'Latn', 'men' => 'Latn', 'mfe' => 'Latn', 'mg' => 'Latn',
            'mh' => 'Latn', 'mi' => 'Latn', 'min' => 'Latn', 'mk' => 'Cyrl', 'ml' => 'Mlym',
            'mn' => 'Cyrl Mong', 'mnc' => 'Mong', 'mni' => 'Beng', 'mns' => 'Cyrl', 'mnw' => 'Mymr',
            'mos' => 'Latn', 'mr' => 'Deva', 'ms' => 'Latn', 'mt' => 'Latn',
            'mwr' => 'Deva', 'my' => 'Mymr', 'myv' => 'Cyrl', 'na' => 'Latn',
            'nap' => 'Latn', 'nb' => 'Latn', 'nbf' => 'Nkgb', 'nd' => 'Latn', 'ne' => 'Deva', 'new' => 'Deva',
            'ng' => 'Latn', 'niu' => 'Latn', 'nl' => 'Latn', 'nn' => 'Latn', 'no' => 'Latn', 'nog' => 'Cyrl',
            'nqo' => 'Nkoo', 'nr' => 'Latn', 'nso' => 'Latn', 'nv' => 'Latn', 'ny' => 'Latn', 'nym' => 'Latn',
            'nyn' => 'Latn', 'oc' => 'Latn', 'om' => 'Latn', 'or' => 'Orya', 'os' => 'Cyrl Latn',
            'osc' => 'Ital Latn', 'pa' => 'Guru', 'pag' => 'Latn', 'pam' => 'Latn', 'pap' => 'Latn',
            'pau' => 'Latn', 'peo' => 'Xpeo', 'phn' => 'Phnx', 'pi' => 'Deva Sinh Thai', 'pl' => 'Latn',
            'pon' => 'Latn', 'pra' => 'Khar', 'prd' => 'Arab', 'prg' => 'Latn', 'ps' => 'Arab', 'pt' => 'Latn',
            'qu' => 'Latn', 'rcf' => 'Latn', 'ril' => 'Beng', 'rm' => 'Latn', 'rn' => 'Latn', 'ro' => 'Latn',
            'rom' => 'Cyrl Latn', 'ru' => 'Cyrl', 'rw' => 'Latn', 'sa' => 'Deva Sinh', 'sah' => 'Cyrl',
            'sam' => 'Hebr Samr', 'sas' => 'Latn', 'sat' => 'Latn', 'scn' => 'Latn', 'sco' => 'Latn',
            'sd' => 'Arab Deva', 'se' => 'Latn', 'sel' => 'Cyrl', 'sg' => 'Latn', 'sga' => 'Latn Ogam',
            'shn' => 'Mymr', 'si' => 'Sinh', 'sid' => 'Latn', 'sk' => 'Latn', 'sl' => 'Latn', 'sm' => 'Latn',
            'sma' => 'Latn', 'smi' => 'Latn', 'smj' => 'Latn', 'smn' => 'Latn', 'sms' => 'Latn', 'sn' => 'Latn',
            'snk' => 'Latn', 'so' => 'Latn', 'son' => 'Latn', 'sq' => 'Latn', 'sr' => 'Cyrl Latn',
            'srn' => 'Latn', 'srr' => 'Latn', 'ss' => 'Latn', 'st' => 'Latn', 'su' => 'Latn', 'suk' => 'Latn',
            'sus' => 'Latn', 'sv' => 'Latn', 'sw' => 'Latn', 'swb' => 'Arab', 'syl' => 'Beng', 'syr' => 'Syrc',
            'ta' => 'Taml', 'tab' => 'Cyrl', 'tbw' => 'Latn', 'tcy' => 'Knda', 'tdd' => 'Tale', 'te' => 'Telu',
            'tem' => 'Latn', 'tet' => 'Latn', 'tg' => 'Arab Cyrl Latn', 'th' => 'Thai', 'ti' => 'Ethi',
            'tig' => 'Ethi', 'tiv' => 'Latn', 'tk' => 'Arab Cyrl Latn', 'tkl' => 'Latn', 'tl' => 'Latn',
            'tmh' => 'Latn', 'tn' => 'Latn', 'to' => 'Latn', 'tpi' => 'Latn', 'tr' => 'Latn', 'tru' => 'Latn',
            'ts' => 'Latn', 'tsg' => 'Latn', 'tt' => 'Cyrl', 'tts' => 'Thai', 'ttt' => 'Cyrl', 'tum' => 'Latn',
            'tut' => 'Cyrl', 'tvl' => 'Latn', 'ty' => 'Latn', 'tyv' => 'Cyrl',
            'tzm' => 'Latn Tfng', 'ude' => 'Cyrl', 'udm' => 'Cyrl', 'ug' => 'Arab', 'uga' => 'Ugar',
            'uk' => 'Cyrl', 'uli' => 'Latn', 'umb' => 'Latn', 'ur' => 'Arab', 'uz' => 'Arab Cyrl Latn',
            'vai' => 'Vaii', 've' => 'Latn', 'vi' => 'Latn', 'vo' => 'Latn', 'wa' => 'Latn', 'wal' => 'Ethi',
            'war' => 'Latn', 'wo' => 'Latn', 'xal' => 'Cyrl', 'xh' => 'Latn', 'xsr' => 'Deva',
            'xum' => 'Ital Latn', 'yao' => 'Latn', 'yap' => 'Latn', 'yi' => 'Hebr', 'yo' => 'Latn',
            'yrk' => 'Cyrl', 'za' => 'Latn', 'zh' => 'Hans Hant', 'zu' => 'Latn', 'zbl' => 'Blis', 'nds' => 'Latn',
            'hsb' => 'Latn', 'frs' => 'Latn', 'frr' => 'Latn', 'dsb' => 'Latn', 'kg' => 'Latn',
            'zza' => 'Arab', 'zun' => 'Latn', 'zen' => 'Tfng', 'zap' => 'Latn', 'was' => 'Latn',
            'vot' => 'Latn', 'unx' => 'Beng Deva', 'unr' => 'Beng Deva', 'tsi' => 'Latn', 'tog' => 'Latn',
            'tli' => 'Latn', 'ter' => 'Latn', 'sc' => 'Latn', 'sad' => 'Latn',
            'rup' => 'Latn', 'rar' => 'Latn', 'rap' => 'Latn', 'raj' => 'Latn', 'osa' => 'Latn',
            'oj' => 'Cans', 'nzi' => 'Latn', 'nyo' => 'Latn', 'nia' => 'Latn', 'mwl' => 'Latn',
            'mus' => 'Latn', 'moh' => 'Latn', 'mic' => 'Latn', 'mas' => 'Latn', 'man' => 'Latn',
            'lus' => 'Beng', 'lun' => 'Latn', 'lui' => 'Latn', 'loz' => 'Latn', 'lam' => 'Latn',
            'lab' => 'Lina', 'kut' => 'Latn', 'kac' => 'Mymr', 'jrb' => 'Hebr', 'jpr' => 'Hebr',
            'iba' => 'Latn', 'hz' => 'Latn', 'hup' => 'Latn', 'grb' => 'Latn', 'gba' => 'Arab',
            'gay' => 'Latn', 'ff' => 'Latn', 'fat' => 'Latn', 'ewo' => 'Latn', 'eka' => 'Latn',
            'dua' => 'Latn', 'din' => 'Latn', 'den' =>'Latn', 'del' => 'Latn', 'dak' => 'Latn',
            'csb' => 'Latn', 'crh' => 'Cyrl', 'chy' => 'Latn', 'chp' => 'Latn', 'cho' => 'Latn',
            'chn' => 'Latn', 'car' => 'Latn', 'cad' => 'Latn', 'bua' => 'Cyrl', 'bla' => 'Latn',
            'bik' => 'Latn', 'bej' => 'Arab', 'bas' => 'Latn', 'arw' => 'Latn', 'arp' => 'Latn',
            'arn' => 'Latn', 'anp' => 'Deva', 'an' => 'Latn', 'alt' => 'Cyrl', 'ale' => 'Latn',
            'ada' => 'Latn', 'ach' => 'Latn', 'ksh' => 'Latn', 'kri' => 'Latn'
        );
        $this->assertEquals($result, $value);

        $value = Cldr::getContent('de_AT', 'scripttolanguage', 'uk');
        $this->assertEquals("Cyrl", $value);
    }

    /**
     * test for reading languagetoscript from locale
     * expected array
     */
    public function testLanguageToScript()
    {
        $value = Cldr::getList('de_AT', 'languagetoscript');
        $result = array(
            'Latn' => 'aa ace ach ada af ain ak ale amo an arn arp arw ast ay az bal ban bas bbc bem bi bik bin bku bla bm br bs buc bug bya ca cad car cch ceb ch chk chm chn cho chp chr chy co cpe cr cs csb cy da dak de del den dgr din dsb dua dyu ee efi eka en eo es et ett eu ewo fan fat ff fi fil fiu fj fo fon fr frr frs fur fy ga gaa gag gay gcr gd gil gl gn gor grb gsw gv gwi ha hai haw hil hmn hnn ho hop hr hsb ht hu hup hz ia iba ibb id ig ik ilo is it jv kab kaj kam kcg kfo kg kha ki kj kl kmb kos kpe kr kri krl ksh ku kut kv kw la lam lb lg li ln lol loz lt lu lua lui lun luo lut lv mad mak man mas mdh mdr men mfe mg mh mi mic min moh mos ms mt mus mwl na nap nb nd nds ng nia niu nl nn no nr nso nv ny nym nyn nyo nzi oc om os osa osc pag pam pap pau pl pon prg pt qu raj rap rar rcf rm rn ro rom rup rw sad sas sat sc scn sco se sg sga sid sk sl sm sma smi smj smn sms sn snk so son sq sr srn srr ss st su suk sus sv sw tbw tem ter tet tg tiv tk tkl tl tli tmh tn to tog tpi tr tru ts tsg tsi tum tvl ty tzm uli umb uz ve vi vo vot wa war was wo xh xum yao yap yo za zap zu zun',
            'Cyrl' => 'ab abq ady aii alt av az ba be bg bua bxr ce chm cjs ckt crh cv dar dng evn gld inh kaa kbd kca kjh kk koi kpv kpy krc krl ku kum kv ky lbe lez mdf mk mn mns myv nog os rom ru sah sel sr tab tg tk tt ttt tut tyv ude udm uk uz xal yrk',
            'Kana' => 'ain', 'Xsux' => 'akk', 'Ethi' => 'am byn gez ti tig wal',
            'Arab' => 'ar az bal bej bft cjm cop doi fa gba ha ks ku ky lah prd ps sd swb tg tk ug ur uz zza',
            'Beng' => 'as bn ccp grt lus mni ril syl unr unx',
            'Deva' => 'anp awa bfy bh bhb bho bjj bra btv gbm gon hi hne hoc hoj kfr kok kru ks lif mag mai mr mwr ne new pi sa sd unr unx xsr',
            'Taml' => 'bfq ta', 'Tibt' => 'bo dz', 'Cher' => 'chr', 'Cham' => 'cja',
            'Copt' => 'cop', 'Grek' => 'cop el grc', 'Cans' => 'cr crk cwd iu oj', 'Glag' => 'cu', 'Thaa' => 'dv',
            'Ital' => 'ett osc xum', 'Telu' => 'gon lmn te', 'Goth' => 'got', 'Cprt' => 'grc', 'Linb' => 'grc',
            'Gujr' => 'gu', 'Hebr' => 'he jpr jrb lad sam yi', 'Armn' => 'hy', 'Yiii' => 'ii', 'Jpan' => 'ja',
            'Geor' => 'ka', 'Thai' => 'kdt lcp lwl pi th tts', 'Talu' => 'khb', 'Mymr' => 'kac kht mnw my shn',
            'Khmr' => 'km', 'Knda' => 'kn tcy', 'Laoo' => 'lo', 'Lepc' => 'lep', 'Limb' => 'lif',
            'Lisu' => 'lis', 'Mlym' => 'ml', 'Mong' => 'mn mnc', 'Nkoo' => 'emk nqo',
            'Orya' => 'or', 'Guru' => 'pa', 'Xpeo' => 'peo', 'Phnx' => 'phn', 'Sinh' => 'pi sa si',
            'Khar' => 'pra', 'Ogam' => 'sga', 'Syrc' => 'syr', 'Tale' => 'tdd',
            'Tfng' => 'tzm zen', 'Ugar' => 'uga', 'Vaii' => 'vai', 'Hans' => 'zh', 'Hant' => 'zh',
            'Blis' => 'zbl', 'Kore' => 'ko', 'Samr' => 'sam', 'Lina' => 'lab', 'Nkgb' => 'nbf');
        $this->assertEquals($result, $value);

        $value = Cldr::getContent('de_AT', 'languagetoscript', 'Kana');
        $this->assertEquals("ain", $value);
    }

    /**
     * test for reading territorytolanguage from locale
     * expected array
     */
    public function testTerritoryToLanguage()
    {
        $value = Cldr::getList('de_AT', 'territorytolanguage');
        $result = array('aa' => 'DJ ET', 'ab' => 'GE', 'abr' => 'GH', 'ace' => 'ID', 'ady' => 'RU', 'af' => 'NA ZA',
            'ak' => 'GH', 'am' => 'ET', 'ar' => 'AE BH DJ DZ EG EH ER IL IQ JO KM KW LB LY MA MR OM PS QA SA SD SY TD TN YE',
            'as' => 'IN', 'ast' => 'ES', 'av' => 'RU', 'awa' => 'IN', 'ay' => 'BO', 'az' => 'AZ',
            'ba' => 'RU', 'bal' => 'IR PK', 'ban' => 'ID', 'bbc' => 'ID', 'bcl' => 'PH', 'be' => 'BY',
            'bem' => 'ZM', 'bew' => 'ID', 'bg' => 'BG', 'bgc' => 'IN', 'bhb' => 'IN', 'bhi' => 'IN',
            'bhk' => 'PH', 'bho' => 'IN MU NP', 'bi' => 'VU', 'bin' => 'NG', 'bjj' => 'IN', 'bjn' => 'ID MY',
            'bm' => 'ML', 'bn' => 'BD', 'bo' => 'CN', 'bqi' => 'IR', 'br' => 'FR', 'brh' => 'PK', 'brx' => 'IN', 'bs' => 'BA',
            'buc' => 'YT', 'bug' => 'ID', 'bya' => 'ID', 'ca' => 'AD', 'ce' => 'RU', 'ceb' => 'PH',
            'cgg' => 'UG', 'ch' => 'GU', 'chk' => 'FM', 'cs' => 'CZ', 'cv' => 'RU',
            'cy' => 'GB', 'da' => 'DK GL', 'dcc' => 'IN', 'de' => 'AT BE CH DE LI LU NA',
            'dhd' => 'IN', 'diq' => 'TR', 'dje' => 'NE', 'doi' => 'IN', 'dv' => 'MV', 'dyu' => 'BF',
            'dz' => 'BT', 'ee' => 'GH TG', 'efi' => 'NG', 'el' => 'CY GR', 'emk' => 'GN',
            'en' => 'AG AI AS AU BB BM BS BW BZ CA CC CK CM CX DG DM FJ FK FM GB GD GG GH GI GM GU GY HK IE IM IN IO JE JM KE KI KN KY LC LR LS MG MH MP MS MT MU MW NA NF NG NR NU NZ PG PH PK PN PR RW SB SC SG SH SL SZ TC TK TO TT TV TZ UG UM US VC VG VI VU WS ZA ZM ZW',
            'es' => 'AR BO CL CO CR CU DO EA EC ES GQ GT HN IC MX NI PA PE PH PR PY SV UY VE', 'et' => 'EE',
            'eu' => 'ES', 'fa' => 'AF IR', 'fan' => 'GQ', 'ff' => 'GN SN', 'ffm' => 'ML', 'fi' => 'FI', 'fil' => 'PH', 'fj' => 'FJ', 'fo' => 'FO', 'fon' => 'BJ',
            'fr' => 'BE BF BI BJ BL CA CD CF CG CH CI CM CP DJ DZ FR GA GF GN GP GQ HT KM LU MA MC MF MG ML MQ MU NC NE PF PM RE RW SC SN SY TD TG TN VU WF YT',
            'fud' => 'WF', 'fuv' => 'NG', 'fy' => 'NL', 'ga' => 'IE', 'gaa' => 'GH', 'gbm' => 'IN',
            'gcr' => 'GF', 'gd' => 'GB', 'gil' => 'KI', 'gl' => 'ES', 'glk' => 'IR', 'gn' => 'PY',
            'gno' => 'IN', 'gon' => 'IN', 'gor' => 'ID', 'gsw' => 'CH FR LI', 'gu' => 'IN', 'guz' => 'KE', 'ha' => 'NG',
            'haw' => 'US', 'haz' => 'AF', 'he' => 'IL', 'hi' => 'IN', 'hil' => 'PH', 'hne' => 'IN',
            'hno' => 'PK', 'ho' => 'PG', 'hoc' => 'IN', 'hr' => 'BA HR', 'ht' => 'HT', 'hu' => 'HU',
            'hy' => 'AM', 'ibb' => 'NG', 'id' => 'ID', 'ig' => 'NG', 'ii' => 'CN', 'ilo' => 'PH', 'inh' => 'RU',
            'is' => 'IS', 'it' => 'CH IT SM', 'iu' => 'GL', 'ja' => 'JP', 'jv' => 'ID', 'ka' => 'GE',
            'kab' => 'DZ', 'kam' => 'KE', 'kbd' => 'RU', 'kde' => 'TZ', 'kfy' => 'IN', 'kha' => 'IN', 'khn' => 'IN',
            'ki' => 'KE', 'kj' => 'NA', 'kk' => 'KZ', 'kl' => 'GL', 'kln' => 'KE', 'km' => 'KH', 'kmb' => 'AO',
            'kn' => 'IN', 'ko' => 'KP KR', 'koi' => 'RU', 'kok' => 'IN', 'kos' => 'FM',
            'kpv' => 'RU', 'krc' => 'RU', 'kri' => 'SL', 'kru' => 'IN', 'ks' => 'IN', 'ku' => 'IQ IR SY TR',
            'kum' => 'RU', 'kxm' => 'TH', 'ky' => 'KG', 'la' => 'VA', 'lah' => 'PK', 'lb' => 'LU',
            'lbe' => 'RU', 'lez' => 'RU', 'lg' => 'UG', 'ljp' => 'ID', 'lmn' => 'IN', 'ln' => 'CG',
            'lo' => 'LA', 'lrc' => 'IR', 'lt' => 'LT', 'lu' => 'CD', 'lua' => 'CD', 'luo' => 'KE',
            'luy' => 'KE', 'lv' => 'LV', 'mad' => 'ID', 'mag' => 'IN', 'mai' => 'IN NP', 'mak' => 'ID',
            'mdf' => 'RU', 'mdh' => 'PH', 'men' => 'SL', 'mer' => 'KE', 'mfa' => 'TH', 'mfe' => 'MU',
            'mg' => 'MG', 'mh' => 'MH', 'mi' => 'NZ', 'min' => 'ID', 'mk' => 'MK', 'ml' => 'IN', 'mn' => 'MN',
            'mni' => 'IN', 'mos' => 'BF', 'mr' => 'IN', 'ms' => 'BN MY SG', 'mt' => 'MT', 'mtr' => 'IN',
            'mup' => 'IN', 'my' => 'MM', 'myv' => 'RU', 'na' => 'NR', 'nap' => 'IT',
            'nb' => 'NO SJ', 'nd' => 'ZW', 'ndc' => 'MZ', 'nds' => 'DE', 'ne' => 'NP', 'ng' => 'NA', 'ngl' => 'MZ',
            'niu' => 'NU', 'nl' => 'AN AW BE NL SR', 'nn' => 'NO', 'nod' => 'TH', 'noe' => 'IN', 'nr' => 'ZA', 'nso' => 'ZA',
            'ny' => 'MW', 'nym' => 'TZ', 'nyn' => 'UG', 'om' => 'ET', 'or' => 'IN', 'os' => 'GE', 'pa' => 'IN PK',
            'pag' => 'PH', 'pam' => 'PH', 'pap' => 'AN', 'pau' => 'PW', 'pl' => 'PL', 'pon' => 'FM',
            'ps' => 'AF', 'pt' => 'AO BR CV GW MZ PT ST TL', 'qu' => 'BO PE', 'rcf' => 'RE', 'rej' => 'ID',
            'rif' => 'MA', 'rjb' => 'IN', 'rm' => 'CH', 'rmt' => 'IR', 'rn' => 'BI', 'ro' => 'MD RO',
            'ru' => 'BY KG KZ RU UA', 'rw' => 'RW', 'sa' => 'IN', 'sah' => 'RU', 'sas' => 'ID', 'sat' => 'IN',
            'sck' => 'IN', 'scn' => 'IT', 'sco' => 'GB', 'sd' => 'IN PK', 'se' => 'NO', 'seh' => 'MZ', 'sg' => 'CF',
            'shi' => 'MA', 'shn' => 'MM', 'si' => 'LK', 'sid' => 'ET', 'sk' => 'SK', 'sl' => 'SI', 'sm' => 'AS WS',
            'sn' => 'ZW', 'so' => 'SO', 'sou' => 'TH', 'sq' => 'AL MK', 'sr' => 'BA ME RS', 'srn' => 'SR',
            'srr' => 'SN', 'ss' => 'SZ ZA', 'st' => 'LS ZA', 'su' => 'ID', 'suk' => 'TZ', 'sv' => 'AX FI SE',
            'sw' => 'KE TZ UG', 'swb' => 'YT', 'swv' => 'IN', 'syl' => 'BD', 'ta' => 'LK SG', 'tcy' => 'IN',
            'te' => 'IN', 'tem' => 'SL', 'tet' => 'TL', 'tg' => 'TJ', 'th' => 'TH', 'ti' => 'ER', 'tiv' => 'NG',
            'tk' => 'TM', 'tkl' => 'TK', 'tl' => 'PH US', 'tn' => 'BW ZA', 'to' => 'TO', 'tpi' => 'PG',
            'tr' => 'CY TR', 'ts' => 'ZA', 'tsg' => 'PH', 'tt' => 'RU', 'tts' => 'TH', 'tvl' => 'TV',
            'ty' => 'PF', 'tyv' => 'RU', 'tzm' => 'MA', 'udm' => 'RU', 'ug' => 'CN', 'uk' => 'UA',
            'uli' => 'FM', 'umb' => 'AO', 'und' => 'AQ BV GS HM', 'ur' => 'PK', 'uz' => 'UZ',
            've' => 'ZA', 'vi' => 'VN', 'vmw' => 'MZ', 'wal' => 'ET', 'war' => 'PH', 'wbq' => 'IN',
            'wbr' => 'IN', 'wls' => 'WF', 'wo' => 'SN', 'wtm' => 'IN', 'xh' => 'ZA', 'xnr' => 'IN',
            'xog' => 'UG', 'yap' => 'FM', 'yo' => 'NG', 'za' => 'CN', 'zdj' => 'KM', 'zh' => 'CN HK MO SG TW', 'zu' => 'ZA',
            'oc' => 'FR', 'kg' => 'CD', 'unr' => 'IN', 'tum' => 'MW', 'tig' => 'ER', 'teo' => 'UG',
            'sus' => 'GN', 'skr' => 'PK', 'mwr' => 'IN', 'laj' => 'UG', 'kea' => 'CV', 'gag' => 'MD',
            'fuq' => 'NE', 'crs' => 'SC', 'bci' => 'CI');
        $this->assertEquals($result, $value);

        $value = Cldr::getContent('de_AT', 'territorytolanguage', 'uk');
        $this->assertEquals("UA", $value);
    }

    /**
     * test for reading languagetoterritory from locale
     * expected array
     */
    public function testLanguageToTerritory()
    {
        $value = Cldr::getList('de_AT', 'languagetoterritory');
        $result = array('DJ' => 'aa ar fr', 'GE' => 'ab ka os', 'GH' => 'abr ak ee en gaa',
            'ID' => 'ace ban bbc bew bjn bug bya gor id jv ljp mad mak min rej sas su',
            'RU' => 'ady av ba ce cv inh kbd koi kpv krc kum lbe lez mdf myv ru sah tt tyv udm',
            'ZA' => 'af en nr nso ss st tn ts ve xh zu', 'ET' => 'aa am om sid wal', 'AE' => 'ar', 'BH' => 'ar',
            'DZ' => 'ar fr kab', 'EG' => 'ar', 'EH' => 'ar', 'ER' => 'ar ti tig', 'IL' => 'ar he', 'IQ' => 'ar ku',
            'JO' => 'ar', 'KM' => 'ar fr zdj', 'KW' => 'ar', 'LB' => 'ar', 'LY' => 'ar',
            'MA' => 'ar fr rif shi tzm', 'MR' => 'ar', 'OM' => 'ar', 'PS' => 'ar', 'QA' => 'ar', 'SA' => 'ar',
            'SD' => 'ar', 'SY' => 'ar fr ku', 'TD' => 'ar fr', 'TN' => 'ar fr', 'YE' => 'ar',
            'IN' => 'as awa bgc bhb bhi bho bjj brx dcc dhd doi en gbm gno gon gu hi hne hoc kfy kha khn kn kok kru ks lmn mag mai ml mni mr mtr mup mwr noe or pa rjb sa sat sck sd swv tcy te unr wbq wbr wtm xnr',
            'ES' => 'ast es eu gl', 'FR' => 'br fr gsw oc', 'BO' => 'ay es qu', 'AZ' => 'az',
            'PK' => 'bal brh en hno lah pa sd skr ur', 'PH' => 'bcl bhk ceb en es fil hil ilo mdh pag pam tl tsg war',
            'BY' => 'be ru', 'ZM' => 'bem en', 'BG' => 'bg', 'MU' => 'bho en fr mfe', 'NP' => 'bho mai ne',
            'VU' => 'bi en fr', 'NG' => 'bin efi en fuv ha ibb ig tiv yo', 'ML' => 'bm ffm fr', 'BD' => 'bn syl',
            'CN' => 'bo ii ug za zh', 'IR' => 'bal bqi fa glk ku lrc rmt', 'BA' => 'bs hr sr', 'YT' => 'buc fr swb',
            'AD' => 'ca', 'UG' => 'cgg en laj lg nyn sw teo xog', 'GU' => 'ch en', 'FM' => 'chk en kos pon uli yap',
            'CA' => 'en fr', 'CZ' => 'cs', 'GB' => 'cy en gd sco', 'DK' => 'da', 'GL' => 'da iu kl',
            'AT' => 'de', 'BE' => 'de fr nl', 'CH' => 'de fr gsw it rm', 'DE' => 'de nds', 'LI' => 'de gsw',
            'LU' => 'de fr lb', 'TR' => 'diq ku tr', 'NE' => 'dje fr fuq', 'MV' => 'dv', 'BF' => 'dyu fr mos',
            'BT' => 'dz', 'CY' => 'el tr', 'GR' => 'el', 'GN' => 'emk ff fr sus', 'AG' => 'en', 'AI' => 'en',
            'AS' => 'en sm', 'AU' => 'en', 'BB' => 'en', 'BM' => 'en', 'BS' => 'en', 'BW' => 'en tn',
            'BZ' => 'en', 'CC' => 'en', 'CK' => 'en', 'CM' => 'en fr', 'CX' => 'en', 'DM' => 'en',
            'FJ' => 'en fj', 'FK' => 'en', 'GD' => 'en', 'GG' => 'en', 'GI' => 'en', 'GM' => 'en', 'GY' => 'en',
            'HK' => 'en zh', 'HN' => 'es', 'IE' => 'en ga', 'IM' => 'en', 'JE' => 'en', 'JM' => 'en',
            'KE' => 'en guz kam ki kln luo luy mer sw', 'KI' => 'en gil', 'KN' => 'en', 'KY' => 'en',
            'LC' => 'en', 'LR' => 'en', 'LS' => 'en st', 'MH' => 'en mh', 'MP' => 'en', 'MS' => 'en',
            'MT' => 'en mt', 'MW' => 'en ny tum', 'NA' => 'af de en kj ng', 'NF' => 'en', 'NR' => 'en na',
            'NU' => 'en niu', 'NZ' => 'en mi', 'PG' => 'en ho tpi', 'PN' => 'en', 'PR' => 'en es',
            'RW' => 'en fr rw', 'SB' => 'en', 'SC' => 'crs en fr', 'SG' => 'en ms ta zh', 'SH' => 'en',
            'SL' => 'en kri men tem', 'SZ' => 'en ss', 'TC' => 'en', 'TK' => 'en tkl', 'TO' => 'en to',
            'TT' => 'en', 'TV' => 'en tvl', 'TZ' => 'en kde nym suk sw', 'UM' => 'en', 'US' => 'en haw tl',
            'VC' => 'en', 'VG' => 'en', 'VI' => 'en', 'WS' => 'en sm', 'ZW' => 'en nd sn', 'AR' => 'es',
            'CL' => 'es', 'CO' => 'es', 'CR' => 'es', 'CU' => 'es', 'DO' => 'es', 'EC' => 'es',
            'GQ' => 'es fan fr', 'GT' => 'es', 'MX' => 'es', 'NI' => 'es', 'PA' => 'es', 'PE' => 'es qu',
            'PY' => 'es gn', 'SV' => 'es', 'UY' => 'es', 'VE' => 'es', 'EE' => 'et', 'AF' => 'fa haz ps',
            'FI' => 'fi sv', 'FO' => 'fo', 'BJ' => 'fon fr', 'BI' => 'fr rn', 'CD' => 'fr kg lu lua',
            'CF' => 'fr sg', 'CG' => 'fr ln', 'CI' => 'bci fr', 'GA' => 'fr', 'GF' => 'fr gcr', 'GP' => 'fr',
            'HT' => 'fr ht', 'MC' => 'fr', 'MG' => 'en fr mg', 'MQ' => 'fr', 'NC' => 'fr', 'PF' => 'fr ty',
            'PM' => 'fr', 'RE' => 'fr rcf', 'SN' => 'ff fr srr wo', 'TG' => 'ee fr', 'WF' => 'fr fud wls',
            'NL' => 'fy nl', 'HR' => 'hr', 'HU' => 'hu', 'AM' => 'hy', 'IS' => 'is', 'IT' => 'it nap scn',
            'SM' => 'it', 'JP' => 'ja', 'KZ' => 'kk ru', 'KH' => 'km', 'AO' => 'kmb pt umb', 'KP' => 'ko',
            'KR' => 'ko', 'TH' => 'kxm mfa nod sou th tts', 'KG' => 'ky ru', 'VA' => 'la', 'LA' => 'lo',
            'LT' => 'lt', 'LV' => 'lv', 'MK' => 'mk sq', 'MN' => 'mn', 'BN' => 'ms', 'MY' => 'bjn ms',
            'MM' => 'my shn', 'NO' => 'nb nn se', 'SJ' => 'nb', 'MZ' => 'ndc ngl pt seh vmw', 'AN' => 'nl pap',
            'AW' => 'nl', 'SR' => 'nl srn', 'PW' => 'pau', 'PL' => 'pl', 'BR' => 'pt', 'CV' => 'kea pt',
            'GW' => 'pt', 'PT' => 'pt', 'ST' => 'pt', 'TL' => 'pt tet', 'MD' => 'gag ro', 'RO' => 'ro',
            'LK' => 'si ta', 'SK' => 'sk', 'SI' => 'sl', 'SO' => 'so', 'AL' => 'sq', 'ME' => 'sr', 'RS' => 'sr',
            'AX' => 'sv', 'SE' => 'sv', 'TJ' => 'tg', 'TM' => 'tk', 'UA' => 'ru uk', 'AQ' => 'und', 'BV' => 'und',
            'GS' => 'und', 'HM' => 'und', 'IO' => 'en', 'UZ' => 'uz', 'VN' => 'vi',
            'MO' => 'zh', 'TW' => 'zh', 'BL' => 'fr', 'MF' => 'fr', 'CP' => 'fr', 'DG' => 'en', 'EA' => 'es',
            'IC' => 'es');
        $this->assertEquals($result, $value);

        $value = Cldr::getContent('de_AT', 'languagetoterritory', 'GQ');
        $this->assertEquals("es fan fr", $value);
    }

    /**
     * test for reading timezonetowindows from locale
     * expected array
     */
    public function testTimezoneToWindows()
    {
        $value = Cldr::getList('de_AT', 'timezonetowindows');
        $result = array('Dateline Standard Time' => 'Etc/GMT+12', 'Samoa Standard Time' => 'Pacific/Apia',
            'Hawaiian Standard Time' => 'Pacific/Honolulu', 'Alaskan Standard Time' => 'America/Anchorage', 'Pacific Standard Time' => 'America/Los_Angeles',
            'Pacific Standard Time (Mexico)' => 'America/Santa_Isabel', 'US Mountain Standard Time' => 'America/Phoenix',
            'Mountain Standard Time' => 'America/Denver', 'Mountain Standard Time (Mexico)' => 'America/Chihuahua',
            'Mexico Standard Time 2' => 'America/Chihuahua', 'Central America Standard Time' => 'America/Guatemala',
            'Canada Central Standard Time' => 'America/Regina', 'Central Standard Time (Mexico)' => 'America/Mexico_City',
            'Mexico Standard Time' => 'America/Mexico_City', 'Central Standard Time' => 'America/Chicago', 'US Eastern Standard Time' => 'America/Indianapolis',
            'SA Pacific Standard Time' => 'America/Bogota', 'Eastern Standard Time' => 'America/New_York', 'Venezuela Standard Time' => 'America/Caracas',
            'Pacific SA Standard Time' => 'America/Santiago', 'Atlantic Standard Time' => 'America/Halifax', 'Central Brazilian Standard Time' => 'America/Cuiaba',
            'Newfoundland Standard Time' => 'America/St_Johns', 'Greenland Standard Time' => 'America/Godthab',
            'E. South America Standard Time' => 'America/Sao_Paulo', 'Montevideo Standard Time' => 'America/Montevideo', 'Mid-Atlantic Standard Time' => 'Etc/GMT+2',
            'Cape Verde Standard Time' => 'Atlantic/Cape_Verde', 'Azores Standard Time' => 'Atlantic/Azores', 'Greenwich Standard Time' => 'Atlantic/Reykjavik',
            'GMT Standard Time' => 'Europe/London', 'W. Central Africa Standard Time' => 'Africa/Lagos', 'W. Europe Standard Time' => 'Europe/Berlin',
            'Romance Standard Time' => 'Europe/Paris', 'Central European Standard Time' => 'Europe/Warsaw', 'Central Europe Standard Time' => 'Europe/Budapest',
            'South Africa Standard Time' => 'Africa/Johannesburg', 'Israel Standard Time' => 'Asia/Jerusalem', 'GTB Standard Time' => 'Europe/Istanbul',
            'FLE Standard Time' => 'Europe/Kiev', 'Egypt Standard Time' => 'Africa/Cairo', 'E. Europe Standard Time' => 'Europe/Minsk',
            'Jordan Standard Time' => 'Asia/Amman', 'Middle East Standard Time' => 'Asia/Beirut', 'Namibia Standard Time' => 'Africa/Windhoek',
            'E. Africa Standard Time' => 'Africa/Nairobi', 'Azerbaijan Standard Time' => 'Asia/Baku', 'Arab Standard Time' => 'Asia/Riyadh',
            'Georgian Standard Time' => 'Asia/Tbilisi', 'Russian Standard Time' => 'Europe/Moscow', 'Arabic Standard Time' => 'Asia/Baghdad',
            'Iran Standard Time' => 'Asia/Tehran', 'Arabian Standard Time' => 'Asia/Dubai', 'Caucasus Standard Time' => 'Asia/Yerevan', 'Afghanistan Standard Time' => 'Asia/Kabul',
            'West Asia Standard Time' => 'Asia/Tashkent', 'Ekaterinburg Standard Time' => 'Asia/Yekaterinburg', 'India Standard Time' => 'Asia/Calcutta',
            'Nepal Standard Time' => 'Asia/Katmandu', 'Sri Lanka Standard Time' => 'Asia/Colombo', 'Central Asia Standard Time' => 'Asia/Almaty',
            'N. Central Asia Standard Time' => 'Asia/Novosibirsk', 'Myanmar Standard Time' => 'Asia/Rangoon', 'SE Asia Standard Time' => 'Asia/Bangkok',
            'North Asia Standard Time' => 'Asia/Krasnoyarsk', 'W. Australia Standard Time' => 'Australia/Perth', 'Taipei Standard Time' => 'Asia/Taipei',
            'Singapore Standard Time' => 'Asia/Singapore', 'China Standard Time' => 'Asia/Shanghai', 'North Asia East Standard Time' => 'Asia/Ulaanbaatar',
            'Tokyo Standard Time' => 'Asia/Tokyo', 'Korea Standard Time' => 'Asia/Seoul', 'Yakutsk Standard Time' => 'Asia/Yakutsk', 'AUS Central Standard Time' => 'Australia/Darwin',
            'Cen. Australia Standard Time' => 'Australia/Adelaide', 'E. Australia Standard Time' => 'Australia/Brisbane',
            'Vladivostok Standard Time' => 'Asia/Vladivostok', 'Tasmania Standard Time' => 'Australia/Hobart', 'AUS Eastern Standard Time' => 'Australia/Sydney',
            'Central Pacific Standard Time' => 'Pacific/Guadalcanal', 'Fiji Standard Time' => 'Pacific/Fiji', 'New Zealand Standard Time' => 'Pacific/Auckland',
            'Tonga Standard Time' => 'Pacific/Tongatapu', 'West Pacific Standard Time' => 'Pacific/Port_Moresby',
            'US Eastern Standard Time' => 'Etc/GMT+5', 'SA Eastern Standard Time' => 'America/Cayenne',
            'SA Western Standard Time' => 'America/La_Paz', 'North Asia East Standard Time' => 'Asia/Irkutsk',
            'Argentina Standard Time' => 'America/Buenos_Aires', 'Armenian Standard Time' => 'Asia/Yerevan',
            'Pakistan Standard Time' => 'Asia/Karachi', 'Morocco Standard Time' => 'Africa/Casablanca',
            'Mauritius Standard Time' => 'Indian/Mauritius', 'Bangladesh Standard Time' => 'Asia/Dhaka',
            'Kamchatka Standard Time' => 'Asia/Kamchatka', 'Paraguay Standard Time' => 'America/Asuncion',
            'Syria Standard Time' => 'Asia/Damascus', 'UTC' => 'Etc/GMT', 'UTC+12' => 'Etc/GMT-12', 'UTC-02' => 'Etc/GMT+2', 'UTC-11' => 'Etc/GMT+11',
            'Ulaanbaatar Standard Time' => 'Asia/Ulaanbaatar');
        $this->assertEquals($result, $value);

        $value = Cldr::getContent('de_AT', 'timezonetowindows', 'Fiji Standard Time');
        $this->assertEquals("Pacific/Fiji", $value);
    }

    /**
     * test for reading windowstotimezone from locale
     * expected array
     */
    public function testWindowsToTimezone()
    {
        $value = Cldr::getList('de_AT', 'windowstotimezone');
        $result = array('Pacific/Apia' => 'Samoa Standard Time', 'Pacific/Honolulu' => 'Hawaiian Standard Time',
            'America/Anchorage' => 'Alaskan Standard Time', 'America/Los_Angeles' => 'Pacific Standard Time', 'America/Santa_Isabel' => 'Pacific Standard Time (Mexico)',
            'America/Phoenix' => 'US Mountain Standard Time', 'America/Denver' => 'Mountain Standard Time', 'America/Chihuahua' => 'Mexico Standard Time 2',
            'America/Guatemala' => 'Central America Standard Time', 'America/Regina' => 'Canada Central Standard Time', 'America/Mexico_City' => 'Central Standard Time (Mexico)',
            'America/Chicago' => 'Central Standard Time', 'America/Bogota' => 'SA Pacific Standard Time',
            'America/New_York' => 'Eastern Standard Time', 'America/Caracas' => 'Venezuela Standard Time', 'America/Santiago' => 'Pacific SA Standard Time',
            'America/Halifax' => 'Atlantic Standard Time', 'America/Cuiaba' => 'Central Brazilian Standard Time', 'America/St_Johns' => 'Newfoundland Standard Time',
            'America/Buenos_Aires' => 'Argentina Standard Time', 'America/Godthab' => 'Greenland Standard Time', 'America/Sao_Paulo' => 'E. South America Standard Time',
            'America/Montevideo' => 'Montevideo Standard Time', 'Atlantic/Cape_Verde' => 'Cape Verde Standard Time',
            'Atlantic/Azores' => 'Azores Standard Time', 'Africa/Casablanca' => 'Morocco Standard Time', 'Europe/London' => 'GMT Standard Time',
            'Africa/Lagos' => 'W. Central Africa Standard Time', 'Europe/Berlin' => 'W. Europe Standard Time', 'Europe/Paris' => 'Romance Standard Time',
            'Europe/Warsaw' => 'Central European Standard Time', 'Africa/Johannesburg' => 'South Africa Standard Time',
            'Asia/Jerusalem' => 'Israel Standard Time', 'Europe/Istanbul' => 'GTB Standard Time',
            'Africa/Cairo' => 'Egypt Standard Time', 'Europe/Minsk' => 'E. Europe Standard Time', 'Asia/Amman' => 'Jordan Standard Time', 'Asia/Beirut' => 'Middle East Standard Time',
            'Africa/Windhoek' => 'Namibia Standard Time', 'Africa/Nairobi' => 'E. Africa Standard Time', 'Asia/Baku' => 'Azerbaijan Standard Time',
            'Asia/Riyadh' => 'Arab Standard Time', 'Europe/Moscow' => 'Russian Standard Time', 'Asia/Baghdad' => 'Arabic Standard Time',
            'Asia/Tehran' => 'Iran Standard Time', 'Asia/Yerevan' => 'Armenian Standard Time', 'Asia/Kabul' => 'Afghanistan Standard Time',
            'Asia/Karachi' => 'Pakistan Standard Time', 'Asia/Yekaterinburg' => 'Ekaterinburg Standard Time', 'Asia/Calcutta' => 'India Standard Time',
            'Asia/Katmandu' => 'Nepal Standard Time', 'Asia/Colombo' => 'Sri Lanka Standard Time', 'Asia/Dhaka' => 'Central Asia Standard Time', 'Asia/Novosibirsk' => 'N. Central Asia Standard Time',
            'Asia/Rangoon' => 'Myanmar Standard Time', 'Asia/Bangkok' => 'SE Asia Standard Time', 'Asia/Krasnoyarsk' => 'North Asia Standard Time', 'Australia/Perth' => 'W. Australia Standard Time',
            'Asia/Taipei' => 'Taipei Standard Time', 'Asia/Singapore' => 'Singapore Standard Time', 'Asia/Shanghai' => 'China Standard Time',
            'Asia/Tokyo' => 'Tokyo Standard Time', 'Asia/Seoul' => 'Korea Standard Time', 'Asia/Yakutsk' => 'Yakutsk Standard Time', 'Australia/Darwin' => 'AUS Central Standard Time',
            'Australia/Adelaide' => 'Cen. Australia Standard Time', 'Australia/Brisbane' => 'E. Australia Standard Time',
            'Asia/Vladivostok' => 'Vladivostok Standard Time', 'Australia/Hobart' => 'Tasmania Standard Time', 'Australia/Sydney' => 'AUS Eastern Standard Time',
            'Pacific/Guadalcanal' => 'Central Pacific Standard Time', 'Pacific/Fiji' => 'Fiji Standard Time', 'Pacific/Auckland' => 'New Zealand Standard Time',
            'Pacific/Tongatapu' => 'Tonga Standard Time', 'Asia/Dubai' => 'Arabian Standard Time',
            'Europe/Budapest' => 'Central Europe Standard Time', 'Europe/Kiev' => 'FLE Standard Time',
            'Etc/GMT+12' => 'Dateline Standard Time', 'Asia/Tbilisi' => 'Georgian Standard Time',
            'Etc/GMT+5' => 'US Eastern Standard Time',
            'Pacific/Port_Moresby' => 'West Pacific Standard Time', 'America/La_Paz' => 'SA Western Standard Time',
            'Asia/Irkutsk' => 'North Asia East Standard Time', 'Etc/GMT+2' => 'Mid-Atlantic Standard Time',
            'Asia/Tashkent' => 'West Asia Standard Time', 'Indian/Mauritius' => 'Mauritius Standard Time',
            'Atlantic/Reykjavik' => 'Greenwich Standard Time', 'Etc/GMT' => 'UTC', 'Etc/GMT+11' => 'UTC-11',
            'America/Asuncion' => 'Paraguay Standard Time', 'America/Cayenne' => 'SA Eastern Standard Time',
            'Asia/Damascus' => 'Syria Standard Time', 'Asia/Dhaka' => 'Bangladesh Standard Time',
            'Asia/Almaty' => 'Central Asia Standard Time', 'Asia/Ulaanbaatar' => 'Ulaanbaatar Standard Time',
            'Asia/Kamchatka' => 'Kamchatka Standard Time', 'Etc/GMT-12' => 'UTC+12');
        $this->assertEquals($result, $value);

        $value = Cldr::getContent('de_AT', 'windowstotimezone', 'Pacific/Fiji');
        $this->assertEquals("Fiji Standard Time", $value);
    }

    /**
     * test for reading territorytotimezone from locale
     * expected array
     */
    public function ztestTerritoryToTimezone()
    {
        $value = Cldr::getList('de_AT', 'territorytotimezone');
        $result = array('Africa/Abidjan' => 'CI', 'Africa/Accra' => 'GH', 'Africa/Addis_Ababa' => 'ET',
            'Africa/Algiers' => 'DZ', 'Africa/Asmera' => 'ER', 'Africa/Bamako' => 'ML', 'Africa/Bangui' => 'CF',
            'Africa/Banjul' => 'GM', 'Africa/Bissau' => 'GW', 'Africa/Blantyre' => 'MW', 'Africa/Brazzaville' => 'CG',
            'Africa/Bujumbura' => 'BI', 'Africa/Cairo' => 'EG', 'Africa/Casablanca' => 'MA', 'Africa/Ceuta' => 'ES',
            'Africa/Conakry' => 'GN', 'Africa/Dakar' => 'SN', 'Africa/Dar_es_Salaam' => 'TZ', 'Africa/Djibouti' => 'DJ',
            'Africa/Douala' => 'CM', 'Africa/El_Aaiun' => 'EH', 'Africa/Freetown' => 'SL', 'Africa/Gaborone' => 'BW',
            'Africa/Harare' => 'ZW', 'Africa/Johannesburg' => 'ZA', 'Africa/Kampala' => 'UG', 'Africa/Khartoum' => 'SD',
            'Africa/Kigali' => 'RW', 'Africa/Kinshasa' => 'CD', 'Africa/Lagos' => 'NG', 'Africa/Libreville' => 'GA',
            'Africa/Lome' => 'TG', 'Africa/Luanda' => 'AO', 'Africa/Lubumbashi' => 'CD', 'Africa/Lusaka' => 'ZM',
            'Africa/Malabo' => 'GQ', 'Africa/Maputo' => 'MZ', 'Africa/Maseru' => 'LS', 'Africa/Mbabane' => 'SZ',
            'Africa/Mogadishu' => 'SO', 'Africa/Monrovia' => 'LR', 'Africa/Nairobi' => 'KE', 'Africa/Ndjamena' => 'TD',
            'Africa/Niamey' => 'NE', 'Africa/Nouakchott' => 'MR', 'Africa/Ouagadougou' => 'BF', 'Africa/Porto-Novo' => 'BJ',
            'Africa/Sao_Tome' => 'ST', 'Africa/Tripoli' => 'LY', 'Africa/Tunis' => 'TN', 'Africa/Windhoek' => 'NA',
            'America/Adak' => 'US', 'America/Anchorage' => 'US', 'America/Anguilla' => 'AI', 'America/Antigua' => 'AG',
            'America/Araguaina' => 'BR', 'America/Argentina/La_Rioja' => 'AR', 'America/Argentina/Rio_Gallegos' => 'AR',
            'America/Argentina/San_Juan' => 'AR', 'America/Argentina/Tucuman' => 'AR', 'America/Argentina/Ushuaia' => 'AR',
            'America/Aruba' => 'AW', 'America/Asuncion' => 'PY', 'America/Bahia' => 'BR', 'America/Barbados' => 'BB',
            'America/Belem' => 'BR', 'America/Belize' => 'BZ', 'America/Blanc-Sablon' => 'CA', 'America/Boa_Vista' => 'BR',
            'America/Bogota' => 'CO', 'America/Boise' => 'US', 'America/Buenos_Aires' => 'AR', 'America/Cambridge_Bay' => 'CA',
            'America/Campo_Grande' => 'BR', 'America/Cancun' => 'MX', 'America/Caracas' => 'VE', 'America/Catamarca' => 'AR',
            'America/Cayenne' => 'GF', 'America/Cayman' => 'KY', 'America/Chicago' => 'US', 'America/Chihuahua' => 'MX',
            'America/Coral_Harbour' => 'CA', 'America/Cordoba' => 'AR', 'America/Costa_Rica' => 'CR', 'America/Cuiaba' => 'BR',
            'America/Curacao' => 'AN', 'America/Danmarkshavn' => 'GL', 'America/Dawson' => 'CA', 'America/Dawson_Creek' => 'CA',
            'America/Denver' => 'US', 'America/Detroit' => 'US', 'America/Dominica' => 'DM', 'America/Edmonton' => 'CA',
            'America/Eirunepe' => 'BR', 'America/El_Salvador' => 'SV', 'America/Fortaleza' => 'BR', 'America/Glace_Bay' => 'CA',
            'America/Godthab' => 'GL', 'America/Goose_Bay' => 'CA', 'America/Grand_Turk' => 'TC', 'America/Grenada' => 'GD',
            'America/Guadeloupe' => 'GP', 'America/Guatemala' => 'GT', 'America/Guayaquil' => 'EC', 'America/Guyana' => 'GY',
            'America/Halifax' => 'CA', 'America/Havana' => 'CU', 'America/Hermosillo' => 'MX', 'America/Indiana/Knox' => 'US',
            'America/Indiana/Marengo' => 'US', 'America/Indiana/Petersburg' => 'US', 'America/Indiana/Vevay' => 'US',
            'America/Indiana/Vincennes' => 'US', 'America/Indiana/Winamac' => 'US', 'America/Indianapolis' => 'US',
            'America/Inuvik' => 'CA', 'America/Iqaluit' => 'CA', 'America/Jamaica' => 'JM', 'America/Jujuy' => 'AR',
            'America/Juneau' => 'US', 'America/Kentucky/Monticello' => 'US', 'America/La_Paz' => 'BO', 'America/Lima' => 'PE',
            'America/Los_Angeles' => 'US', 'America/Louisville' => 'US', 'America/Maceio' => 'BR', 'America/Managua' => 'NI',
            'America/Manaus' => 'BR', 'America/Martinique' => 'MQ', 'America/Mazatlan' => 'MX', 'America/Mendoza' => 'AR',
            'America/Menominee' => 'US', 'America/Merida' => 'MX', 'America/Mexico_City' => 'MX', 'America/Miquelon' => 'PM',
            'America/Moncton' => 'CA', 'America/Monterrey' => 'MX', 'America/Montevideo' => 'UY', 'America/Montreal' => 'CA',
            'America/Montserrat' => 'MS', 'America/Nassau' => 'BS', 'America/New_York' => 'US', 'America/Nipigon' => 'CA',
            'America/Nome' => 'US', 'America/Noronha' => 'BR', 'America/North_Dakota/Center' => 'US', 'America/North_Dakota/New_Salem' => 'US',
            'America/Panama' => 'PA', 'America/Pangnirtung' => 'CA', 'America/Paramaribo' => 'SR', 'America/Phoenix' => 'US',
            'America/Port_of_Spain' => 'TT', 'America/Port-au-Prince' => 'HT', 'America/Porto_Velho' => 'BR',
            'America/Puerto_Rico' => 'PR', 'America/Rainy_River' => 'CA', 'America/Rankin_Inlet' => 'CA',
            'America/Recife' => 'BR', 'America/Regina' => 'CA', 'America/Rio_Branco' => 'BR', 'America/Santiago' => 'CL',
            'America/Santo_Domingo' => 'DO', 'America/Sao_Paulo' => 'BR', 'America/Scoresbysund' => 'GL',
            'America/Shiprock' => 'US', 'America/St_Johns' => 'CA', 'America/St_Kitts' => 'KN', 'America/St_Lucia' => 'LC',
            'America/St_Thomas' => 'VI', 'America/St_Vincent' => 'VC', 'America/Swift_Current' => 'CA',
            'America/Tegucigalpa' => 'HN', 'America/Thule' => 'GL', 'America/Thunder_Bay' => 'CA', 'America/Tijuana' => 'MX',
            'America/Toronto' => 'CA', 'America/Tortola' => 'VG', 'America/Vancouver' => 'CA', 'America/Whitehorse' => 'CA',
            'America/Winnipeg' => 'CA', 'America/Yakutat' => 'US', 'America/Yellowknife' => 'CA', 'Antarctica/Casey' => 'AQ',
            'Antarctica/Davis' => 'AQ', 'Antarctica/DumontDUrville' => 'AQ', 'Antarctica/Mawson' => 'AQ',
            'Antarctica/McMurdo' => 'AQ', 'Antarctica/Palmer' => 'AQ', 'Antarctica/Rothera' => 'AQ', 'Antarctica/South_Pole' => 'AQ',
            'Antarctica/Syowa' => 'AQ', 'Antarctica/Vostok' => 'AQ', 'Arctic/Longyearbyen' => 'SJ', 'Asia/Aden' => 'YE',
            'Asia/Almaty' => 'KZ', 'Asia/Amman' => 'JO', 'Asia/Anadyr' => 'RU', 'Asia/Aqtau' => 'KZ', 'Asia/Aqtobe' => 'KZ',
            'Asia/Ashgabat' => 'TM', 'Asia/Baghdad' => 'IQ', 'Asia/Bahrain' => 'BH', 'Asia/Baku' => 'AZ',
            'Asia/Bangkok' => 'TH', 'Asia/Beirut' => 'LB', 'Asia/Bishkek' => 'KG', 'Asia/Brunei' => 'BN', 'Asia/Calcutta' => 'IN',
            'Asia/Choibalsan' => 'MN', 'Asia/Chongqing' => 'CN', 'Asia/Colombo' => 'LK', 'Asia/Damascus' => 'SY',
            'Asia/Dhaka' => 'BD', 'Asia/Dili' => 'TL', 'Asia/Dubai' => 'AE', 'Asia/Dushanbe' => 'TJ', 'Asia/Gaza' => 'PS',
            'Asia/Harbin' => 'CN', 'Asia/Hong_Kong' => 'HK', 'Asia/Hovd' => 'MN', 'Asia/Irkutsk' => 'RU', 'Asia/Jakarta' => 'ID',
            'Asia/Jayapura' => 'ID', 'Asia/Jerusalem' => 'IL', 'Asia/Kabul' => 'AF', 'Asia/Kamchatka' => 'RU',
            'Asia/Karachi' => 'PK', 'Asia/Kashgar' => 'CN', 'Asia/Katmandu' => 'NP', 'Asia/Krasnoyarsk' => 'RU',
            'Asia/Kuala_Lumpur' => 'MY', 'Asia/Kuching' => 'MY', 'Asia/Kuwait' => 'KW', 'Asia/Macau' => 'MO',
            'Asia/Magadan' => 'RU', 'Asia/Makassar' => 'ID', 'Asia/Manila' => 'PH', 'Asia/Muscat' => 'OM', 'Asia/Nicosia' => 'CY',
            'Asia/Novosibirsk' => 'RU', 'Asia/Omsk' => 'RU', 'Asia/Oral' => 'KZ', 'Asia/Phnom_Penh' => 'KH',
            'Asia/Pontianak' => 'ID', 'Asia/Pyongyang' => 'KP', 'Asia/Qatar' => 'QA', 'Asia/Qyzylorda' => 'KZ',
            'Asia/Rangoon' => 'MM', 'Asia/Riyadh' => 'SA', 'Asia/Saigon' => 'VN', 'Asia/Sakhalin' => 'RU', 'Asia/Samarkand' => 'UZ',
            'Asia/Seoul' => 'KR', 'Asia/Shanghai' => 'CN', 'Asia/Singapore' => 'SG', 'Asia/Taipei' => 'TW',
            'Asia/Tashkent' => 'UZ', 'Asia/Tbilisi' => 'GE', 'Asia/Tehran' => 'IR', 'Asia/Thimphu' => 'BT',
            'Asia/Tokyo' => 'JP', 'Asia/Ulaanbaatar' => 'MN', 'Asia/Urumqi' => 'CN', 'Asia/Vientiane' => 'LA',
            'Asia/Vladivostok' => 'RU', 'Asia/Yakutsk' => 'RU', 'Asia/Yekaterinburg' => 'RU', 'Asia/Yerevan' => 'AM',
            'Atlantic/Azores' => 'PT', 'Atlantic/Bermuda' => 'BM', 'Atlantic/Canary' => 'ES', 'Atlantic/Cape_Verde' => 'CV',
            'Atlantic/Faeroe' => 'FO', 'Atlantic/Madeira' => 'PT', 'Atlantic/Reykjavik' => 'IS',
            'Atlantic/South_Georgia' => 'GS', 'Atlantic/St_Helena' => 'SH', 'Atlantic/Stanley' => 'FK', 'Australia/Adelaide' => 'AU',
            'Australia/Brisbane' => 'AU', 'Australia/Broken_Hill' => 'AU', 'Australia/Currie' => 'AU', 'Australia/Darwin' => 'AU',
            'Australia/Eucla' => 'AU', 'Australia/Hobart' => 'AU', 'Australia/Lindeman' => 'AU', 'Australia/Lord_Howe' => 'AU',
            'Australia/Melbourne' => 'AU', 'Australia/Perth' => 'AU', 'Australia/Sydney' => 'AU', 'Etc/GMT' => '001',
            'Etc/GMT-1' => '001', 'Etc/GMT-2' => '001', 'Etc/GMT-3' => '001', 'Etc/GMT-4' => '001', 'Etc/GMT-5' => '001',
            'Etc/GMT-6' => '001', 'Etc/GMT-7' => '001', 'Etc/GMT-8' => '001', 'Etc/GMT-9' => '001', 'Etc/GMT-10' => '001',
            'Etc/GMT-11' => '001', 'Etc/GMT-12' => '001', 'Etc/GMT-13' => '001', 'Etc/GMT-14' => '001', 'Etc/GMT+1' => '001',
            'Etc/GMT+2' => '001', 'Etc/GMT+3' => '001', 'Etc/GMT+4' => '001', 'Etc/GMT+5' => '001', 'Etc/GMT+6' => '001',
            'Etc/GMT+7' => '001', 'Etc/GMT+8' => '001', 'Etc/GMT+9' => '001', 'Etc/GMT+10' => '001', 'Etc/GMT+11' => '001',
            'Etc/GMT+12' => '001', 'Etc/Unknown' => '001', 'Europe/Amsterdam' => 'NL', 'Europe/Andorra' => 'AD',
            'Europe/Athens' => 'GR', 'Europe/Belgrade' => 'RS', 'Europe/Berlin' => 'DE', 'Europe/Bratislava' => 'SK',
            'Europe/Brussels' => 'BE', 'Europe/Bucharest' => 'RO', 'Europe/Budapest' => 'HU', 'Europe/Chisinau' => 'MD',
            'Europe/Copenhagen' => 'DK', 'Europe/Dublin' => 'IE', 'Europe/Gibraltar' => 'GI', 'Europe/Guernsey' => 'GG',
            'Europe/Helsinki' => 'FI', 'Europe/Isle_of_Man' => 'IM', 'Europe/Istanbul' => 'TR', 'Europe/Jersey' => 'JE',
            'Europe/Kaliningrad' => 'RU', 'Europe/Kiev' => 'UA', 'Europe/Lisbon' => 'PT', 'Europe/Ljubljana' => 'SI',
            'Europe/London' => 'GB', 'Europe/Luxembourg' => 'LU', 'Europe/Madrid' => 'ES', 'Europe/Malta' => 'MT',
            'Europe/Mariehamn' => 'AX', 'Europe/Minsk' => 'BY', 'Europe/Monaco' => 'MC', 'Europe/Moscow' => 'RU',
            'Europe/Oslo' => 'NO', 'Europe/Paris' => 'FR', 'Europe/Podgorica' => 'ME', 'Europe/Prague' => 'CZ',
            'Europe/Riga' => 'LV', 'Europe/Rome' => 'IT', 'Europe/Samara' => 'RU', 'Europe/San_Marino' => 'SM',
            'Europe/Sarajevo' => 'BA', 'Europe/Simferopol' => 'UA', 'Europe/Skopje' => 'MK', 'Europe/Sofia' => 'BG',
            'Europe/Stockholm' => 'SE', 'Europe/Tallinn' => 'EE', 'Europe/Tirane' => 'AL', 'Europe/Uzhgorod' => 'UA',
            'Europe/Vaduz' => 'LI', 'Europe/Vatican' => 'VA', 'Europe/Vienna' => 'AT', 'Europe/Vilnius' => 'LT',
            'Europe/Volgograd' => 'RU', 'Europe/Warsaw' => 'PL', 'Europe/Zagreb' => 'HR', 'Europe/Zaporozhye' => 'UA',
            'Europe/Zurich' => 'CH', 'Indian/Antananarivo' => 'MG', 'Indian/Chagos' => 'IO', 'Indian/Christmas' => 'CX',
            'Indian/Cocos' => 'CC', 'Indian/Comoro' => 'KM', 'Indian/Kerguelen' => 'TF', 'Indian/Mahe' => 'SC',
            'Indian/Maldives' => 'MV', 'Indian/Mauritius' => 'MU', 'Indian/Mayotte' => 'YT', 'Indian/Reunion' => 'RE',
            'Pacific/Apia' => 'WS', 'Pacific/Auckland' => 'NZ', 'Pacific/Chatham' => 'NZ', 'Pacific/Easter' => 'CL',
            'Pacific/Efate' => 'VU', 'Pacific/Enderbury' => 'KI', 'Pacific/Fakaofo' => 'TK', 'Pacific/Fiji' => 'FJ',
            'Pacific/Funafuti' => 'TV', 'Pacific/Galapagos' => 'EC', 'Pacific/Gambier' => 'PF', 'Pacific/Guadalcanal' => 'SB',
            'Pacific/Guam' => 'GU', 'Pacific/Honolulu' => 'US', 'Pacific/Johnston' => 'UM', 'Pacific/Kiritimati' => 'KI',
            'Pacific/Kosrae' => 'FM', 'Pacific/Kwajalein' => 'MH', 'Pacific/Majuro' => 'MH', 'Pacific/Marquesas' => 'PF',
            'Pacific/Midway' => 'UM', 'Pacific/Nauru' => 'NR', 'Pacific/Niue' => 'NU', 'Pacific/Norfolk' => 'NF',
            'Pacific/Noumea' => 'NC', 'Pacific/Pago_Pago' => 'AS', 'Pacific/Palau' => 'PW', 'Pacific/Pitcairn' => 'PN',
            'Pacific/Ponape' => 'FM', 'Pacific/Port_Moresby' => 'PG', 'Pacific/Rarotonga' => 'CK', 'Pacific/Saipan' => 'MP',
            'Pacific/Tahiti' => 'PF', 'Pacific/Tarawa' => 'KI', 'Pacific/Tongatapu' => 'TO', 'Pacific/Truk' => 'FM',
            'Pacific/Wake' => 'UM', 'Pacific/Wallis' => 'WF', 'America/Indiana/Tell_City' => 'US', 'America/Resolute' => 'CA',
            'America/St_Barthelemy' => 'BL', 'America/Santarem' => 'BR', 'America/Marigot' => 'MF',
            'America/Argentina/San_Luis' => 'AR', 'America/Argentina/Salta' => 'AR');
        $this->assertEquals($result, $value);

        $value = Cldr::getContent('de_AT', 'territorytotimezone', 'Pacific/Fiji');
        $this->assertEquals("FJ", $value);
    }

    /**
     * test for reading timezonetoterritory from locale
     * expected array
     */
    public function ztestTimezoneToTerritory()
    {
        $value = Cldr::getList('de_AT', 'timezonetoterritory');
        $result = array('CI' => 'Africa/Abidjan', 'GH' => 'Africa/Accra', 'ET' => 'Africa/Addis_Ababa',
            'DZ' => 'Africa/Algiers', 'ER' => 'Africa/Asmera', 'ML' => 'Africa/Bamako', 'CF' => 'Africa/Bangui',
            'GM' => 'Africa/Banjul', 'GW' => 'Africa/Bissau', 'MW' => 'Africa/Blantyre', 'CG' => 'Africa/Brazzaville',
            'BI' => 'Africa/Bujumbura', 'EG' => 'Africa/Cairo', 'MA' => 'Africa/Casablanca', 'ES' => 'Africa/Ceuta',
            'GN' => 'Africa/Conakry', 'SN' => 'Africa/Dakar', 'TZ' => 'Africa/Dar_es_Salaam', 'DJ' => 'Africa/Djibouti',
            'CM' => 'Africa/Douala', 'EH' => 'Africa/El_Aaiun', 'SL' => 'Africa/Freetown', 'BW' => 'Africa/Gaborone',
            'ZW' => 'Africa/Harare', 'ZA' => 'Africa/Johannesburg', 'UG' => 'Africa/Kampala', 'SD' => 'Africa/Khartoum',
            'RW' => 'Africa/Kigali', 'CD' => 'Africa/Kinshasa', 'NG' => 'Africa/Lagos', 'GA' => 'Africa/Libreville',
            'TG' => 'Africa/Lome', 'AO' => 'Africa/Luanda', 'ZM' => 'Africa/Lusaka', 'GQ' => 'Africa/Malabo',
            'MZ' => 'Africa/Maputo', 'LS' => 'Africa/Maseru', 'SZ' => 'Africa/Mbabane', 'SO' => 'Africa/Mogadishu',
            'LR' => 'Africa/Monrovia', 'KE' => 'Africa/Nairobi', 'TD' => 'Africa/Ndjamena', 'NE' => 'Africa/Niamey',
            'MR' => 'Africa/Nouakchott', 'BF' => 'Africa/Ouagadougou', 'BJ' => 'Africa/Porto-Novo', 'ST' => 'Africa/Sao_Tome',
            'LY' => 'Africa/Tripoli', 'TN' => 'Africa/Tunis', 'NA' => 'Africa/Windhoek', 'US' => 'America/Adak',
            'AI' => 'America/Anguilla', 'AG' => 'America/Antigua', 'BR' => 'America/Araguaina', 'AR' => 'America/Argentina/La_Rioja',
            'AW' => 'America/Aruba', 'PY' => 'America/Asuncion', 'BB' => 'America/Barbados', 'BZ' => 'America/Belize',
            'CA' => 'America/Blanc-Sablon', 'CO' => 'America/Bogota', 'MX' => 'America/Cancun', 'VE' => 'America/Caracas',
            'GF' => 'America/Cayenne', 'KY' => 'America/Cayman', 'CR' => 'America/Costa_Rica', 'AN' => 'America/Curacao',
            'GL' => 'America/Danmarkshavn', 'DM' => 'America/Dominica', 'SV' => 'America/El_Salvador', 'TC' => 'America/Grand_Turk',
            'GD' => 'America/Grenada', 'GP' => 'America/Guadeloupe', 'GT' => 'America/Guatemala', 'EC' => 'America/Guayaquil',
            'GY' => 'America/Guyana', 'CU' => 'America/Havana', 'JM' => 'America/Jamaica', 'BO' => 'America/La_Paz',
            'PE' => 'America/Lima', 'NI' => 'America/Managua', 'MQ' => 'America/Martinique', 'PM' => 'America/Miquelon',
            'UY' => 'America/Montevideo', 'MS' => 'America/Montserrat', 'BS' => 'America/Nassau', 'PA' => 'America/Panama',
            'SR' => 'America/Paramaribo', 'TT' => 'America/Port_of_Spain', 'HT' => 'America/Port-au-Prince',
            'PR' => 'America/Puerto_Rico', 'CL' => 'America/Santiago', 'DO' => 'America/Santo_Domingo', 'KN' => 'America/St_Kitts',
            'LC' => 'America/St_Lucia', 'VI' => 'America/St_Thomas', 'VC' => 'America/St_Vincent', 'HN' => 'America/Tegucigalpa',
            'VG' => 'America/Tortola', 'AQ' => 'Antarctica/Casey', 'SJ' => 'Arctic/Longyearbyen', 'YE' => 'Asia/Aden',
            'KZ' => 'Asia/Almaty', 'JO' => 'Asia/Amman', 'RU' => 'Asia/Anadyr', 'TM' => 'Asia/Ashgabat', 'IQ' => 'Asia/Baghdad',
            'BH' => 'Asia/Bahrain', 'AZ' => 'Asia/Baku', 'TH' => 'Asia/Bangkok', 'LB' => 'Asia/Beirut', 'KG' => 'Asia/Bishkek',
            'BN' => 'Asia/Brunei', 'IN' => 'Asia/Calcutta', 'MN' => 'Asia/Choibalsan', 'CN' => 'Asia/Chongqing',
            'LK' => 'Asia/Colombo', 'SY' => 'Asia/Damascus', 'BD' => 'Asia/Dhaka', 'TL' => 'Asia/Dili', 'AE' => 'Asia/Dubai',
            'TJ' => 'Asia/Dushanbe', 'PS' => 'Asia/Gaza', 'HK' => 'Asia/Hong_Kong', 'ID' => 'Asia/Jakarta', 'IL' => 'Asia/Jerusalem',
            'AF' => 'Asia/Kabul', 'PK' => 'Asia/Karachi', 'NP' => 'Asia/Katmandu', 'MY' => 'Asia/Kuala_Lumpur',
            'KW' => 'Asia/Kuwait', 'MO' => 'Asia/Macau', 'PH' => 'Asia/Manila', 'OM' => 'Asia/Muscat', 'CY' => 'Asia/Nicosia',
            'KH' => 'Asia/Phnom_Penh', 'KP' => 'Asia/Pyongyang', 'QA' => 'Asia/Qatar', 'MM' => 'Asia/Rangoon',
            'SA' => 'Asia/Riyadh', 'VN' => 'Asia/Saigon', 'UZ' => 'Asia/Samarkand', 'KR' => 'Asia/Seoul', 'SG' => 'Asia/Singapore',
            'TW' => 'Asia/Taipei', 'GE' => 'Asia/Tbilisi', 'IR' => 'Asia/Tehran', 'BT' => 'Asia/Thimphu', 'JP' => 'Asia/Tokyo',
            'LA' => 'Asia/Vientiane', 'AM' => 'Asia/Yerevan', 'PT' => 'Atlantic/Azores', 'BM' => 'Atlantic/Bermuda',
            'CV' => 'Atlantic/Cape_Verde', 'FO' => 'Atlantic/Faeroe', 'IS' => 'Atlantic/Reykjavik', 'GS' => 'Atlantic/South_Georgia',
            'SH' => 'Atlantic/St_Helena', 'FK' => 'Atlantic/Stanley', 'AU' => 'Australia/Adelaide', '001' => 'Etc/GMT',
            'NL' => 'Europe/Amsterdam', 'AD' => 'Europe/Andorra', 'GR' => 'Europe/Athens', 'RS' => 'Europe/Belgrade',
            'DE' => 'Europe/Berlin', 'SK' => 'Europe/Bratislava', 'BE' => 'Europe/Brussels', 'RO' => 'Europe/Bucharest',
            'HU' => 'Europe/Budapest', 'MD' => 'Europe/Chisinau', 'DK' => 'Europe/Copenhagen', 'IE' => 'Europe/Dublin',
            'GI' => 'Europe/Gibraltar', 'GG' => 'Europe/Guernsey', 'FI' => 'Europe/Helsinki', 'IM' => 'Europe/Isle_of_Man',
            'TR' => 'Europe/Istanbul', 'JE' => 'Europe/Jersey', 'UA' => 'Europe/Kiev', 'SI' => 'Europe/Ljubljana',
            'GB' => 'Europe/London', 'LU' => 'Europe/Luxembourg', 'MT' => 'Europe/Malta', 'AX' => 'Europe/Mariehamn',
            'BY' => 'Europe/Minsk', 'MC' => 'Europe/Monaco', 'NO' => 'Europe/Oslo', 'FR' => 'Europe/Paris', 'ME' => 'Europe/Podgorica',
            'CZ' => 'Europe/Prague', 'LV' => 'Europe/Riga', 'IT' => 'Europe/Rome', 'SM' => 'Europe/San_Marino',
            'BA' => 'Europe/Sarajevo', 'MK' => 'Europe/Skopje', 'BG' => 'Europe/Sofia', 'SE' => 'Europe/Stockholm',
            'EE' => 'Europe/Tallinn', 'AL' => 'Europe/Tirane', 'LI' => 'Europe/Vaduz', 'VA' => 'Europe/Vatican',
            'AT' => 'Europe/Vienna', 'LT' => 'Europe/Vilnius', 'PL' => 'Europe/Warsaw', 'HR' => 'Europe/Zagreb',
            'CH' => 'Europe/Zurich', 'MG' => 'Indian/Antananarivo', 'IO' => 'Indian/Chagos', 'CX' => 'Indian/Christmas',
            'CC' => 'Indian/Cocos', 'KM' => 'Indian/Comoro', 'TF' => 'Indian/Kerguelen', 'SC' => 'Indian/Mahe',
            'MV' => 'Indian/Maldives', 'MU' => 'Indian/Mauritius', 'YT' => 'Indian/Mayotte', 'RE' => 'Indian/Reunion',
            'WS' => 'Pacific/Apia', 'NZ' => 'Pacific/Auckland', 'VU' => 'Pacific/Efate', 'KI' => 'Pacific/Enderbury',
            'TK' => 'Pacific/Fakaofo', 'FJ' => 'Pacific/Fiji', 'TV' => 'Pacific/Funafuti', 'PF' => 'Pacific/Gambier',
            'SB' => 'Pacific/Guadalcanal', 'GU' => 'Pacific/Guam', 'UM' => 'Pacific/Johnston', 'FM' => 'Pacific/Kosrae',
            'MH' => 'Pacific/Kwajalein', 'NR' => 'Pacific/Nauru', 'NU' => 'Pacific/Niue', 'NF' => 'Pacific/Norfolk',
            'NC' => 'Pacific/Noumea', 'AS' => 'Pacific/Pago_Pago', 'PW' => 'Pacific/Palau', 'PN' => 'Pacific/Pitcairn',
            'PG' => 'Pacific/Port_Moresby', 'CK' => 'Pacific/Rarotonga', 'MP' => 'Pacific/Saipan', 'TO' => 'Pacific/Tongatapu',
            'WF' => 'Pacific/Wallis', 'MF' => 'America/Marigot', 'BL' => 'America/St_Barthelemy');
        $this->assertEquals($result, $value);

        $value = Cldr::getContent('de_AT', 'timezonetoterritory', 'FJ');
        $this->assertEquals("Pacific/Fiji", $value);
    }

    /**
     * test for reading citytotimezone from locale
     * expected array
     */
    public function testCityToTimezone()
    {
        $value = Cldr::getList('de_AT', 'citytotimezone');
        $result = array('Etc/Unknown' => 'Unbekannt', 'Europe/Tirane' => 'Tirana', 'Asia/Yerevan' => 'Erivan',
            'America/Curacao' => 'Curaçao', 'Antarctica/South_Pole' => 'Südpol', 'Antarctica/Vostok' => 'Wostok',
            'Antarctica/DumontDUrville' => "Dumont D'Urville", 'Europe/Vienna' => 'Wien', 'Europe/Brussels' => 'Brüssel',
            'Africa/Ouagadougou' => 'Wagadugu', 'Atlantic/Bermuda' => 'Bermudas', 'America/St_Johns' => "St. John's",
            'Europe/Zurich' => 'Zürich', 'Pacific/Easter' => 'Osterinsel', 'America/Havana' => 'Havanna',
            'Atlantic/Cape_Verde' => 'Kap Verde', 'Indian/Christmas' => 'Weihnachts-Inseln', 'Asia/Nicosia' => 'Nikosia',
            'Africa/Djibouti' => 'Dschibuti', 'Europe/Copenhagen' => 'Kopenhagen', 'Africa/Algiers' => 'Algier',
            'Africa/Cairo' => 'Kairo', 'Africa/El_Aaiun' => 'El Aaiún', 'Atlantic/Canary' => 'Kanaren',
            'Africa/Addis_Ababa' => 'Addis Abeba', 'Pacific/Fiji' => 'Fidschi', 'Atlantic/Faeroe' => 'Färöer',
            'Asia/Tbilisi' => 'Tiflis', 'Africa/Accra' => 'Akkra',
            'Europe/Athens' => 'Athen', 'Atlantic/South_Georgia' => 'Süd-Georgien', 'Asia/Hong_Kong' => 'Hongkong',
            'Asia/Baghdad' => 'Bagdad', 'Asia/Tehran' => 'Teheran', 'Europe/Rome' => 'Rom', 'America/Jamaica' => 'Jamaika',
            'Asia/Tokyo' => 'Tokio', 'Asia/Bishkek' => 'Bischkek', 'Indian/Comoro' => 'Komoren', 'America/St_Kitts' => 'St. Kitts',
            'Asia/Pyongyang' => 'Pjöngjang', 'America/Cayman' => 'Kaimaninseln', 'Asia/Aqtobe' => 'Aktobe',
            'America/St_Lucia' => 'St. Lucia', 'Europe/Vilnius' => 'Wilna', 'Europe/Luxembourg' => 'Luxemburg',
            'Africa/Tripoli' => 'Tripolis', 'Europe/Chisinau' => 'Kischinau',
            'Asia/Macau' => 'Macao', 'Indian/Maldives' => 'Malediven', 'America/Mexico_City' => 'Mexiko-Stadt',
            'Africa/Niamey' => 'Niger', 'Asia/Muscat' => 'Muskat', 'Europe/Warsaw' => 'Warschau',
            'Atlantic/Azores' => 'Azoren', 'Europe/Lisbon' => 'Lissabon', 'America/Asuncion' => 'Asunción',
            'Asia/Qatar' => 'Katar', 'Indian/Reunion' => 'Réunion', 'Europe/Bucharest' => 'Bukarest',
            'Europe/Moscow' => 'Moskau', 'Asia/Yekaterinburg' => 'Jekaterinburg', 'Asia/Novosibirsk' => 'Nowosibirsk',
            'Asia/Krasnoyarsk' => 'Krasnojarsk', 'Asia/Yakutsk' => 'Jakutsk', 'Asia/Vladivostok' => 'Wladiwostok',
            'Asia/Sakhalin' => 'Sachalin', 'Asia/Kamchatka' => 'Kamtschatka', 'Asia/Riyadh' => 'Riad',
            'Africa/Khartoum' => 'Khartum', 'Asia/Singapore' => 'Singapur', 'Atlantic/St_Helena' => 'St. Helena',
            'Africa/Mogadishu' => 'Mogadischu', 'Africa/Sao_Tome' => 'São Tomé', 'America/El_Salvador' => 'Salvador',
            'Asia/Damascus' => 'Damaskus', 'Asia/Dushanbe' => 'Duschanbe', 'America/Port_of_Spain' => 'Port-of-Spain',
            'Asia/Taipei' => 'Taipeh', 'Africa/Dar_es_Salaam' => 'Daressalam', 'Europe/Uzhgorod' => 'Uschgorod',
            'Europe/Kiev' => 'Kiew', 'Europe/Zaporozhye' => 'Saporischja', 'Europe/Volgograd' => 'Wolgograd',
            'Asia/Tashkent' => 'Taschkent', 'America/St_Vincent' => 'St. Vincent', 'America/St_Thomas' => 'St. Thomas',
            'America/Kentucky/Monticello' => 'Monticello, Kentucky', 'America/Indiana/Vevay' => 'Vevay, Indiana',
            'America/Indiana/Marengo' => 'Marengo, Indiana', 'America/Indiana/Winamac' => 'Winamac, Indiana',
            'America/Indiana/Tell_City' => 'Tell City, Indiana', 'America/Indiana/Petersburg' => 'Petersburg, Indiana',
            'America/Indiana/Vincennes' => 'Vincennes, Indiana', 'America/North_Dakota/Center' => 'Center, North Dakota',
            'America/North_Dakota/New_Salem' => 'New Salem, North Dakota', 'America/Indiana/Knox' => 'Knox', 'Asia/Urumqi' => 'Ürümqi');
        $this->assertEquals($result, $value);

        $value = Cldr::getContent('de_AT', 'citytotimezone', 'Pacific/Fiji');
        $this->assertEquals("Fidschi", $value);
    }

    /**
     * test for reading timezonetocity from locale
     * expected array
     */
    public function testTimezoneToCity()
    {
        $value = Cldr::getList('de_AT', 'timezonetocity');
        $result = array('Unbekannt' => 'Etc/Unknown', 'Tirana' => 'Europe/Tirane', 'Erivan' => 'Asia/Yerevan',
            'Curaçao' => 'America/Curacao', 'Südpol' => 'Antarctica/South_Pole', 'Wostok' => 'Antarctica/Vostok',
            "Dumont D'Urville" => 'Antarctica/DumontDUrville', 'Wien' => 'Europe/Vienna', 'Brüssel' => 'Europe/Brussels',
            'Wagadugu' => 'Africa/Ouagadougou', 'Bermudas' => 'Atlantic/Bermuda', "St. John's" => 'America/St_Johns',
            'Zürich' => 'Europe/Zurich', 'Osterinsel' => 'Pacific/Easter', 'Havanna' => 'America/Havana',
            'Kap Verde' => 'Atlantic/Cape_Verde', 'Weihnachts-Inseln' => 'Indian/Christmas', 'Nikosia' => 'Asia/Nicosia',
            'Dschibuti' => 'Africa/Djibouti', 'Kopenhagen' => 'Europe/Copenhagen', 'Algier' => 'Africa/Algiers',
            'Kairo' => 'Africa/Cairo', 'El Aaiún' => 'Africa/El_Aaiun', 'Kanaren' => 'Atlantic/Canary',
            'Addis Abeba' => 'Africa/Addis_Ababa', 'Fidschi' => 'Pacific/Fiji', 'Färöer' => 'Atlantic/Faeroe',
            'Tiflis' => 'Asia/Tbilisi', 'Akkra' => 'Africa/Accra',
            'Athen' => 'Europe/Athens', 'Süd-Georgien' => 'Atlantic/South_Georgia', 'Hongkong' => 'Asia/Hong_Kong',
            'Bagdad' => 'Asia/Baghdad', 'Teheran' => 'Asia/Tehran', 'Rom' => 'Europe/Rome', 'Jamaika' => 'America/Jamaica',
            'Tokio' => 'Asia/Tokyo', 'Bischkek' => 'Asia/Bishkek', 'Komoren' => 'Indian/Comoro', 'St. Kitts' => 'America/St_Kitts',
            'Pjöngjang' => 'Asia/Pyongyang', 'Kaimaninseln' => 'America/Cayman', 'Aktobe' => 'Asia/Aqtobe',
            'St. Lucia' => 'America/St_Lucia', 'Wilna' => 'Europe/Vilnius', 'Luxemburg' => 'Europe/Luxembourg',
            'Tripolis' => 'Africa/Tripoli', 'Kischinau' => 'Europe/Chisinau',
            'Macao' => 'Asia/Macau', 'Malediven' => 'Indian/Maldives', 'Mexiko-Stadt' => 'America/Mexico_City',
            'Niger' => 'Africa/Niamey', 'Muskat' => 'Asia/Muscat', 'Warschau' => 'Europe/Warsaw', 'Azoren' => 'Atlantic/Azores',
            'Lissabon' => 'Europe/Lisbon', 'Asunción' => 'America/Asuncion', 'Katar' => 'Asia/Qatar',
            'Réunion' => 'Indian/Reunion', 'Bukarest' => 'Europe/Bucharest', 'Moskau' => 'Europe/Moscow',
            'Jekaterinburg' => 'Asia/Yekaterinburg', 'Nowosibirsk' => 'Asia/Novosibirsk', 'Krasnojarsk' => 'Asia/Krasnoyarsk',
            'Jakutsk' => 'Asia/Yakutsk', 'Wladiwostok' => 'Asia/Vladivostok', 'Sachalin' => 'Asia/Sakhalin',
            'Kamtschatka' => 'Asia/Kamchatka', 'Riad' => 'Asia/Riyadh', 'Khartum' => 'Africa/Khartoum',
            'Singapur' => 'Asia/Singapore', 'St. Helena' => 'Atlantic/St_Helena', 'Mogadischu' => 'Africa/Mogadishu',
            'São Tomé' => 'Africa/Sao_Tome', 'Salvador' => 'America/El_Salvador', 'Damaskus' => 'Asia/Damascus',
            'Duschanbe' => 'Asia/Dushanbe', 'Port-of-Spain' => 'America/Port_of_Spain', 'Taipeh' => 'Asia/Taipei',
            'Daressalam' => 'Africa/Dar_es_Salaam', 'Uschgorod' => 'Europe/Uzhgorod', 'Kiew' => 'Europe/Kiev',
            'Saporischja' => 'Europe/Zaporozhye', 'Taschkent' => 'Asia/Tashkent', 'Wolgograd' => 'Europe/Volgograd',
            'St. Vincent' => 'America/St_Vincent', 'St. Thomas' => 'America/St_Thomas', 'Ürümqi' => 'Asia/Urumqi',
            'Monticello, Kentucky' => 'America/Kentucky/Monticello', 'Vevay, Indiana' => 'America/Indiana/Vevay',
            'Marengo, Indiana' => 'America/Indiana/Marengo', 'Winamac, Indiana' => 'America/Indiana/Winamac',
            'Tell City, Indiana' => 'America/Indiana/Tell_City', 'Petersburg, Indiana' => 'America/Indiana/Petersburg',
            'Vincennes, Indiana' => 'America/Indiana/Vincennes', 'Center, North Dakota' => 'America/North_Dakota/Center',
            'New Salem, North Dakota' => 'America/North_Dakota/New_Salem', 'Knox' => 'America/Indiana/Knox');
        $this->assertEquals($result, $value);

        $value = Cldr::getContent('de_AT', 'timezonetocity', 'Fidschi');
        $this->assertEquals("Pacific/Fiji", $value);
    }

    /**
     * test for reading territorytophone from locale
     * expected array
     */
    public function testTerritoryToPhone()
    {
        $value = Cldr::getList('de_AT', 'territorytophone');
        $result = array('388' => '001', '247' => 'AC', '376' => 'AD', '971' => 'AE', '93' => 'AF',
            '1' => 'AG AI AS BB BM BS CA DM DO GD GU JM KN KY LC MP MS PR TC TT US VC VG VI', '355' => 'AL',
            '374' => 'AM', '599' => 'AN', '244' => 'AO', '672' => 'AQ NF', '54' => 'AR', '43' => 'AT',
            '61' => 'AU CC CX', '297' => 'AW', '358' => 'AX FI', '994' => 'AZ', '387' => 'BA', '880' => 'BD',
            '32' => 'BE', '226' => 'BF', '359' => 'BG', '973' => 'BH', '257' => 'BI', '229' => 'BJ',
            '590' => 'BL GP', '673' => 'BN', '591' => 'BO', '55' => 'BR', '975' => 'BT', '267' => 'BW',
            '375' => 'BY', '501' => 'BZ', '243' => 'CD', '236' => 'CF', '242' => 'CG', '41' => 'CH',
            '225' => 'CI', '682' => 'CK', '56' => 'CL', '237' => 'CM', '86' => 'CN', '57' => 'CO',
            '506' => 'CR', '53' => 'CU', '238' => 'CV', '357' => 'CY', '420' => 'CZ', '49' => 'DE',
            '253' => 'DJ', '45' => 'DK', '213' => 'DZ', '593' => 'EC', '372' => 'EE', '20' => 'EG',
            '291' => 'ER', '34' => 'ES', '251' => 'ET', '679' => 'FJ', '500' => 'FK', '691' => 'FM',
            '298' => 'FO', '33' => 'FR', '241' => 'GA', '44' => 'GB GG IM JE', '995' => 'GE', '594' => 'GF',
            '233' => 'GH', '350' => 'GI', '299' => 'GL', '220' => 'GM', '224' => 'GN', '240' => 'GQ',
            '30' => 'GR', '502' => 'GT', '245' => 'GW', '592' => 'GY', '852' => 'HK', '504' => 'HN',
            '385' => 'HR', '509' => 'HT', '36' => 'HU', '62' => 'ID', '353' => 'IE', '972' => 'IL PS',
            '91' => 'IN', '246' => 'IO', '964' => 'IQ', '98' => 'IR', '354' => 'IS', '39' => 'IT VA',
            '962' => 'JO', '81' => 'JP', '254' => 'KE', '996' => 'KG', '855' => 'KH', '686' => 'KI',
            '269' => 'KM', '850' => 'KP', '82' => 'KR', '965' => 'KW', '7' => 'KZ RU', '856' => 'LA',
            '961' => 'LB', '423' => 'LI', '94' => 'LK', '231' => 'LR', '266' => 'LS', '370' => 'LT',
            '352' => 'LU', '371' => 'LV', '218' => 'LY', '212' => 'MA', '377' => 'MC', '373' => 'MD',
            '382' => 'ME', '261' => 'MG', '692' => 'MH', '389' => 'MK', '223' => 'ML', '95' => 'MM',
            '976' => 'MN', '853' => 'MO', '596' => 'MQ', '222' => 'MR', '356' => 'MT', '230' => 'MU',
            '960' => 'MV', '265' => 'MW', '52' => 'MX', '60' => 'MY', '258' => 'MZ', '264' => 'NA',
            '687' => 'NC', '227' => 'NE', '234' => 'NG', '505' => 'NI', '31' => 'NL', '47' => 'NO SJ',
            '977' => 'NP', '674' => 'NR', '683' => 'NU', '64' => 'NZ', '968' => 'OM', '507' => 'PA',
            '51' => 'PE', '689' => 'PF', '675' => 'PG', '63' => 'PH', '92' => 'PK', '48' => 'PL',
            '508' => 'PM', '351' => 'PT', '680' => 'PW', '595' => 'PY', '974' => 'QA', '262' => 'RE TF YT',
            '40' => 'RO', '381' => 'RS', '250' => 'RW', '966' => 'SA', '677' => 'SB', '248' => 'SC',
            '249' => 'SD', '46' => 'SE', '65' => 'SG', '290' => 'SH', '386' => 'SI', '421' => 'SK',
            '232' => 'SL', '378' => 'SM', '221' => 'SN', '252' => 'SO', '597' => 'SR', '239' => 'ST',
            '503' => 'SV', '963' => 'SY', '268' => 'SZ', '235' => 'TD', '228' => 'TG', '66' => 'TH',
            '992' => 'TJ', '690' => 'TK', '670' => 'TL', '993' => 'TM', '216' => 'TN', '676' => 'TO',
            '90' => 'TR', '688' => 'TV', '886' => 'TW', '255' => 'TZ', '380' => 'UA', '256' => 'UG',
            '598' => 'UY', '998' => 'UZ', '58' => 'VE', '84' => 'VN', '678' => 'VU', '681' => 'WF',
            '685' => 'WS', '967' => 'YE', '27' => 'ZA', '260' => 'ZM', '263' => 'ZW');
        $this->assertEquals($result, $value);

        $value = Cldr::getContent('de_AT', 'territorytophone', '43');
        $this->assertEquals("AT", $value);
    }

    /**
     * test for reading phonetoterritory from locale
     * expected array
     */
    public function testPhoneToTerritory()
    {
        $value = Cldr::getList('de_AT', 'phonetoterritory');
        $result = array('001' => '388', 'AC' => '247', 'AD' => '376', 'AE' => '971', 'AF' => '93', 'AG' => '1',
            'AI' => '1', 'AL' => '355', 'AM' => '374', 'AN' => '599', 'AO' => '244', 'AQ' => '672',
            'AR' => '54', 'AS' => '1', 'AT' => '43', 'AU' => '61', 'AW' => '297', 'AX' => '358', 'AZ' => '994',
            'BA' => '387', 'BB' => '1', 'BD' => '880', 'BE' => '32', 'BF' => '226', 'BG' => '359',
            'BH' => '973', 'BI' => '257', 'BJ' => '229', 'BL' => '590', 'BM' => '1', 'BN' => '673',
            'BO' => '591', 'BR' => '55', 'BS' => '1', 'BT' => '975', 'BW' => '267', 'BY' => '375',
            'BZ' => '501', 'CA' => '1', 'CC' => '61', 'CD' => '243', 'CF' => '236', 'CG' => '242',
            'CH' => '41', 'CI' => '225', 'CK' => '682', 'CL' => '56', 'CM' => '237', 'CN' => '86',
            'CO' => '57', 'CR' => '506', 'CU' => '53', 'CV' => '238', 'CX' => '61', 'CY' => '357',
            'CZ' => '420', 'DE' => '49', 'DJ' => '253', 'DK' => '45', 'DM' => '1', 'DO' => '1', 'DZ' => '213',
            'EC' => '593', 'EE' => '372', 'EG' => '20', 'ER' => '291', 'ES' => '34', 'ET' => '251',
            'FI' => '358', 'FJ' => '679', 'FK' => '500', 'FM' => '691', 'FO' => '298', 'FR' => '33',
            'GA' => '241', 'GB' => '44', 'GD' => '1', 'GE' => '995', 'GF' => '594', 'GG' => '44',
            'GH' => '233', 'GI' => '350', 'GL' => '299', 'GM' => '220', 'GN' => '224', 'GP' => '590',
            'GQ' => '240', 'GR' => '30', 'GT' => '502', 'GU' => '1', 'GW' => '245', 'GY' => '592',
            'HK' => '852', 'HN' => '504', 'HR' => '385', 'HT' => '509', 'HU' => '36', 'ID' => '62',
            'IE' => '353', 'IL' => '972', 'IM' => '44', 'IN' => '91', 'IO' => '246', 'IQ' => '964',
            'IR' => '98', 'IS' => '354', 'IT' => '39', 'JE' => '44', 'JM' => '1', 'JO' => '962', 'JP' => '81',
            'KE' => '254', 'KG' => '996', 'KH' => '855', 'KI' => '686', 'KM' => '269', 'KN' => '1',
            'KP' => '850', 'KR' => '82', 'KW' => '965', 'KY' => '1', 'KZ' => '7', 'LA' => '856', 'LB' => '961',
            'LC' => '1', 'LI' => '423', 'LK' => '94', 'LR' => '231', 'LS' => '266', 'LT' => '370',
            'LU' => '352', 'LV' => '371', 'LY' => '218', 'MA' => '212', 'MC' => '377', 'MD' => '373',
            'ME' => '382', 'MG' => '261', 'MH' => '692', 'MK' => '389', 'ML' => '223', 'MM' => '95',
            'MN' => '976', 'MO' => '853', 'MP' => '1', 'MQ' => '596', 'MR' => '222', 'MS' => '1',
            'MT' => '356', 'MU' => '230', 'MV' => '960', 'MW' => '265', 'MX' => '52', 'MY' => '60',
            'MZ' => '258', 'NA' => '264', 'NC' => '687', 'NE' => '227', 'NF' => '672', 'NG' => '234',
            'NI' => '505', 'NL' => '31', 'NO' => '47', 'NP' => '977', 'NR' => '674', 'NU' => '683',
            'NZ' => '64', 'OM' => '968', 'PA' => '507', 'PE' => '51', 'PF' => '689', 'PG' => '675',
            'PH' => '63', 'PK' => '92', 'PL' => '48', 'PM' => '508', 'PR' => '1', 'PS' => '972', 'PT' => '351',
            'PW' => '680', 'PY' => '595', 'QA' => '974', 'RE' => '262', 'RO' => '40', 'RS' => '381',
            'RU' => '7', 'RW' => '250', 'SA' => '966', 'SB' => '677', 'SC' => '248', 'SD' => '249',
            'SE' => '46', 'SG' => '65', 'SH' => '290', 'SI' => '386', 'SJ' => '47', 'SK' => '421',
            'SL' => '232', 'SM' => '378', 'SN' => '221', 'SO' => '252', 'SR' => '597', 'ST' => '239',
            'SV' => '503', 'SY' => '963', 'SZ' => '268', 'TC' => '1', 'TD' => '235', 'TF' => '262',
            'TG' => '228', 'TH' => '66', 'TJ' => '992', 'TK' => '690', 'TL' => '670', 'TM' => '993',
            'TN' => '216', 'TO' => '676', 'TR' => '90', 'TT' => '1', 'TV' => '688', 'TW' => '886',
            'TZ' => '255', 'UA' => '380', 'UG' => '256', 'US' => '1', 'UY' => '598', 'UZ' => '998',
            'VA' => '39', 'VC' => '1', 'VE' => '58', 'VG' => '1', 'VI' => '1', 'VN' => '84', 'VU' => '678',
            'WF' => '681', 'WS' => '685', 'YE' => '967', 'YT' => '262', 'ZA' => '27', 'ZM' => '260',
            'ZW' => '263');
        $this->assertEquals($result, $value);

        $value = Cldr::getContent('de_AT', 'phonetoterritory', 'AT');
        $this->assertEquals("43", $value);
    }

    /**
     * test for reading territorytonumeric from locale
     * expected array
     */
    public function testTerritoryToNumeric()
    {
        $value = Cldr::getList('de_AT', 'territorytonumeric');
        $result = array('958' => 'AA', '020' => 'AD', '784' => 'AE', '004' => 'AF', '028' => 'AG',
            '660' => 'AI', '008' => 'AL', '051' => 'AM', '530' => 'AN', '024' => 'AO', '010' => 'AQ',
            '032' => 'AR', '016' => 'AS', '040' => 'AT', '036' => 'AU', '533' => 'AW', '248' => 'AX',
            '031' => 'AZ', '070' => 'BA', '052' => 'BB', '050' => 'BD', '056' => 'BE', '854' => 'BF',
            '100' => 'BG', '048' => 'BH', '108' => 'BI', '204' => 'BJ', '652' => 'BL', '060' => 'BM',
            '096' => 'BN', '068' => 'BO', '076' => 'BR', '044' => 'BS', '064' => 'BT', '104' => 'BU',
            '074' => 'BV', '072' => 'BW', '112' => 'BY', '084' => 'BZ', '124' => 'CA', '166' => 'CC',
            '180' => 'CD', '140' => 'CF', '178' => 'CG', '756' => 'CH', '384' => 'CI', '184' => 'CK',
            '152' => 'CL', '120' => 'CM', '156' => 'CN', '170' => 'CO', '188' => 'CR', '891' => 'CS',
            '192' => 'CU', '132' => 'CV', '162' => 'CX', '196' => 'CY', '203' => 'CZ', '278' => 'DD',
            '276' => 'DE', '262' => 'DJ', '208' => 'DK', '212' => 'DM', '214' => 'DO', '012' => 'DZ',
            '218' => 'EC', '233' => 'EE', '818' => 'EG', '732' => 'EH', '232' => 'ER', '724' => 'ES',
            '231' => 'ET', '246' => 'FI', '242' => 'FJ', '238' => 'FK', '583' => 'FM', '234' => 'FO',
            '250' => 'FR', '249' => 'FX', '266' => 'GA', '826' => 'GB', '308' => 'GD', '268' => 'GE',
            '254' => 'GF', '831' => 'GG', '288' => 'GH', '292' => 'GI', '304' => 'GL', '270' => 'GM',
            '324' => 'GN', '312' => 'GP', '226' => 'GQ', '300' => 'GR', '239' => 'GS', '320' => 'GT',
            '316' => 'GU', '624' => 'GW', '328' => 'GY', '344' => 'HK', '334' => 'HM', '340' => 'HN',
            '191' => 'HR', '332' => 'HT', '348' => 'HU', '360' => 'ID', '372' => 'IE', '376' => 'IL',
            '833' => 'IM', '356' => 'IN', '086' => 'IO', '368' => 'IQ', '364' => 'IR', '352' => 'IS',
            '380' => 'IT', '832' => 'JE', '388' => 'JM', '400' => 'JO', '392' => 'JP', '404' => 'KE',
            '417' => 'KG', '116' => 'KH', '296' => 'KI', '174' => 'KM', '659' => 'KN', '408' => 'KP',
            '410' => 'KR', '414' => 'KW', '136' => 'KY', '398' => 'KZ', '418' => 'LA', '422' => 'LB',
            '662' => 'LC', '438' => 'LI', '144' => 'LK', '430' => 'LR', '426' => 'LS', '440' => 'LT',
            '442' => 'LU', '428' => 'LV', '434' => 'LY', '504' => 'MA', '492' => 'MC', '498' => 'MD',
            '499' => 'ME', '450' => 'MG', '663' => 'MF', '584' => 'MH', '807' => 'MK', '466' => 'ML',
            '496' => 'MN', '446' => 'MO', '580' => 'MP', '474' => 'MQ', '478' => 'MR', '500' => 'MS',
            '470' => 'MT', '480' => 'MU', '462' => 'MV', '454' => 'MW', '484' => 'MX', '458' => 'MY',
            '508' => 'MZ', '516' => 'NA', '540' => 'NC', '562' => 'NE', '574' => 'NF', '566' => 'NG',
            '558' => 'NI', '528' => 'NL', '578' => 'NO', '524' => 'NP', '520' => 'NR', '536' => 'NT',
            '570' => 'NU', '554' => 'NZ', '512' => 'OM', '591' => 'PA', '604' => 'PE', '258' => 'PF',
            '598' => 'PG', '608' => 'PH', '586' => 'PK', '616' => 'PL', '666' => 'PM', '612' => 'PN',
            '630' => 'PR', '275' => 'PS', '620' => 'PT', '585' => 'PW', '600' => 'PY', '634' => 'QA',
            '959' => 'QM', '960' => 'QN', '961' => 'QO', '962' => 'QP', '963' => 'QQ', '964' => 'QR',
            '965' => 'QS', '966' => 'QT', '967' => 'EU', '968' => 'QV', '969' => 'QW', '970' => 'QX',
            '971' => 'QY', '972' => 'QZ', '638' => 'RE', '642' => 'RO', '688' => 'RS', '643' => 'RU',
            '646' => 'RW', '682' => 'SA', '090' => 'SB', '690' => 'SC', '736' => 'SD', '752' => 'SE',
            '702' => 'SG', '654' => 'SH', '705' => 'SI', '744' => 'SJ', '703' => 'SK', '694' => 'SL',
            '674' => 'SM', '686' => 'SN', '706' => 'SO', '740' => 'SR', '678' => 'ST', '810' => 'SU',
            '222' => 'SV', '760' => 'SY', '748' => 'SZ', '796' => 'TC', '148' => 'TD', '260' => 'TF',
            '768' => 'TG', '764' => 'TH', '762' => 'TJ', '772' => 'TK', '626' => 'TL', '795' => 'TM',
            '788' => 'TN', '776' => 'TO', '792' => 'TR', '780' => 'TT', '798' => 'TV', '158' => 'TW',
            '834' => 'TZ', '804' => 'UA', '800' => 'UG', '581' => 'UM', '840' => 'US', '858' => 'UY',
            '860' => 'UZ', '336' => 'VA', '670' => 'VC', '862' => 'VE', '092' => 'VG', '850' => 'VI',
            '704' => 'VN', '548' => 'VU', '876' => 'WF', '882' => 'WS', '973' => 'XA', '974' => 'XB',
            '975' => 'XC', '976' => 'XD', '977' => 'XE', '978' => 'XF', '979' => 'XG', '980' => 'XH',
            '981' => 'XI', '982' => 'XJ', '983' => 'XK', '984' => 'XL', '985' => 'XM', '986' => 'XN',
            '987' => 'XO', '988' => 'XP', '989' => 'XQ', '990' => 'XR', '991' => 'XS', '992' => 'XT',
            '993' => 'XU', '994' => 'XV', '995' => 'XW', '996' => 'XX', '997' => 'XY', '998' => 'XZ',
            '720' => 'YD', '887' => 'YE', '175' => 'YT', '710' => 'ZA', '894' => 'ZM', '716' => 'ZW',
            '999' => 'ZZ');
        $this->assertEquals($result, $value);

        $value = Cldr::getContent('de_AT', 'territorytonumeric', '040');
        $this->assertEquals("AT", $value);
    }

    /**
     * test for reading numerictoterritory from locale
     * expected array
     */
    public function testNumericToTerritory()
    {
        $value = Cldr::getList('de_AT', 'numerictoterritory');
        $result = array( 'AA' => '958', 'AD' => '020', 'AE' => '784', 'AF' => '004', 'AG' => '028',
            'AI' => '660', 'AL' => '008', 'AM' => '051', 'AN' => '530', 'AO' => '024', 'AQ' => '010',
            'AR' => '032', 'AS' => '016', 'AT' => '040', 'AU' => '036', 'AW' => '533', 'AX' => '248',
            'AZ' => '031', 'BA' => '070', 'BB' => '052', 'BD' => '050', 'BE' => '056', 'BF' => '854',
            'BG' => '100', 'BH' => '048', 'BI' => '108', 'BJ' => '204', 'BL' => '652', 'BM' => '060',
            'BN' => '096', 'BO' => '068', 'BR' => '076', 'BS' => '044', 'BT' => '064', 'BU' => '104',
            'BV' => '074', 'BW' => '072', 'BY' => '112', 'BZ' => '084', 'CA' => '124', 'CC' => '166',
            'CD' => '180', 'CF' => '140', 'CG' => '178', 'CH' => '756', 'CI' => '384', 'CK' => '184',
            'CL' => '152', 'CM' => '120', 'CN' => '156', 'CO' => '170', 'CR' => '188', 'CS' => '891',
            'CU' => '192', 'CV' => '132', 'CX' => '162', 'CY' => '196', 'CZ' => '203', 'DD' => '278',
            'DE' => '276', 'DJ' => '262', 'DK' => '208', 'DM' => '212', 'DO' => '214', 'DZ' => '012',
            'EC' => '218', 'EE' => '233', 'EG' => '818', 'EH' => '732', 'ER' => '232', 'ES' => '724',
            'ET' => '231', 'FI' => '246', 'FJ' => '242', 'FK' => '238', 'FM' => '583', 'FO' => '234',
            'FR' => '250', 'FX' => '249', 'GA' => '266', 'GB' => '826', 'GD' => '308', 'GE' => '268',
            'GF' => '254', 'GG' => '831', 'GH' => '288', 'GI' => '292', 'GL' => '304', 'GM' => '270',
            'GN' => '324', 'GP' => '312', 'GQ' => '226', 'GR' => '300', 'GS' => '239', 'GT' => '320',
            'GU' => '316', 'GW' => '624', 'GY' => '328', 'HK' => '344', 'HM' => '334', 'HN' => '340',
            'HR' => '191', 'HT' => '332', 'HU' => '348', 'ID' => '360', 'IE' => '372', 'IL' => '376',
            'IM' => '833', 'IN' => '356', 'IO' => '086', 'IQ' => '368', 'IR' => '364', 'IS' => '352',
            'IT' => '380', 'JE' => '832', 'JM' => '388', 'JO' => '400', 'JP' => '392', 'KE' => '404',
            'KG' => '417', 'KH' => '116', 'KI' => '296', 'KM' => '174', 'KN' => '659', 'KP' => '408',
            'KR' => '410', 'KW' => '414', 'KY' => '136', 'KZ' => '398', 'LA' => '418', 'LB' => '422',
            'LC' => '662', 'LI' => '438', 'LK' => '144', 'LR' => '430', 'LS' => '426', 'LT' => '440',
            'LU' => '442', 'LV' => '428', 'LY' => '434', 'MA' => '504', 'MC' => '492', 'MD' => '498',
            'ME' => '499', 'MG' => '450', 'MF' => '663', 'MH' => '584', 'MK' => '807', 'ML' => '466',
            'MM' => '104', 'MN' => '496', 'MO' => '446', 'MP' => '580', 'MQ' => '474', 'MR' => '478',
            'MS' => '500', 'MT' => '470', 'MU' => '480', 'MV' => '462', 'MW' => '454', 'MX' => '484',
            'MY' => '458', 'MZ' => '508', 'NA' => '516', 'NC' => '540', 'NE' => '562', 'NF' => '574',
            'NG' => '566', 'NI' => '558', 'NL' => '528', 'NO' => '578', 'NP' => '524', 'NR' => '520',
            'NT' => '536', 'NU' => '570', 'NZ' => '554', 'OM' => '512', 'PA' => '591', 'PE' => '604',
            'PF' => '258', 'PG' => '598', 'PH' => '608', 'PK' => '586', 'PL' => '616', 'PM' => '666',
            'PN' => '612', 'PR' => '630', 'PS' => '275', 'PT' => '620', 'PW' => '585', 'PY' => '600',
            'QA' => '634', 'QM' => '959', 'QN' => '960', 'QO' => '961', 'QP' => '962', 'QQ' => '963',
            'QR' => '964', 'QS' => '965', 'QT' => '966', 'EU' => '967', 'QV' => '968', 'QW' => '969',
            'QX' => '970', 'QY' => '971', 'QZ' => '972', 'RE' => '638', 'RO' => '642', 'RS' => '688',
            'RU' => '643', 'RW' => '646', 'SA' => '682', 'SB' => '090', 'SC' => '690', 'SD' => '736',
            'SE' => '752', 'SG' => '702', 'SH' => '654', 'SI' => '705', 'SJ' => '744', 'SK' => '703',
            'SL' => '694', 'SM' => '674', 'SN' => '686', 'SO' => '706', 'SR' => '740', 'ST' => '678',
            'SU' => '810', 'SV' => '222', 'SY' => '760', 'SZ' => '748', 'TC' => '796', 'TD' => '148',
            'TF' => '260', 'TG' => '768', 'TH' => '764', 'TJ' => '762', 'TK' => '772', 'TL' => '626',
            'TM' => '795', 'TN' => '788', 'TO' => '776', 'TP' => '626', 'TR' => '792', 'TT' => '780',
            'TV' => '798', 'TW' => '158', 'TZ' => '834', 'UA' => '804', 'UG' => '800', 'UM' => '581',
            'US' => '840', 'UY' => '858', 'UZ' => '860', 'VA' => '336', 'VC' => '670', 'VE' => '862',
            'VG' => '092', 'VI' => '850', 'VN' => '704', 'VU' => '548', 'WF' => '876', 'WS' => '882',
            'XA' => '973', 'XB' => '974', 'XC' => '975', 'XD' => '976', 'XE' => '977', 'XF' => '978',
            'XG' => '979', 'XH' => '980', 'XI' => '981', 'XJ' => '982', 'XK' => '983', 'XL' => '984',
            'XM' => '985', 'XN' => '986', 'XO' => '987', 'XP' => '988', 'XQ' => '989', 'XR' => '990',
            'XS' => '991', 'XT' => '992', 'XU' => '993', 'XV' => '994', 'XW' => '995', 'XX' => '996',
            'XY' => '997', 'XZ' => '998', 'YD' => '720', 'YE' => '887', 'YT' => '175', 'YU' => '891',
            'ZA' => '710', 'ZM' => '894', 'ZR' => '180', 'ZW' => '716', 'ZZ' => '999');
        $this->assertEquals($result, $value);

        $value = Cldr::getContent('de_AT', 'numerictoterritory', 'AT');
        $this->assertEquals("040", $value);
    }

    /**
     * test for reading territorytonumeric from locale
     * expected array
     */
    public function testTerritoryToAlpha3()
    {
        $value = Cldr::getList('de_AT', 'territorytoalpha3');
        $result = array('AAA' => 'AA', 'AND' => 'AD', 'ARE' => 'AE', 'AFG' => 'AF', 'ATG' => 'AG',
            'AIA' => 'AI', 'ALB' => 'AL', 'ARM' => 'AM', 'ANT' => 'AN', 'AGO' => 'AO', 'ATA' => 'AQ',
            'ARG' => 'AR', 'ASM' => 'AS', 'AUT' => 'AT', 'AUS' => 'AU', 'ABW' => 'AW', 'ALA' => 'AX',
            'AZE' => 'AZ', 'BIH' => 'BA', 'BRB' => 'BB', 'BGD' => 'BD', 'BEL' => 'BE', 'BFA' => 'BF',
            'BGR' => 'BG', 'BHR' => 'BH', 'BDI' => 'BI', 'BEN' => 'BJ', 'BLM' => 'BL', 'BMU' => 'BM',
            'BRN' => 'BN', 'BOL' => 'BO', 'BRA' => 'BR', 'BHS' => 'BS', 'BTN' => 'BT', 'BUR' => 'BU',
            'BVT' => 'BV', 'BWA' => 'BW', 'BLR' => 'BY', 'BLZ' => 'BZ', 'CAN' => 'CA', 'CCK' => 'CC',
            'COD' => 'CD', 'CAF' => 'CF', 'COG' => 'CG', 'CHE' => 'CH', 'CIV' => 'CI', 'COK' => 'CK',
            'CHL' => 'CL', 'CMR' => 'CM', 'CHN' => 'CN', 'COL' => 'CO', 'CRI' => 'CR', 'SCG' => 'CS',
            'CUB' => 'CU', 'CPV' => 'CV', 'CXR' => 'CX', 'CYP' => 'CY', 'CZE' => 'CZ', 'DDR' => 'DD',
            'DEU' => 'DE', 'DJI' => 'DJ', 'DNK' => 'DK', 'DMA' => 'DM', 'DOM' => 'DO', 'DZA' => 'DZ',
            'ECU' => 'EC', 'EST' => 'EE', 'EGY' => 'EG', 'ESH' => 'EH', 'ERI' => 'ER', 'ESP' => 'ES',
            'ETH' => 'ET', 'FIN' => 'FI', 'FJI' => 'FJ', 'FLK' => 'FK', 'FSM' => 'FM', 'FRO' => 'FO',
            'FRA' => 'FR', 'FXX' => 'FX', 'GAB' => 'GA', 'GBR' => 'GB', 'GRD' => 'GD', 'GEO' => 'GE',
            'GUF' => 'GF', 'GGY' => 'GG', 'GHA' => 'GH', 'GIB' => 'GI', 'GRL' => 'GL', 'GMB' => 'GM',
            'GIN' => 'GN', 'GLP' => 'GP', 'GNQ' => 'GQ', 'GRC' => 'GR', 'SGS' => 'GS', 'GTM' => 'GT',
            'GUM' => 'GU', 'GNB' => 'GW', 'GUY' => 'GY', 'HKG' => 'HK', 'HMD' => 'HM', 'HND' => 'HN',
            'HRV' => 'HR', 'HTI' => 'HT', 'HUN' => 'HU', 'IDN' => 'ID', 'IRL' => 'IE', 'ISR' => 'IL',
            'IMN' => 'IM', 'IND' => 'IN', 'IOT' => 'IO', 'IRQ' => 'IQ', 'IRN' => 'IR', 'ISL' => 'IS',
            'ITA' => 'IT', 'JEY' => 'JE', 'JAM' => 'JM', 'JOR' => 'JO', 'JPN' => 'JP', 'KEN' => 'KE',
            'KGZ' => 'KG', 'KHM' => 'KH', 'KIR' => 'KI', 'COM' => 'KM', 'KNA' => 'KN', 'PRK' => 'KP',
            'KOR' => 'KR', 'KWT' => 'KW', 'CYM' => 'KY', 'KAZ' => 'KZ', 'LAO' => 'LA', 'LBN' => 'LB',
            'LCA' => 'LC', 'LIE' => 'LI', 'LKA' => 'LK', 'LBR' => 'LR', 'LSO' => 'LS', 'LTU' => 'LT',
            'LUX' => 'LU', 'LVA' => 'LV', 'LBY' => 'LY', 'MAR' => 'MA', 'MCO' => 'MC', 'MDA' => 'MD',
            'MNE' => 'ME', 'MDG' => 'MG', 'MAF' => 'MF', 'MHL' => 'MH', 'MKD' => 'MK', 'MLI' => 'ML',
            'MMR' => 'MM', 'MNG' => 'MN', 'MAC' => 'MO', 'MNP' => 'MP', 'MTQ' => 'MQ', 'MRT' => 'MR',
            'MSR' => 'MS', 'MLT' => 'MT', 'MUS' => 'MU', 'MDV' => 'MV', 'MWI' => 'MW', 'MEX' => 'MX',
            'MYS' => 'MY', 'MOZ' => 'MZ', 'NAM' => 'NA', 'NCL' => 'NC', 'NER' => 'NE', 'NFK' => 'NF',
            'NGA' => 'NG', 'NIC' => 'NI', 'NLD' => 'NL', 'NOR' => 'NO', 'NPL' => 'NP', 'NRU' => 'NR',
            'NTZ' => 'NT', 'NIU' => 'NU', 'NZL' => 'NZ', 'OMN' => 'OM', 'PAN' => 'PA', 'PER' => 'PE',
            'PYF' => 'PF', 'PNG' => 'PG', 'PHL' => 'PH', 'PAK' => 'PK', 'POL' => 'PL', 'SPM' => 'PM',
            'PCN' => 'PN', 'PRI' => 'PR', 'PSE' => 'PS', 'PRT' => 'PT', 'PLW' => 'PW', 'PRY' => 'PY',
            'QAT' => 'QA', 'QMM' => 'QM', 'QNN' => 'QN', 'QOO' => 'QO', 'QPP' => 'QP', 'QQQ' => 'QQ',
            'QRR' => 'QR', 'QSS' => 'QS', 'QTT' => 'QT', 'QUU' => 'EU', 'QVV' => 'QV', 'QWW' => 'QW',
            'QXX' => 'QX', 'QYY' => 'QY', 'QZZ' => 'QZ', 'REU' => 'RE', 'ROU' => 'RO', 'SRB' => 'RS',
            'RUS' => 'RU', 'RWA' => 'RW', 'SAU' => 'SA', 'SLB' => 'SB', 'SYC' => 'SC', 'SDN' => 'SD',
            'SWE' => 'SE', 'SGP' => 'SG', 'SHN' => 'SH', 'SVN' => 'SI', 'SJM' => 'SJ', 'SVK' => 'SK',
            'SLE' => 'SL', 'SMR' => 'SM', 'SEN' => 'SN', 'SOM' => 'SO', 'SUR' => 'SR', 'STP' => 'ST',
            'SUN' => 'SU', 'SLV' => 'SV', 'SYR' => 'SY', 'SWZ' => 'SZ', 'TCA' => 'TC', 'TCD' => 'TD',
            'ATF' => 'TF', 'TGO' => 'TG', 'THA' => 'TH', 'TJK' => 'TJ', 'TKL' => 'TK', 'TLS' => 'TL',
            'TKM' => 'TM', 'TUN' => 'TN', 'TON' => 'TO', 'TMP' => 'TP', 'TUR' => 'TR', 'TTO' => 'TT',
            'TUV' => 'TV', 'TWN' => 'TW', 'TZA' => 'TZ', 'UKR' => 'UA', 'UGA' => 'UG', 'UMI' => 'UM',
            'USA' => 'US', 'URY' => 'UY', 'UZB' => 'UZ', 'VAT' => 'VA', 'VCT' => 'VC', 'VEN' => 'VE',
            'VGB' => 'VG', 'VIR' => 'VI', 'VNM' => 'VN', 'VUT' => 'VU', 'WLF' => 'WF', 'WSM' => 'WS',
            'XAA' => 'XA', 'XBB' => 'XB', 'XCC' => 'XC', 'XDD' => 'XD', 'XEE' => 'XE', 'XFF' => 'XF',
            'XGG' => 'XG', 'XHH' => 'XH', 'XII' => 'XI', 'XJJ' => 'XJ', 'XKK' => 'XK', 'XLL' => 'XL',
            'XMM' => 'XM', 'XNN' => 'XN', 'XOO' => 'XO', 'XPP' => 'XP', 'XQQ' => 'XQ', 'XRR' => 'XR',
            'XSS' => 'XS', 'XTT' => 'XT', 'XUU' => 'XU', 'XVV' => 'XV', 'XWW' => 'XW', 'XXX' => 'XX',
            'XYY' => 'XY', 'XZZ' => 'XZ', 'YMD' => 'YD', 'YEM' => 'YE', 'MYT' => 'YT', 'YUG' => 'YU',
            'ZAF' => 'ZA', 'ZMB' => 'ZM', 'ZAR' => 'ZR', 'ZWE' => 'ZW', 'ZZZ' => 'ZZ');
        $this->assertEquals($result, $value);

        $value = Cldr::getContent('de_AT', 'territorytoalpha3', 'AUT');
        $this->assertEquals("AT", $value);
    }

    /**
     * test for reading alpha3toterritory from locale
     * expected array
     */
    public function testAlpha3ToTerritory()
    {
        $value = Cldr::getList('de_AT', 'alpha3toterritory');
        $result = array('AA' => 'AAA', 'AD' => 'AND', 'AE' => 'ARE', 'AF' => 'AFG', 'AG' => 'ATG',
            'AI' => 'AIA', 'AL' => 'ALB', 'AM' => 'ARM', 'AN' => 'ANT', 'AO' => 'AGO', 'AQ' => 'ATA',
            'AR' => 'ARG', 'AS' => 'ASM', 'AT' => 'AUT', 'AU' => 'AUS', 'AW' => 'ABW', 'AX' => 'ALA',
            'AZ' => 'AZE', 'BA' => 'BIH', 'BB' => 'BRB', 'BD' => 'BGD', 'BE' => 'BEL', 'BF' => 'BFA',
            'BG' => 'BGR', 'BH' => 'BHR', 'BI' => 'BDI', 'BJ' => 'BEN', 'BL' => 'BLM', 'BM' => 'BMU',
            'BN' => 'BRN', 'BO' => 'BOL', 'BR' => 'BRA', 'BS' => 'BHS', 'BT' => 'BTN', 'BU' => 'BUR',
            'BV' => 'BVT', 'BW' => 'BWA', 'BY' => 'BLR', 'BZ' => 'BLZ', 'CA' => 'CAN', 'CC' => 'CCK',
            'CD' => 'COD', 'CF' => 'CAF', 'CG' => 'COG', 'CH' => 'CHE', 'CI' => 'CIV', 'CK' => 'COK',
            'CL' => 'CHL', 'CM' => 'CMR', 'CN' => 'CHN', 'CO' => 'COL', 'CR' => 'CRI', 'CS' => 'SCG',
            'CU' => 'CUB', 'CV' => 'CPV', 'CX' => 'CXR', 'CY' => 'CYP', 'CZ' => 'CZE', 'DD' => 'DDR',
            'DE' => 'DEU', 'DJ' => 'DJI', 'DK' => 'DNK', 'DM' => 'DMA', 'DO' => 'DOM', 'DZ' => 'DZA',
            'EC' => 'ECU', 'EE' => 'EST', 'EG' => 'EGY', 'EH' => 'ESH', 'ER' => 'ERI', 'ES' => 'ESP',
            'ET' => 'ETH', 'FI' => 'FIN', 'FJ' => 'FJI', 'FK' => 'FLK', 'FM' => 'FSM', 'FO' => 'FRO',
            'FR' => 'FRA', 'FX' => 'FXX', 'GA' => 'GAB', 'GB' => 'GBR', 'GD' => 'GRD', 'GE' => 'GEO',
            'GF' => 'GUF', 'GG' => 'GGY', 'GH' => 'GHA', 'GI' => 'GIB', 'GL' => 'GRL', 'GM' => 'GMB',
            'GN' => 'GIN', 'GP' => 'GLP', 'GQ' => 'GNQ', 'GR' => 'GRC', 'GS' => 'SGS', 'GT' => 'GTM',
            'GU' => 'GUM', 'GW' => 'GNB', 'GY' => 'GUY', 'HK' => 'HKG', 'HM' => 'HMD', 'HN' => 'HND',
            'HR' => 'HRV', 'HT' => 'HTI', 'HU' => 'HUN', 'ID' => 'IDN', 'IE' => 'IRL', 'IL' => 'ISR',
            'IM' => 'IMN', 'IN' => 'IND', 'IO' => 'IOT', 'IQ' => 'IRQ', 'IR' => 'IRN', 'IS' => 'ISL',
            'IT' => 'ITA', 'JE' => 'JEY', 'JM' => 'JAM', 'JO' => 'JOR', 'JP' => 'JPN', 'KE' => 'KEN',
            'KG' => 'KGZ', 'KH' => 'KHM', 'KI' => 'KIR', 'KM' => 'COM', 'KN' => 'KNA', 'KP' => 'PRK',
            'KR' => 'KOR', 'KW' => 'KWT', 'KY' => 'CYM', 'KZ' => 'KAZ', 'LA' => 'LAO', 'LB' => 'LBN',
            'LC' => 'LCA', 'LI' => 'LIE', 'LK' => 'LKA', 'LR' => 'LBR', 'LS' => 'LSO', 'LT' => 'LTU',
            'LU' => 'LUX', 'LV' => 'LVA', 'LY' => 'LBY', 'MA' => 'MAR', 'MC' => 'MCO', 'MD' => 'MDA',
            'ME' => 'MNE', 'MG' => 'MDG', 'MF' => 'MAF', 'MH' => 'MHL', 'MK' => 'MKD', 'ML' => 'MLI',
            'MM' => 'MMR', 'MN' => 'MNG', 'MO' => 'MAC', 'MP' => 'MNP', 'MQ' => 'MTQ', 'MR' => 'MRT',
            'MS' => 'MSR', 'MT' => 'MLT', 'MU' => 'MUS', 'MV' => 'MDV', 'MW' => 'MWI', 'MX' => 'MEX',
            'MY' => 'MYS', 'MZ' => 'MOZ', 'NA' => 'NAM', 'NC' => 'NCL', 'NE' => 'NER', 'NF' => 'NFK',
            'NG' => 'NGA', 'NI' => 'NIC', 'NL' => 'NLD', 'NO' => 'NOR', 'NP' => 'NPL', 'NR' => 'NRU',
            'NT' => 'NTZ', 'NU' => 'NIU', 'NZ' => 'NZL', 'OM' => 'OMN', 'PA' => 'PAN', 'PE' => 'PER',
            'PF' => 'PYF', 'PG' => 'PNG', 'PH' => 'PHL', 'PK' => 'PAK', 'PL' => 'POL', 'PM' => 'SPM',
            'PN' => 'PCN', 'PR' => 'PRI', 'PS' => 'PSE', 'PT' => 'PRT', 'PW' => 'PLW', 'PY' => 'PRY',
            'QA' => 'QAT', 'QM' => 'QMM', 'QN' => 'QNN', 'QO' => 'QOO', 'QP' => 'QPP', 'QQ' => 'QQQ',
            'QR' => 'QRR', 'QS' => 'QSS', 'QT' => 'QTT', 'EU' => 'QUU', 'QV' => 'QVV', 'QW' => 'QWW',
            'QX' => 'QXX', 'QY' => 'QYY', 'QZ' => 'QZZ', 'RE' => 'REU', 'RO' => 'ROU', 'RS' => 'SRB',
            'RU' => 'RUS', 'RW' => 'RWA', 'SA' => 'SAU', 'SB' => 'SLB', 'SC' => 'SYC', 'SD' => 'SDN',
            'SE' => 'SWE', 'SG' => 'SGP', 'SH' => 'SHN', 'SI' => 'SVN', 'SJ' => 'SJM', 'SK' => 'SVK',
            'SL' => 'SLE', 'SM' => 'SMR', 'SN' => 'SEN', 'SO' => 'SOM', 'SR' => 'SUR', 'ST' => 'STP',
            'SU' => 'SUN', 'SV' => 'SLV', 'SY' => 'SYR', 'SZ' => 'SWZ', 'TC' => 'TCA', 'TD' => 'TCD',
            'TF' => 'ATF', 'TG' => 'TGO', 'TH' => 'THA', 'TJ' => 'TJK', 'TK' => 'TKL', 'TL' => 'TLS',
            'TM' => 'TKM', 'TN' => 'TUN', 'TO' => 'TON', 'TP' => 'TMP', 'TR' => 'TUR', 'TT' => 'TTO',
            'TV' => 'TUV', 'TW' => 'TWN', 'TZ' => 'TZA', 'UA' => 'UKR', 'UG' => 'UGA', 'UM' => 'UMI',
            'US' => 'USA', 'UY' => 'URY', 'UZ' => 'UZB', 'VA' => 'VAT', 'VC' => 'VCT', 'VE' => 'VEN',
            'VG' => 'VGB', 'VI' => 'VIR', 'VN' => 'VNM', 'VU' => 'VUT', 'WF' => 'WLF', 'WS' => 'WSM',
            'XA' => 'XAA', 'XB' => 'XBB', 'XC' => 'XCC', 'XD' => 'XDD', 'XE' => 'XEE', 'XF' => 'XFF',
            'XG' => 'XGG', 'XH' => 'XHH', 'XI' => 'XII', 'XJ' => 'XJJ', 'XK' => 'XKK', 'XL' => 'XLL',
            'XM' => 'XMM', 'XN' => 'XNN', 'XO' => 'XOO', 'XP' => 'XPP', 'XQ' => 'XQQ', 'XR' => 'XRR',
            'XS' => 'XSS', 'XT' => 'XTT', 'XU' => 'XUU', 'XV' => 'XVV', 'XW' => 'XWW', 'XX' => 'XXX',
            'XY' => 'XYY', 'XZ' => 'XZZ', 'YD' => 'YMD', 'YE' => 'YEM', 'YT' => 'MYT', 'YU' => 'YUG',
            'ZA' => 'ZAF', 'ZM' => 'ZMB', 'ZR' => 'ZAR', 'ZW' => 'ZWE', 'ZZ' => 'ZZZ');
        $this->assertEquals($result, $value);

        $value = Cldr::getContent('de_AT', 'alpha3toterritory', 'AT');
        $this->assertEquals("AUT", $value);
    }

    /**
     * test for reading postaltoterritory from locale
     * expected array
     */
    public function testPostalToTerritory()
    {
        $value = Cldr::getList('de_AT', 'postaltoterritory');
        $result = array('GB' => 'GIR[ ]?0AA|((AB|AL|B|BA|BB|BD|BH|BL|BN|BR|BS|BT|CA|CB|CF|CH|CM|CO|CR|CT|CV|CW|DA|DD|DE|DG|DH|DL|DN|DT|DY|E|EC|EH|EN|EX|FK|FY|G|GL|GY|GU|HA|HD|HG|HP|HR|HS|HU|HX|IG|IM|IP|IV|JE|KA|KT|KW|KY|L|LA|LD|LE|LL|LN|LS|LU|M|ME|MK|ML|N|NE|NG|NN|NP|NR|NW|OL|OX|PA|PE|PH|PL|PO|PR|RG|RH|RM|S|SA|SE|SG|SK|SL|SM|SN|SO|SP|SR|SS|ST|SW|SY|TA|TD|TF|TN|TQ|TR|TS|TW|UB|W|WA|WC|WD|WF|WN|WR|WS|WV|YO|ZE)(\d[\dA-Z]?[ ]?\d[ABD-HJLN-UW-Z]{2}))|BFPO[ ]?\d{1,4}',
            'JE' => 'JE\d[\dA-Z]?[ ]?\d[ABD-HJLN-UW-Z]{2}',
            'GG' => 'GY\d[\dA-Z]?[ ]?\d[ABD-HJLN-UW-Z]{2}',
            'IM' => 'IM\d[\dA-Z]?[ ]?\d[ABD-HJLN-UW-Z]{2}',
            'US' => '\d{5}([ \-]\d{4})?',
            'CA' => '[ABCEGHJKLMNPRSTVXY]\d[ABCEGHJ-NPRSTV-Z][ ]?\d[ABCEGHJ-NPRSTV-Z]\d',
            'DE' => '\d{5}',
            'JP' => '\d{3}-\d{4}',
            'FR' => '\d{2}[ ]?\d{3}',
            'AU' => '\d{4}',
            'IT' => '\d{5}',
            'CH' => '\d{4}',
            'AT' => '\d{4}',
            'ES' => '\d{5}',
            'NL' => '\d{4}[ ]?[A-Z]{2}',
            'BE' => '\d{4}',
            'DK' => '\d{4}',
            'SE' => '\d{3}[ ]?\d{2}',
            'NO' => '\d{4}',
            'BR' => '\d{5}[\-]?\d{3}',
            'PT' => '\d{4}([\-]\d{3})?',
            'FI' => '\d{5}',
            'AX' => '22\d{3}',
            'KR' => '\d{3}[\-]\d{3}',
            'CN' => '\d{6}',
            'TW' => '\d{3}(\d{2})?',
            'SG' => '\d{6}',
            'DZ' => '\d{5}',
            'AD' => 'AD\d{3}',
            'AR' => '([A-HJ-NP-Z])?\d{4}([A-Z]{3})?',
            'AM' => '(37)?\d{4}',
            'AZ' => '\d{4}',
            'BH' => '((1[0-2]|[2-9])\d{2})?',
            'BD' => '\d{4}',
            'BB' => '(BB\d{5})?',
            'BY' => '\d{6}',
            'BM' => '[A-Z]{2}[ ]?[A-Z0-9]{2}',
            'BA' => '\d{5}',
            'IO' => 'BBND 1ZZ',
            'BN' => '[A-Z]{2}[ ]?\d{4}',
            'BG' => '\d{4}',
            'KH' => '\d{5}',
            'CV' => '\d{4}',
            'CL' => '\d{7}',
            'CR' => '\d{4,5}|\d{3}-\d{4}',
            'HR' => '\d{5}',
            'CY' => '\d{4}',
            'CZ' => '\d{3}[ ]?\d{2}',
            'DO' => '\d{5}',
            'EC' => '([A-Z]\d{4}[A-Z]|(?:[A-Z]{2})?\d{6})?',
            'EG' => '\d{5}',
            'EE' => '\d{5}',
            'FO' => '\d{3}',
            'GE' => '\d{4}',
            'GR' => '\d{3}[ ]?\d{2}',
            'GL' => '39\d{2}',
            'GT' => '\d{5}',
            'HT' => '\d{4}',
            'HN' => '(?:\d{5})?',
            'HU' => '\d{4}',
            'IS' => '\d{3}',
            'IN' => '\d{6}',
            'ID' => '\d{5}',
            'IE' => '((D|DUBLIN)?([1-9]|6[wW]|1[0-8]|2[024]))?',
            'IL' => '\d{5}',
            'JO' => '\d{5}',
            'KZ' => '\d{6}',
            'KE' => '\d{5}',
            'KW' => '\d{5}',
            'LA' => '\d{5}',
            'LV' => '\d{4}',
            'LB' => '(\d{4}([ ]?\d{4})?)?',
            'LI' => '(948[5-9])|(949[0-7])',
            'LT' => '\d{5}',
            'LU' => '\d{4}',
            'MK' => '\d{4}',
            'MY' => '\d{5}',
            'MV' => '\d{5}',
            'MT' => '[A-Z]{3}[ ]?\d{2,4}',
            'MU' => '(\d{3}[A-Z]{2}\d{3})?',
            'MX' => '\d{5}',
            'MD' => '\d{4}',
            'MC' => '980\d{2}',
            'MA' => '\d{5}',
            'NP' => '\d{5}',
            'NZ' => '\d{4}',
            'NI' => '((\d{4}-)?\d{3}-\d{3}(-\d{1})?)?',
            'NG' => '(\d{6})?',
            'OM' => '(PC )?\d{3}',
            'PK' => '\d{5}',
            'PY' => '\d{4}',
            'PH' => '\d{4}',
            'PL' => '\d{2}-\d{3}',
            'PR' => '00[679]\d{2}([ \-]\d{4})?',
            'RO' => '\d{6}',
            'RU' => '\d{6}',
            'SM' => '4789\d',
            'SA' => '\d{5}',
            'SN' => '\d{5}',
            'SK' => '\d{3}[ ]?\d{2}',
            'SI' => '\d{4}',
            'ZA' => '\d{4}',
            'LK' => '\d{5}',
            'TJ' => '\d{6}',
            'TH' => '\d{5}',
            'TN' => '\d{4}',
            'TR' => '\d{5}',
            'TM' => '\d{6}',
            'UA' => '\d{5}',
            'UY' => '\d{5}',
            'UZ' => '\d{6}',
            'VA' => '00120',
            'VE' => '\d{4}',
            'ZM' => '\d{5}',
            'AS' => '96799',
            'CC' => '6799',
            'CK' => '\d{4}',
            'RS' => '\d{6}',
            'ME' => '8\d{4}',
            'CS' => '\d{5}',
            'YU' => '\d{5}',
            'CX' => '6798',
            'ET' => '\d{4}',
            'FK' => 'FIQQ 1ZZ',
            'NF' => '2899',
            'FM' => '(9694[1-4])([ \-]\d{4})?',
            'GF' => '9[78]3\d{2}',
            'GN' => '\d{3}',
            'GP' => '9[78][01]\d{2}',
            'GS' => 'SIQQ 1ZZ',
            'GU' => '969[123]\d([ \-]\d{4})?',
            'GW' => '\d{4}',
            'HM' => '\d{4}',
            'IQ' => '\d{5}',
            'KG' => '\d{6}',
            'LR' => '\d{4}',
            'LS' => '\d{3}',
            'MG' => '\d{3}',
            'MH' => '969[67]\d([ \-]\d{4})?',
            'MN' => '\d{6}',
            'MP' => '9695[012]([ \-]\d{4})?',
            'MQ' => '9[78]2\d{2}',
            'NC' => '988\d{2}',
            'NE' => '\d{4}',
            'VI' => '008(([0-4]\d)|(5[01]))([ \-]\d{4})?',
            'PF' => '987\d{2}',
            'PG' => '\d{3}',
            'PM' => '9[78]5\d{2}',
            'PN' => 'PCRN 1ZZ',
            'PW' => '96940',
            'RE' => '9[78]4\d{2}',
            'SH' => '(ASCN|STHL) 1ZZ',
            'SJ' => '\d{4}',
            'SO' => '\d{5}',
            'SZ' => '[HLMS]\d{3}',
            'TC' => 'TKCA 1ZZ',
            'WF' => '986\d{2}',
            'YT' => '976\d{2}'
        );
        $this->assertEquals($result, $value);

        $value = Cldr::getContent('de_AT', 'postaltoterritory', 'AT');
        $this->assertEquals('\d{4}', $value);
    }

    /**
     * test for reading numberingsystem from locale
     * expected array
     */
    public function testNumberingSystem()
    {
        $value = Cldr::getList('de_AT', 'numberingsystem');
        $result = array(
            'arab' => '٠١٢٣٤٥٦٧٨٩',
            'arabext' => '۰۱۲۳۴۵۶۷۸۹',
            'beng' => '০১২৩৪৫৬৭৮৯',
            'deva' => '०१२३४५६७८९',
            'fullwide' => '０１２３４５６７８９',
            'gujr' => '૦૧૨૩૪૫૬૭૮૯',
            'guru' => '੦੧੨੩੪੫੬੭੮੯',
            'hanidec' => '〇一二三四五六七八九',
            'khmr' => "០១២៣៤៥៦៧៨៩",
            'knda' => '೦೧೨೩೪೫೬೭೮೯',
            'laoo' => '໐໑໒໓໔໕໖໗໘໙',
            'latn' => '0123456789',
            'mlym' => '൦൧൨൩൪൫൬൭൮൯',
            'mong' => "᠐᠑᠒᠓᠔᠕᠖᠗᠘᠙",
            'mymr' => "၀၁၂၃၄၅၆၇၈၉",
            'orya' => '୦୧୨୩୪୫୬୭୮୯',
            'telu' => '౦౧౨౩౪౫౬౭౮౯',
            'thai' => '๐๑๒๓๔๕๖๗๘๙',
            'tibt' => '༠༡༢༣༤༥༦༧༨༩'
        );
        $this->assertEquals($result, $value);

        $value = Cldr::getContent('de_AT', 'numberingsystem', 'Arab');
        $this->assertEquals("٠١٢٣٤٥٦٧٨٩", $value);
    }

    /**
     * test for reading chartofallback from locale
     * expected array
     */
    public function testCharToFallback()
    {
        $value = Cldr::getList('de_AT', 'chartofallback');
        $this->assertEquals('©', $value['(C)']);
        $this->assertEquals('½', $value[' 1/2']);
        $this->assertEquals('Æ', $value['AE']);

        $value = Cldr::getContent('de_AT', 'chartofallback', '(C)');
        $this->assertEquals("©", $value);
    }

    /**
     * test for reading chartofallback from locale
     * expected array
     */
    public function testFallbackToChar()
    {
        $value = Cldr::getList('de_AT', 'fallbacktochar');
        $this->assertEquals('(C)', $value['©']);
        $this->assertEquals(' 1/2', $value['½']);
        $this->assertEquals('AE', $value['Æ']);

        $value = Cldr::getContent('de_AT', 'fallbacktochar', '©');
        $this->assertEquals('(C)', $value);
    }

    /**
     * test for reading chartofallback from locale
     * expected array
     */
    public function testLocaleUpgrade()
    {
        $value = Cldr::getList('de_AT', 'localeupgrade');
        $this->assertEquals('en_Latn_US', $value['en']);
        $this->assertEquals('de_Latn_DE', $value['de']);
        $this->assertEquals('sk_Latn_SK', $value['sk']);

        $value = Cldr::getContent('de_AT', 'localeupgrade', 'de');
        $this->assertEquals('de_Latn_DE', $value);
    }

    /**
     * test for reading datetime from locale
     * expected array
     */
    public function testDateItem()
    {
        $value = Cldr::getList('de_AT', 'dateitem');
        $result = array(
            'EEEd' => 'd EEE', 'Ed' => 'E, d.', 'H' => "HH 'Uhr'",
            'Hm' => 'HH:mm', 'M' => 'L', 'MEd' => 'E, d.M.',
            'MMM' => 'LLL', 'MMMEd' => 'E, d. MMM', 'MMMMEd' => 'E, d. MMMM',
            'MMMMdd' => 'dd. MMMM', 'MMMd' => 'd. MMM',
            'MMd' => 'd.MM.', 'MMdd' => 'dd.MM.', 'Md' => 'd.M.', 'd' => 'd',
            'ms' => 'mm:ss', 'y' => 'y', 'yM' => 'M.y',
            'yMEd' => 'EEE, d.M.y', 'yMMM' => 'MMM y', 'yMMMEd' => 'EEE, d. MMM y',
            'yQ' => 'Q y', 'yQQQ' => 'QQQ y',
            'yyMM' => 'MM.yy', 'yyMMM' => 'MMM yy', 'yyMMdd' => 'dd.MM.yy',
            'yyQ' => 'Q yy', 'yyQQQQ' => 'QQQQ yy', 'yyyy' => 'y',
            'yyyyMMMM' => 'MMMM y', 'Hms' => 'HH:mm:ss', 'hm' => 'h:mm a',
            'hms' => 'h:mm:ss a', 'h' => 'h a'
        );
        $this->assertEquals($result, $value);

        $value = Cldr::getList('de_AT', 'dateitem', 'gregorian');
        $result = array(
            'EEEd' => 'd EEE', 'Ed' => 'E, d.', 'H' => "HH 'Uhr'",
            'Hm' => 'HH:mm', 'M' => 'L', 'MEd' => 'E, d.M.',
            'MMM' => 'LLL', 'MMMEd' => 'E, d. MMM', 'MMMMEd' => 'E, d. MMMM',
            'MMMMdd' => 'dd. MMMM', 'MMMd' => 'd. MMM',
            'MMd' => 'd.MM.', 'MMdd' => 'dd.MM.', 'Md' => 'd.M.', 'd' => 'd',
            'ms' => 'mm:ss', 'y' => 'y', 'yM' => 'M.y',
            'yMEd' => 'EEE, d.M.y', 'yMMM' => 'MMM y', 'yMMMEd' => 'EEE, d. MMM y',
            'yQ' => 'Q y', 'yQQQ' => 'QQQ y',
            'yyMM' => 'MM.yy', 'yyMMM' => 'MMM yy', 'yyMMdd' => 'dd.MM.yy',
            'yyQ' => 'Q yy', 'yyQQQQ' => 'QQQQ yy', 'yyyy' => 'y',
            'yyyyMMMM' => 'MMMM y', 'Hms' => 'HH:mm:ss', 'hm' => 'h:mm a',
            'hms' => 'h:mm:ss a', 'h' => 'h a'
        );
        $this->assertEquals($result, $value);

        $value = Cldr::getContent('de_AT', 'dateitem', 'MMMEd');
        $this->assertEquals("E, d. MMM", $value);
    }

    /**
     * test for reading intervalformat from locale
     * expected array
     */
    public function testDateInterval()
    {
        $value = Cldr::getList('de_AT', 'dateinterval');
        $result = array(
            'M' => array('M' => 'M.-M.'),
            'MEd' => array(
                'd' => 'E, dd.MM. - E, dd.MM.',
                'M' => 'E, dd.MM. - E, dd.MM.'),
            'MMM' => array('M' => 'MMM-MMM'),
            'MMMEd' => array(
                'd' => 'E, dd. - E, dd. MMM',
                'M' => 'E, dd. MMM - E, dd. MMM'),
            'MMMM' => array('M' => 'LLLL-LLLL'),
            'MMMd' => array(
                'd' => 'dd.-dd. MMM',
                'M' => 'dd. MMM - dd. MMM'),
            'Md' => array(
                'd' => 'dd.MM. - dd.MM.',
                'M' => 'dd.MM. - dd.MM.'),
            'd' => array('d' => 'd.-d.'),
            'h' => array(
                'a' => 'h a - h a',
                'h' => 'h-h a'),
            'H' => array(
                'a' => "HH-HH 'Uhr'",
                'H' => "HH-HH 'Uhr'"),
            'hm' => array(
                'a' => 'h:mm a - h:mm a',
                'h' => 'h:mm-h:mm a',
                'm' => 'h:mm-h:mm a'),
            'Hm' => array(
                'a' => 'HH:mm-HH:mm',
                'H' => 'HH:mm-HH:mm',
                'm' => 'HH:mm-HH:mm'),
            'hmv' => array(
                'a' => 'h:mm a - h:mm a v',
                'h' => 'h:mm-h:mm a v',
                'm' => 'h:mm-h:mm a v'),
            'Hmv' => array(
                'a' => 'HH:mm-HH:mm v',
                'H' => 'HH:mm-HH:mm v',
                'm' => 'HH:mm-HH:mm v'),
            'hv' => array(
                'a' => 'h a - h a v',
                'h' => 'h-h a v'),
            'Hv' => array(
                'a' => "HH-HH 'Uhr' v",
                'H' => "HH-HH 'Uhr' v"),
            'y' => array('y' => 'y-y'),
            'yM' => array(
                'M' => 'MM.yy - MM.yy',
                'y' => 'MM.yy - MM.yy'),
            'yMEd' => array(
                'd' => 'E, dd.MM.yy - E, dd.MM.yy',
                'M' => 'E, dd.MM.yy - E, dd.MM.yy',
                'y' => 'E, dd.MM.yy - E, dd.MM.yy'),
            'yMMM' => array(
                'M' => 'MMM-MMM y',
                'y' => 'MMM y - MMM y'),
            'yMMMEd' => array(
                'd' => 'E, dd. - E, dd. MMM y',
                'M' => 'E, dd. MMM - E, dd. MMM y',
                'y' => 'E, dd. MMM y - E, dd. MMM y'),
            'yMMMM' => array(
                'M' => 'MMMM-MMMM y',
                'y' => 'MMMM y - MMMM y'),
            'yMMMd' => array(
                'd' => 'dd.-dd. MMM y',
                'M' => 'dd. MMM - dd. MMM y',
                'y' => 'dd. MMM y - dd. MMM y'),
            'yMd' => array(
                'd' => 'dd.MM.yy - dd.MM.yy',
                'M' => 'dd.MM.yy - dd.MM.yy',
                'y' => 'dd.MM.yy - dd.MM.yy')
        );
        $this->assertEquals($result, $value);

        $value = Cldr::getList('de_AT', 'dateinterval', 'gregorian');
        $result = array(
            'M' => array('M' => 'M.-M.'),
            'MEd' => array(
                'd' => 'E, dd.MM. - E, dd.MM.',
                'M' => 'E, dd.MM. - E, dd.MM.'),
            'MMM' => array('M' => 'MMM-MMM'),
            'MMMEd' => array(
                'd' => 'E, dd. - E, dd. MMM',
                'M' => 'E, dd. MMM - E, dd. MMM'),
            'MMMM' => array('M' => 'LLLL-LLLL'),
            'MMMd' => array(
                'd' => 'dd.-dd. MMM',
                'M' => 'dd. MMM - dd. MMM'),
            'Md' => array(
                'd' => 'dd.MM. - dd.MM.',
                'M' => 'dd.MM. - dd.MM.'),
            'd' => array('d' => 'd.-d.'),
            'h' => array(
                'a' => 'h a - h a',
                'h' => 'h-h a'),
            'H' => array(
                'a' => "HH-HH 'Uhr'",
                'H' => "HH-HH 'Uhr'"),
            'hm' => array(
                'a' => 'h:mm a - h:mm a',
                'h' => 'h:mm-h:mm a',
                'm' => 'h:mm-h:mm a'),
            'Hm' => array(
                'a' => 'HH:mm-HH:mm',
                'H' => 'HH:mm-HH:mm',
                'm' => 'HH:mm-HH:mm'),
            'hmv' => array(
                'a' => 'h:mm a - h:mm a v',
                'h' => 'h:mm-h:mm a v',
                'm' => 'h:mm-h:mm a v'),
            'Hmv' => array(
                'a' => 'HH:mm-HH:mm v',
                'H' => 'HH:mm-HH:mm v',
                'm' => 'HH:mm-HH:mm v'),
            'hv' => array(
                'a' => 'h a - h a v',
                'h' => 'h-h a v'),
            'Hv' => array(
                'a' => "HH-HH 'Uhr' v",
                'H' => "HH-HH 'Uhr' v"),
            'y' => array('y' => 'y-y'),
            'yM' => array(
                'M' => 'MM.yy - MM.yy',
                'y' => 'MM.yy - MM.yy'),
            'yMEd' => array(
                'd' => 'E, dd.MM.yy - E, dd.MM.yy',
                'M' => 'E, dd.MM.yy - E, dd.MM.yy',
                'y' => 'E, dd.MM.yy - E, dd.MM.yy'),
            'yMMM' => array(
                'M' => 'MMM-MMM y',
                'y' => 'MMM y - MMM y'),
            'yMMMEd' => array(
                'd' => 'E, dd. - E, dd. MMM y',
                'M' => 'E, dd. MMM - E, dd. MMM y',
                'y' => 'E, dd. MMM y - E, dd. MMM y'),
            'yMMMM' => array(
                'M' => 'MMMM-MMMM y',
                'y' => 'MMMM y - MMMM y'),
            'yMMMd' => array(
                'd' => 'dd.-dd. MMM y',
                'M' => 'dd. MMM - dd. MMM y',
                'y' => 'dd. MMM y - dd. MMM y'),
            'yMd' => array(
                'd' => 'dd.MM.yy - dd.MM.yy',
                'M' => 'dd.MM.yy - dd.MM.yy',
                'y' => 'dd.MM.yy - dd.MM.yy')
        );
        $this->assertEquals($result, $value);

        $value = Cldr::getContent('de_AT', 'dateinterval', array('gregorian', 'yMMMM', 'y'));
        $this->assertEquals("MMMM y - MMMM y", $value);
    }

    /**
     * test for reading intervalformat from locale
     * expected array
     */
    public function testUnit()
    {
        $value = Cldr::getList('de_AT', 'unit');
        $result = array(
            'day' => array('one' => '{0} Tag', 'other' => '{0} Tage'),
            'hour' => array('one' => '{0} Stunde', 'other' => '{0} Stunden'),
            'minute' => array('one' => '{0} Minute', 'other' => '{0} Minuten'),
            'month' => array('one' => '{0} Monat', 'other' => '{0} Monate'),
            'second' => array('one' => '{0} Sekunde', 'other' => '{0} Sekunden'),
            'week' => array('one' => '{0} Woche', 'other' => '{0} Wochen'),
            'year' => array('one' => '{0} Jahr', 'other' => '{0} Jahre')
        );
        $this->assertEquals($result, $value);

        $value = Cldr::getContent('de_AT', 'unit', array('day', 'one'));
        $this->assertEquals('{0} Tag', $value);
    }
}<|MERGE_RESOLUTION|>--- conflicted
+++ resolved
@@ -36,18 +36,6 @@
  * @group      Zend_Locale
  */
 class CldrTest extends \PHPUnit_Framework_TestCase
-<<<<<<< HEAD
-{    
-    /**
-     * test for reading with cache disabled
-     * @see ZF2-212
-     */
-    public function testNoCache()
-    {
-        Cldr::disableCache(true);
-        $this->testTerritory();
-        Cldr::disableCache(false);
-=======
 {
 
     private $_cache = null;
@@ -62,7 +50,6 @@
     public function tearDown()
     {
         $this->_cache->clear(CacheAdapter::MATCH_ALL);
->>>>>>> 0a37631f
     }
     
     
