<?php
/**
 * Zend Framework
 *
 * LICENSE
 *
 * This source file is subject to the new BSD license that is bundled
 * with this package in the file LICENSE.txt.
 * It is also available through the world-wide-web at this URL:
 * http://framework.zend.com/license/new-bsd
 * If you did not receive a copy of the license and are unable to
 * obtain it through the world-wide-web, please send an email
 * to license@zend.com so we can send you a copy immediately.
 *
 * @category   Zend
 * @package    Zend_Form
 * @copyright  Copyright (c) 2005-2010 Zend Technologies USA Inc. (http://www.zend.com)
 * @license    http://framework.zend.com/license/new-bsd     New BSD License
 */

/**
 * @namespace
 */
namespace Zend\Form\Element;

use Zend\Form\Element\Exception,
    Zend\Form\Form,
    Zend\Form\Decorator\FileDecorator,
    Zend\Loader\PrefixPathLoader,
    Zend\Loader\PrefixPathMapper,
    Zend\View\ViewEngine as View,
    Zend\File\Transfer\Adapter\AbstractAdapter as AbstractFileAdapter;

/**
 * Zend_Form_Element
 *
<<<<<<< HEAD
 * @uses       \Zend\Form\Form
 * @uses       \Zend\Form\Element\Exception
 * @uses       \Zend\Form\Element\Xhtml
 * @uses       \Zend\Loader\PluginLoader
=======
>>>>>>> 1c46ae8d
 * @category   Zend
 * @package    Zend_Form
 * @subpackage Element
 * @copyright  Copyright (c) 2005-2010 Zend Technologies USA Inc. (http://www.zend.com)
 * @license    http://framework.zend.com/license/new-bsd     New BSD License
 */
class File extends Xhtml
{
    /**
     * Plugin loader type
     */
    const TRANSFER_ADAPTER = 'TRANSFER\ADAPTER';

    /**
     * @var string Default view helper
     */
    public $helper = 'formFile';

    /**
     * @var \Zend\File\Transfer\Adapter\AbstractAdapter
     */
    protected $_adapter;

    /**
     * @var boolean Already validated ?
     */
    protected $_validated = false;

    /**
     * @var boolean Disable value to be equal to file content
     */
    protected $_valueDisabled = false;

    /**
     * @var integer Internal multifile counter
     */
    protected $_counter = 1;

    /**
     * @var integer Maximum file size for MAX_FILE_SIZE attribut of form
     */
    protected static $_maxFileSize = -1;

    /**
     * Load default decorators
     *
     * @return void
     */
    public function loadDefaultDecorators()
    {
        if ($this->loadDefaultDecoratorsIsDisabled()) {
            return $this;
        }

        $decorators = $this->getDecorators();
        if (empty($decorators)) {
            $this->addDecorator('File')
                 ->addDecorator('Errors')
                 ->addDecorator('Description', array('tag' => 'p', 'class' => 'description'))
                 ->addDecorator('HtmlTag', array('tag' => 'dd'))
                 ->addDecorator('Label', array('tag' => 'dt'));
        }
        return $this;
    }

    /**
     * Set plugin loader
     *
     * @param  \Zend\Loader\PrefixPathMapper $loader
     * @param  string $type
     * @return \Zend\Form\Element\File
     */
    public function setPluginLoader(PrefixPathMapper $loader, $type)
    {
        $type = strtoupper($type);

        if ($type != self::TRANSFER_ADAPTER) {
            return parent::setPluginLoader($loader, $type);
        }

        $this->_loaders[$type] = $loader;
        return $this;
    }

    /**
     * Get Plugin Loader
     *
     * @param  string $type
     * @return \Zend\Loader\PrefixPathMapper
     */
    public function getPluginLoader($type)
    {
        $type = strtoupper($type);

        if ($type != self::TRANSFER_ADAPTER) {
            return parent::getPluginLoader($type);
        }

        if (!array_key_exists($type, $this->_loaders)) {
            $loader = new PrefixPathLoader(array(
                'Zend\File\Transfer\Adapter' => 'Zend/File/Transfer/Adapter/',
            ));
            $this->setPluginLoader($loader, self::TRANSFER_ADAPTER);
        }

        return $this->_loaders[$type];
    }

    /**
     * Add prefix path for plugin loader
     *
     * @param  string $prefix:
     * @param  string $path
     * @param  string $type
     * @return \Zend\Form\Element\File
     */
    public function addPrefixPath($prefix, $path, $type = null)
    {
        $type = strtoupper($type);
        if (!empty($type) && ($type != self::TRANSFER_ADAPTER)) {
            return parent::addPrefixPath($prefix, $path, $type);
        }

        if (empty($type)) {
            $pluginPrefix = rtrim($prefix, '\\') . '\Transfer\Adapter';
            $pluginPath   = rtrim($path, DIRECTORY_SEPARATOR) . '/Transfer/Adapter/';
            $loader       = $this->getPluginLoader(self::TRANSFER_ADAPTER);
            $loader->addPrefixPath($pluginPrefix, $pluginPath);
            return parent::addPrefixPath($prefix, $path, null);
        }

        $loader = $this->getPluginLoader($type);
        $loader->addPrefixPath($prefix, $path);
        return $this;
    }

    /**
     * Set transfer adapter
     *
     * @param  string|\Zend\File\Transfer\Adapter\AbstractAdapter $adapter
     * @return \Zend\Form\Element\File
     */
    public function setTransferAdapter($adapter)
    {
        if ($adapter instanceof AbstractFileAdapter) {
            $this->_adapter = $adapter;
        } elseif (is_string($adapter)) {
            $loader = $this->getPluginLoader(self::TRANSFER_ADAPTER);
            $class  = $loader->load($adapter);
            $this->_adapter = new $class;
        } else {
            throw new Exception\InvalidArgumentException('Invalid adapter specified');
        }

        foreach (array('filter', 'validator') as $type) {
            $loader = $this->getPluginLoader($type);
            $this->_adapter->setPluginLoader($loader, $type);
        }

        return $this;
    }

    /**
     * Get transfer adapter
     *
     * Lazy loads HTTP transfer adapter when no adapter registered.
     *
     * @return \Zend\File\Transfer\Adapter\AbstractAdapter
     */
    public function getTransferAdapter()
    {
        if (null === $this->_adapter) {
            $this->setTransferAdapter('Http');
        }
        return $this->_adapter;
    }

    /**
     * Add Validator; proxy to adapter
     *
     * @param  string|\Zend\Validator\Validator $validator
     * @param  bool $breakChainOnFailure
     * @param  mixed $options
     * @return \Zend\Form\Element\File
     */
    public function addValidator($validator, $breakChainOnFailure = false, $options = array())
    {
        $adapter = $this->getTransferAdapter();
        $adapter->addValidator($validator, $breakChainOnFailure, $options, $this->getName());
        $this->_validated = false;

        return $this;
    }

    /**
     * Add multiple validators at once; proxy to adapter
     *
     * @param  array $validators
     * @return \Zend\Form\Element\File
     */
    public function addValidators(array $validators)
    {
        $adapter = $this->getTransferAdapter();
        $adapter->addValidators($validators, $this->getName());
        $this->_validated = false;

        return $this;
    }

    /**
     * Add multiple validators at once, overwriting; proxy to adapter
     *
     * @param  array $validators
     * @return \Zend\Form\Element\File
     */
    public function setValidators(array $validators)
    {
        $adapter = $this->getTransferAdapter();
        $adapter->setValidators($validators, $this->getName());
        $this->_validated = false;

        return $this;
    }

    /**
     * Retrieve validator by name; proxy to adapter
     *
     * @param  string $name
     * @return \Zend\Validator\Validator|null
     */
    public function getValidator($name)
    {
        $adapter    = $this->getTransferAdapter();
        return $adapter->getValidator($name);
    }

    /**
     * Retrieve all validators; proxy to adapter
     *
     * @return array
     */
    public function getValidators()
    {
        $adapter = $this->getTransferAdapter();
        $validators = $adapter->getValidators($this->getName());
        if ($validators === null) {
            $validators = array();
        }

        return $validators;
    }

    /**
     * Remove validator by name; proxy to adapter
     *
     * @param  string $name
     * @return \Zend\Form\Element\File
     */
    public function removeValidator($name)
    {
        $adapter = $this->getTransferAdapter();
        $adapter->removeValidator($name);
        $this->_validated = false;

        return $this;
    }

    /**
     * Remove all validators; proxy to adapter
     *
     * @return \Zend\Form\Element\File
     */
    public function clearValidators()
    {
        $adapter = $this->getTransferAdapter();
        $adapter->clearValidators();
        $this->_validated = false;

        return $this;
    }

    /**
     * Add Filter; proxy to adapter
     *
     * @param  string|array $filter  Type of filter to add
     * @param  string|array $options Options to set for the filter
     * @return \Zend\Form\Element\File
     */
    public function addFilter($filter, $options = null)
    {
        $adapter = $this->getTransferAdapter();
        $adapter->addFilter($filter, $options, $this->getName());

        return $this;
    }

    /**
     * Add Multiple filters at once; proxy to adapter
     *
     * @param  array $filters
     * @return \Zend\Form\Element\File
     */
    public function addFilters(array $filters)
    {
        $adapter = $this->getTransferAdapter();
        $adapter->addFilters($filters, $this->getName());

        return $this;
    }

    /**
     * Sets a filter for the class, erasing all previous set; proxy to adapter
     *
     * @param  string|array $filter Filter to set
     * @return \Zend\Form\Element\File
     */
    public function setFilters(array $filters)
    {
        $adapter = $this->getTransferAdapter();
        $adapter->setFilters($filters, $this->getName());

        return $this;
    }

    /**
     * Retrieve individual filter; proxy to adapter
     *
     * @param  string $name
     * @return \Zend\Filter\Filter|null
     */
    public function getFilter($name)
    {
        $adapter = $this->getTransferAdapter();
        return $adapter->getFilter($name);
    }

    /**
     * Returns all set filters; proxy to adapter
     *
     * @return array List of set filters
     */
    public function getFilters()
    {
        $adapter = $this->getTransferAdapter();
        $filters = $adapter->getFilters($this->getName());

        if ($filters === null) {
            $filters = array();
        }
        return $filters;
    }

    /**
     * Remove an individual filter; proxy to adapter
     *
     * @param  string $name
     * @return \Zend\Form\Element\File
     */
    public function removeFilter($name)
    {
        $adapter = $this->getTransferAdapter();
        $adapter->removeFilter($name);

        return $this;
    }

    /**
     * Remove all filters; proxy to adapter
     *
     * @return \Zend\Form\Element\File
     */
    public function clearFilters()
    {
        $adapter = $this->getTransferAdapter();
        $adapter->clearFilters();

        return $this;
    }

    /**
     * Validate upload
     *
     * @param  string $value   File, can be optional, give null to validate all files
     * @param  mixed  $context
     * @return bool
     */
    public function isValid($value, $context = null)
    {
        if ($this->_validated) {
            return true;
        }

        $adapter    = $this->getTransferAdapter();
        $translator = $this->getTranslator();
        if ($translator !== null) {
            $adapter->setTranslator($translator);
        }

        if (!$this->isRequired()) {
            $adapter->setOptions(array('ignoreNoFile' => true), $this->getName());
        } else {
            $adapter->setOptions(array('ignoreNoFile' => false), $this->getName());
            if ($this->autoInsertNotEmptyValidator() && !$this->getValidator('NotEmpty')) {
                $this->addValidator = array('validator' => 'NotEmpty', 'breakChainOnFailure' => true);
            }
        }

        if($adapter->isValid($this->getName())) {
            $this->_validated = true;
            return true;
        }

        $this->_validated = false;
        return false;
    }

    /**
     * Receive the uploaded file
     *
     * @return boolean
     */
    public function receive()
    {
        if (!$this->_validated) {
            if (!$this->isValid($this->getName())) {
                return false;
            }
        }

        $adapter = $this->getTransferAdapter();
        if ($adapter->receive($this->getName())) {
            return true;
        }

        return false;
    }

    /**
     * Retrieve error codes; proxy to transfer adapter
     *
     * @return array
     */
    public function getErrors()
    {
        return parent::getErrors() + $this->getTransferAdapter()->getErrors();
    }

    /**
     * Are there errors registered?
     *
     * @return bool
     */
    public function hasErrors()
    {
        return (parent::hasErrors() || $this->getTransferAdapter()->hasErrors());
    }

    /**
     * Retrieve error messages; proxy to transfer adapter
     *
     * @return array
     */
    public function getMessages()
    {
        return parent::getMessages() + $this->getTransferAdapter()->getMessages();
    }

    /**
     * Set the upload destination
     *
     * @param  string $path
     * @return \Zend\Form\Element\File
     */
    public function setDestination($path)
    {
        $this->getTransferAdapter()->setDestination($path, $this->getName());
        return $this;
    }

    /**
     * Get the upload destination
     *
     * @return string
     */
    public function getDestination()
    {
        return $this->getTransferAdapter()->getDestination($this->getName());
    }

    /**
     * Get the final filename
     *
     * @param  string  $value (Optional) Element or file to return
     * @param  boolean $path  (Optional) Return also the path, defaults to true
     * @return string
     */
    public function getFileName($value = null, $path = true)
    {
        if (empty($value)) {
            $value = $this->getName();
        }

        return $this->getTransferAdapter()->getFileName($value, $path);
    }

    /**
     * Get internal file informations
     *
     * @param  string $value (Optional) Element or file to return
     * @return array
     */
    public function getFileInfo($value = null)
    {
        if (empty($value)) {
            $value = $this->getName();
        }

        return $this->getTransferAdapter()->getFileInfo($value);
    }

    /**
     * Set a multifile element
     *
     * @param integer $count Number of file elements
     * @return \Zend\Form\Element\File Provides fluent interface
     */
    public function setMultiFile($count)
    {
        if ((integer) $count < 2) {
            $this->setIsArray(false);
            $this->_counter = 1;
        } else {
            $this->setIsArray(true);
            $this->_counter = (integer) $count;
        }

        return $this;
    }

    /**
     * Returns the multifile element number
     *
     * @return integer
     */
    public function getMultiFile()
    {
        return $this->_counter;
    }

    /**
     * Sets the maximum file size of the form
     *
     * @return integer
     */
    public function getMaxFileSize()
    {
        if (self::$_maxFileSize < 0) {
            $ini = $this->_convertIniToInteger(trim(ini_get('post_max_size')));
            $max = $this->_convertIniToInteger(trim(ini_get('upload_max_filesize')));
            $min = max($ini, $max);
            if ($ini > 0) {
                $min = min($min, $ini);
            }

            if ($max > 0) {
                $min = min($min, $max);
            }

            self::$_maxFileSize = $min;
        }

        return self::$_maxFileSize;
    }

    /**
     * Sets the maximum file size of the form
     *
     * @param  integer $size
     * @return integer
     */
    public function setMaxFileSize($size)
    {
        $ini = $this->_convertIniToInteger(trim(ini_get('post_max_size')));
        $max = $this->_convertIniToInteger(trim(ini_get('upload_max_filesize')));

        if (($max > -1) && ($size > $max)) {
            trigger_error("Your 'upload_max_filesize' config setting limits the maximum filesize to '$max'. You tried to set '$size'.", E_USER_NOTICE);
            $size = $max;
        }

        if (($ini > -1) && ($size > $ini)) {
            trigger_error("Your 'post_max_size' config setting limits the maximum filesize to '$ini'. You tried to set '$size'.", E_USER_NOTICE);
            $size = $ini;
        }

        self::$_maxFileSize = $size;
        return $this;
    }

    /**
     * Converts a ini setting to a integer value
     *
     * @param  string $setting
     * @return integer
     */
    private function _convertIniToInteger($setting)
    {
        if (!is_numeric($setting)) {
            $type = strtoupper(substr($setting, -1));
            $setting = (integer) substr($setting, 0, -1);

            switch ($type) {
                case 'K' :
                    $setting *= 1024;
                    break;

                case 'M' :
                    $setting *= 1024 * 1024;
                    break;

                case 'G' :
                    $setting *= 1024 * 1024 * 1024;
                    break;

                default :
                    break;
            }
        }

        return (integer) $setting;
    }

    /**
     * Set if the file will be uploaded when getting the value
     * This defaults to false which will force receive() when calling getValues()
     *
     * @param boolean $flag Sets if the file is handled as the elements value
     * @return \Zend\Form\Element\File
     */
    public function setValueDisabled($flag)
    {
        $this->_valueDisabled = (bool) $flag;
        return $this;
    }

    /**
     * Returns if the file will be uploaded when calling getValues()
     *
     * @return boolean Receive the file on calling getValues()?
     */
    public function isValueDisabled()
    {
        return $this->_valueDisabled;
    }

    /**
     * Processes the file, returns null or the filename only
     * For the complete path, use getFileName
     *
     * @return null|string
     */
    public function getValue()
    {
        if ($this->_value !== null) {
            return $this->_value;
        }

        $content = $this->getTransferAdapter()->getFileName($this->getName());
        if (empty($content)) {
            return null;
        }

        if (!$this->isValid(null)) {
            return null;
        }

        if (!$this->_valueDisabled && !$this->receive()) {
            return null;
        }

        return $this->getFileName(null, false);
    }

    /**
     * Disallow setting the value
     *
     * @param  mixed $value
     * @return \Zend\Form\Element\File
     */
    public function setValue($value)
    {
        return $this;
    }

    /**
     * Set translator object for localization
     *
     * @param  \Zend\Translator\Translator|null $translator
     * @return \Zend\Form\Element\File
     */
    public function setTranslator($translator = null)
    {
        $adapter = $this->getTransferAdapter();
        $adapter->setTranslator($translator);
        parent::setTranslator($translator);

        return $this;
    }

    /**
     * Retrieve localization translator object
     *
     * @return \Zend\Translator\Adapter\Adapter|null
     */
    public function getTranslator()
    {
        if ($this->translatorIsDisabled()) {
            return null;
        }

        $translator = $this->getTransferAdapter()->getTranslator();
        if (null === $translator) {
            return Form::getDefaultTranslator();
        }

        return $translator;
    }

    /**
     * Indicate whether or not translation should be disabled
     *
     * @param  bool $flag
     * @return \Zend\Form\Element\File
     */
    public function setDisableTranslator($flag)
    {
        $adapter = $this->getTransferAdapter();
        $adapter->setDisableTranslator($flag);
        $this->_translatorDisabled = (bool) $flag;

        return $this;
    }

    /**
     * Is translation disabled?
     *
     * @return bool
     */
    public function translatorIsDisabled()
    {
        $adapter = $this->getTransferAdapter();
        return $adapter->translatorIsDisabled();
    }

    /**
     * Was the file received?
     *
     * @return bool
     */
    public function isReceived()
    {
        $adapter = $this->getTransferAdapter();
        return $adapter->isReceived($this->getName());
    }

    /**
     * Was the file uploaded?
     *
     * @return bool
     */
    public function isUploaded()
    {
        $adapter = $this->getTransferAdapter();
        return $adapter->isUploaded($this->getName());
    }

    /**
     * Has the file been filtered?
     *
     * @return bool
     */
    public function isFiltered()
    {
        $adapter = $this->getTransferAdapter();
        return $adapter->isFiltered($this->getName());
    }

    /**
     * Returns the hash for this file element
     *
     * @param string $hash (Optional) Hash algorithm to use
     * @return string|array Hashstring
     */
    public function getHash($hash = 'crc32')
    {
        $adapter = $this->getTransferAdapter();
        return $adapter->getHash($hash, $this->getName());
    }

    /**
     * Returns the filesize for this file element
     *
     * @return string|array Filesize
     */
    public function getFileSize()
    {
        $adapter = $this->getTransferAdapter();
        return $adapter->getFileSize($this->getName());
    }

    /**
     * Returns the mimetype for this file element
     *
     * @return string|array Mimetype
     */
    public function getMimeType()
    {
        $adapter = $this->getTransferAdapter();
        return $adapter->getMimeType($this->getName());
    }

    /**
     * Render form element
     * Checks for decorator interface to prevent errors
     *
     * @param  \Zend\View\ViewEngine $view
     * @return string
     */
    public function render(View $view = null)
    {
        $marker = false;
        foreach ($this->getDecorators() as $decorator) {
            if ($decorator instanceof FileDecorator) {
                $marker = true;
            }
        }

        if (!$marker) {
            throw new Exception\RunTimeException('No file decorator found... unable to render file element');
        }

        return parent::render($view);
    }

    /**
     * Retrieve error messages and perform translation and value substitution
     *
     * @return array
     */
    protected function _getErrorMessages()
    {
        $translator = $this->getTranslator();
        $messages   = $this->getErrorMessages();
        $value      = $this->getFileName();
        foreach ($messages as $key => $message) {
            if (null !== $translator) {
                $message = $translator->translate($message);
            }

            if ($this->isArray() || is_array($value)) {
                $aggregateMessages = array();
                foreach ($value as $val) {
                    $aggregateMessages[] = str_replace('%value%', $val, $message);
                }

                if (!empty($aggregateMessages)) {
                    $messages[$key] = $aggregateMessages;
                }
            } else {
                $messages[$key] = str_replace('%value%', $value, $message);
            }
        }

        return $messages;
    }
}<|MERGE_RESOLUTION|>--- conflicted
+++ resolved
@@ -34,13 +34,6 @@
 /**
  * Zend_Form_Element
  *
-<<<<<<< HEAD
- * @uses       \Zend\Form\Form
- * @uses       \Zend\Form\Element\Exception
- * @uses       \Zend\Form\Element\Xhtml
- * @uses       \Zend\Loader\PluginLoader
-=======
->>>>>>> 1c46ae8d
  * @category   Zend
  * @package    Zend_Form
  * @subpackage Element
