<?php
/**
 * Zend Framework (http://framework.zend.com/)
 *
 * @link      http://github.com/zendframework/zf2 for the canonical source repository
 * @copyright Copyright (c) 2005-2012 Zend Technologies USA Inc. (http://www.zend.com)
 * @license   http://framework.zend.com/license/new-bsd New BSD License
 * @package   Zend_Log
 */

namespace ZendTest\Log\Writer;

use ZendTest\Log\TestAsset\ConcreteWriter;
use ZendTest\Log\TestAsset\ErrorGeneratingWriter;
use Zend\Log\Formatter\Simple as SimpleFormatter;
use Zend\Log\Filter\Regex as RegexFilter;

/**
 * @category   Zend
 * @package    Zend_Log
 * @subpackage UnitTests
 * @group      Zend_Log
 */
class AbstractTest extends \PHPUnit_Framework_TestCase
{
    protected $_writer;

    protected function setUp()
    {
        $this->_writer = new ConcreteWriter();
    }

<<<<<<< HEAD
    /**
     * @group ZF-6085
     */
    public function testSetFormatter()
    {
        $this->_writer->setFormatter(new SimpleFormatter());
        $this->setExpectedException('Zend\Log\Exception\InvalidArgumentException');
        $this->_writer->setFormatter(new \StdClass());
    }

    public function testSetSimpleFormatterByName()
    {
        $instance = $this->_writer->setFormatter('simple');
        $this->assertAttributeInstanceOf('Zend\Log\Formatter\Simple', 'formatter', $instance);
    }

=======
>>>>>>> d3d8c6be
    public function testAddFilter()
    {
        $this->_writer->addFilter(1);
        $this->_writer->addFilter(new RegexFilter('/mess/'));
        $this->setExpectedException('Zend\Log\Exception\InvalidArgumentException');
        $this->_writer->addFilter(new \StdClass());
    }

    public function testAddMockFilterByName()
    {
        $instance = $this->_writer->addFilter('mock');
        $this->assertTrue($instance instanceof ConcreteWriter);
    }

    public function testAddRegexFilterWithParamsByName()
    {
        $instance = $this->_writer->addFilter('regex', array( 'regex' => '/mess/' ));
        $this->assertTrue($instance instanceof ConcreteWriter);
    }

    /**
     * @group ZF-8953
     */
    public function testFluentInterface()
    {
        $instance = $this->_writer->addFilter(1)
                                  ->setFormatter(new SimpleFormatter());

        $this->assertTrue($instance instanceof ConcreteWriter);
    }

    public function testConvertErrorsToException()
    {
        $writer = new ErrorGeneratingWriter();
        $this->setExpectedException('Zend\Log\Exception\RuntimeException');
        $writer->write(array('message' => 'test'));

        $writer->setConvertWriteErrorsToExceptions(false);
        $this->setExpectedException('PHPUnit_Framework_Error_Warning');
        $writer->write(array('message' => 'test'));
    }

    public function testConstructorWithOptions()
    {
        $options = array('filters' => array(
                             array(
                                 'name' => 'mock',
                             ),
                             array(
                                 'name' => 'priority',
                                 'options' => array(
                                     'priority' => 3,
                                 ),
                             ),
                         ),
                        'formatter' => array(
                             'name' => 'base',
                         ),
                    );

        $writer = new ConcreteWriter($options);

        $this->assertAttributeInstanceOf('Zend\Log\Formatter\Base', 'formatter', $writer);

        $filters = $this->readAttribute($writer, 'filters');
        $this->assertCount(2, $filters);

        $this->assertInstanceOf('Zend\Log\Filter\Priority', $filters[1]);
        $this->assertEquals(3, $this->readAttribute($filters[1], 'priority'));
    }
}<|MERGE_RESOLUTION|>--- conflicted
+++ resolved
@@ -30,25 +30,12 @@
         $this->_writer = new ConcreteWriter();
     }
 
-<<<<<<< HEAD
-    /**
-     * @group ZF-6085
-     */
-    public function testSetFormatter()
-    {
-        $this->_writer->setFormatter(new SimpleFormatter());
-        $this->setExpectedException('Zend\Log\Exception\InvalidArgumentException');
-        $this->_writer->setFormatter(new \StdClass());
-    }
-
     public function testSetSimpleFormatterByName()
     {
         $instance = $this->_writer->setFormatter('simple');
         $this->assertAttributeInstanceOf('Zend\Log\Formatter\Simple', 'formatter', $instance);
     }
 
-=======
->>>>>>> d3d8c6be
     public function testAddFilter()
     {
         $this->_writer->addFilter(1);
