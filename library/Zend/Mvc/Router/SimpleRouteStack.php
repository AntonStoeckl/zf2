<?php
/**
 * Zend Framework
 *
 * LICENSE
 *
 * This source file is subject to the new BSD license that is bundled
 * with this package in the file LICENSE.txt.
 * It is also available through the world-wide-web at this URL:
 * http://framework.zend.com/license/new-bsd
 * If you did not receive a copy of the license and are unable to
 * obtain it through the world-wide-web, please send an email
 * to license@zend.com so we can send you a copy immediately.
 *
 * @category   Zend
 * @package    Zend_Mvc_Router
 * @copyright  Copyright (c) 2005-2011 Zend Technologies USA Inc. (http://www.zend.com)
 * @license    http://framework.zend.com/license/new-bsd     New BSD License
 */

/**
 * @namespace
 */
namespace Zend\Mvc\Router;

use ArrayAccess,
    ArrayIterator,
    Traversable,
    Zend\Stdlib\IteratorToArray,
    Zend\Stdlib\RequestDescription as Request;

/**
 * Simple route stack implementation.
 *
 * @package    Zend_Mvc_Router
 * @copyright  Copyright (c) 2005-2011 Zend Technologies USA Inc. (http://www.zend.com)
 * @license    http://framework.zend.com/license/new-bsd     New BSD License
 */
class SimpleRouteStack implements RouteStack
{
    /**
     * Stack containing all routes.
     *
     * @var PriorityList
     */
    protected $routes;

    /**
     * Plugin broker to load routes.
     *
     * @var RouteBroker
     */
    protected $routeBroker;

    /**
     * Create a new simple route stack.
     * 
     * @return void
     */
    public function __construct()
    {
        $this->routes      = new PriorityList();
        $this->routeBroker = new RouteBroker();
        
        $this->init();
    }
    
    /**
     * factory(): defined by Route interface.
     *
     * @see    Route::factory()
     * @param  array|Traversable $options
     * @return void
     */
    public static function factory($options = array())
    {
        if (!is_array($options) && !$options instanceof Traversable) {
            throw new Exception\InvalidArgumentException(__METHOD__ . ' expects an array or Traversable set of options');
        }

        // Convert options to array if Traversable object not implementing ArrayAccess
        if ($options instanceof Traversable && !$options instanceof ArrayAccess) {
            $options = IteratorToArray::convert($options);
        }

        $instance = new static();
        
        if (isset($options['route_broker'])) {
            $instance->setRouteBroker($options['route_broker']);
        }
        
        if (isset($options['routes'])) {
            $instance->addRoutes($options['routes']);
        }

        return $instance;
    }
    
    /**
     * Init method for extending classes.
     *
     * @return void
     */
    protected function init()
    {
    }

    /**
     * Set the route broker.
     *
     * @param  RouteBroker $broker
     * @return SimpleRouteStack
     */
    public function setRouteBroker(RouteBroker $broker)
    {
        $this->routeBroker = $broker;
        return $this;
    }

    /**
     * Get the route broker.
     *
     * @return RouteBroker
     */
    public function routeBroker()
    {
        return $this->routeBroker;
    }

    /**
     * addRoutes(): defined by RouteStack interface.
     *
     * @see    Route::addRoutes()
     * @param  array|Traversable $routes
     * @return RouteStack
     */
    public function addRoutes($routes)
    {
<<<<<<< HEAD
        if (!is_array($routes) && !$routes instanceof Traversable) {
            throw new Exception\InvalidArgumentException('addRoutes expects an array or Traversable set of routes');
        }
        if (is_array($routes)) {
            $routes = new ArrayIterator($routes);
        }

        $routeStack = $this;

        iterator_apply($routes, function() use ($routeStack, $routes) {
            $routeStack->addRoute($routes->key(), $routes->current());
            return true;
        });
=======
        foreach($routes as $name => $route) {
            $this->addRoute($name, $route);
        }
>>>>>>> 0087b4bd

        return $this;
    }

    /**
     * addRoute(): defined by RouteStack interface.
     *
     * @see    Route::addRoute()
     * @param  string  $name
     * @param  mixed   $route
     * @param  integer $priority
     * @return RouteStack
     */
    public function addRoute($name, $route, $priority = null)
    {
        if (!$route instanceof Route) {
            $route = $this->routeFromArray($route);
        }

        $this->routes->insert($name, $route, $priority);

        return $this;
    }

    /**
     * removeRoute(): defined by RouteStack interface.
     *
     * @see    Route::removeRoute()
     * @param  string  $name
     * @return RouteStack
     */
    public function removeRoute($name)
    {
        $this->routes->remove($name);

        return $this;
    }

    /**
     * Create a route from array specifications.
     *
     * @param  array|Traversable $specs
     * @return SimpleRouteStack
     */
    protected function routeFromArray($specs)
    {
        if (!is_array($specs) && !$specs instanceof Traversable) {
            throw new Exception\InvalidArgumentException('Route definition must be an array or Traversable object');
        }

        if ($specs instanceof Traversable) {
            $specs = IteratorToArray::convert($specs);
        }

        if (!isset($specs['type'])) {
            throw new Exception\InvalidArgumentException('Missing "type" option');
        } elseif (!isset($specs['options'])) {
            throw new Exception\InvalidArgumentException('Missing "name" option');
        }

        $route = $this->routeBroker()->load($specs['type'], $specs['options']);

        return $route;
    }

    /**
     * match(): defined by Route interface.
     *
     * @see    Route::match()
     * @param  Request $request
     * @return RouteMatch
     */
    public function match(Request $request)
    {
        foreach ($this->routes as $route) {
            if (($match = $route->match($request)) instanceof RouteMatch) {
                return $match;
            }
        }

        return null;
    }

    /**
     * assemble(): defined by Route interface.
     *
     * @see    Route::assemble()
     * @param  array $params
     * @param  array $options
     * @return mixed
     */
    public function assemble(array $params = array(), array $options = array())
    {
        if (!isset($options['name'])) {
            throw new Exception\InvalidArgumentException('Missing "name" option');
        }

        $route = $this->routes->get($options['name']);
        
        if (!$route) {
            throw new Exception\RuntimeException(sprintf('Route with name "%s" not found', $options['name']));
        }

        unset($options['name']);

        return $route->assemble($params, $options);
    }
}<|MERGE_RESOLUTION|>--- conflicted
+++ resolved
@@ -136,25 +136,13 @@
      */
     public function addRoutes($routes)
     {
-<<<<<<< HEAD
         if (!is_array($routes) && !$routes instanceof Traversable) {
             throw new Exception\InvalidArgumentException('addRoutes expects an array or Traversable set of routes');
         }
-        if (is_array($routes)) {
-            $routes = new ArrayIterator($routes);
-        }
-
-        $routeStack = $this;
-
-        iterator_apply($routes, function() use ($routeStack, $routes) {
-            $routeStack->addRoute($routes->key(), $routes->current());
-            return true;
-        });
-=======
+
         foreach($routes as $name => $route) {
             $this->addRoute($name, $route);
         }
->>>>>>> 0087b4bd
 
         return $this;
     }
