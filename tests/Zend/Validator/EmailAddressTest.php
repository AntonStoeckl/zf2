--- conflicted
+++ resolved
@@ -547,7 +547,7 @@
             $this->multipleOptionsDetected = true;
         }
     }
-<<<<<<< HEAD
+
     /**
      * @group ZF-11222
      * @group ZF-11451
@@ -557,7 +557,7 @@
         $this->assertFalse($this->_validator->isValid('example@gmail.com.'));
         $this->assertFalse($this->_validator->isValid('test@test.co.'));
         $this->assertFalse($this->_validator->isValid('test@test.co.za.'));
-=======
+    }
 
     /**
      * @group ZF-11239
@@ -566,6 +566,5 @@
     {
         $hostname = $this->_validator->getHostnameValidator();
         $this->assertTrue($hostname instanceof Validator\Hostname);
->>>>>>> 1855baa5
     }
 }