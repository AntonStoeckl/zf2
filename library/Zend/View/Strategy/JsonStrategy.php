<?php
/**
 * Zend Framework (http://framework.zend.com/)
 *
 * @link      http://github.com/zendframework/zf2 for the canonical source repository
 * @copyright Copyright (c) 2005-2012 Zend Technologies USA Inc. (http://www.zend.com)
 * @license   http://framework.zend.com/license/new-bsd New BSD License
 * @package   Zend_View
 */

namespace Zend\View\Strategy;

use Zend\EventManager\EventManagerInterface;
use Zend\EventManager\ListenerAggregateInterface;
use Zend\Http\Request as HttpRequest;
use Zend\View\Model;
use Zend\View\Renderer\JsonRenderer;
use Zend\View\ViewEvent;

/**
 * @category   Zend
 * @package    Zend_View
 * @subpackage Strategy
 */
class JsonStrategy implements ListenerAggregateInterface
{
    /**
     * @var \Zend\Stdlib\CallbackHandler[]
     */
    protected $listeners = array();

    /**
     * @var JsonRenderer
     */
    protected $renderer;

    /**
     * Constructor
     *
     * @param  JsonRenderer $renderer
     */
    public function __construct(JsonRenderer $renderer)
    {
        $this->renderer = $renderer;
    }

    /**
     * Attach the aggregate to the specified event manager
     *
     * @param  EventManagerInterface $events
     * @param  int $priority
     * @return void
     */
    public function attach(EventManagerInterface $events, $priority = 1)
    {
        $this->listeners[] = $events->attach(ViewEvent::EVENT_RENDERER, array($this, 'selectRenderer'), $priority);
        $this->listeners[] = $events->attach(ViewEvent::EVENT_RESPONSE, array($this, 'injectResponse'), $priority);
    }

    /**
     * Detach aggregate listeners from the specified event manager
     *
     * @param  EventManagerInterface $events
     * @return void
     */
    public function detach(EventManagerInterface $events)
    {
        foreach ($this->listeners as $index => $listener) {
            if ($events->detach($listener)) {
                unset($this->listeners[$index]);
            }
        }
    }

    /**
     * Detect if we should use the JsonRenderer based on model type and/or
     * Accept header
     *
     * @param  ViewEvent $e
     * @return null|JsonRenderer
     */
    public function selectRenderer(ViewEvent $e)
    {
        $model = $e->getModel();

<<<<<<< HEAD
        $request = $e->getRequest();
        if (!$request instanceof HttpRequest) {
            // Not an HTTP request; cannot autodetermine
            return ($model instanceof Model\JsonModel) ? $this->renderer : null;
        }

        $headers = $request->getHeaders();
        if (!$headers->has('accept')) {
            return ($model instanceof Model\JsonModel) ? $this->renderer : null;
        }

        $accept  = $headers->get('Accept');
        if (($match = $accept->match('application/json, application/javascript')) == false) {
            return ($model instanceof Model\JsonModel) ? $this->renderer : null;
        }

        if ($match->getTypeString() == 'application/json') {
            // application/json Accept header found
            return $this->renderer;
        }

        if ($match->getTypeString() == 'application/javascript') {
            // application/javascript Accept header found
            if (false != ($callback = $request->getQuery()->get('callback'))) {
                $this->renderer->setJsonpCallback($callback);
            }
            return $this->renderer;
        }

        return ($model instanceof Model\JsonModel) ? $this->renderer : null;
=======
        if ($model instanceof Model\JsonModel) {
            // JsonModel found
            return $this->renderer;
        }
>>>>>>> f6eb6cd2
    }

    /**
     * Inject the response with the JSON payload and appropriate Content-Type header
     *
     * @param  ViewEvent $e
     * @return void
     */
    public function injectResponse(ViewEvent $e)
    {
        $renderer = $e->getRenderer();
        if ($renderer !== $this->renderer) {
            // Discovered renderer is not ours; do nothing
            return;
        }

        $result   = $e->getResult();
        if (!is_string($result)) {
            // We don't have a string, and thus, no JSON
            return;
        }

        // Populate response
        $response = $e->getResponse();
        $response->setContent($result);
        $headers = $response->getHeaders();
        if ($this->renderer->hasJsonpCallback()) {
            $headers->addHeaderLine('content-type', 'application/javascript');
        } else {
            $headers->addHeaderLine('content-type', 'application/json');
        }
    }
}<|MERGE_RESOLUTION|>--- conflicted
+++ resolved
@@ -83,43 +83,13 @@
     {
         $model = $e->getModel();
 
-<<<<<<< HEAD
-        $request = $e->getRequest();
-        if (!$request instanceof HttpRequest) {
-            // Not an HTTP request; cannot autodetermine
-            return ($model instanceof Model\JsonModel) ? $this->renderer : null;
+        if (!$model instanceof Model\JsonModel) {
+            // no JsonModel; do nothing
+            return;
         }
 
-        $headers = $request->getHeaders();
-        if (!$headers->has('accept')) {
-            return ($model instanceof Model\JsonModel) ? $this->renderer : null;
-        }
-
-        $accept  = $headers->get('Accept');
-        if (($match = $accept->match('application/json, application/javascript')) == false) {
-            return ($model instanceof Model\JsonModel) ? $this->renderer : null;
-        }
-
-        if ($match->getTypeString() == 'application/json') {
-            // application/json Accept header found
-            return $this->renderer;
-        }
-
-        if ($match->getTypeString() == 'application/javascript') {
-            // application/javascript Accept header found
-            if (false != ($callback = $request->getQuery()->get('callback'))) {
-                $this->renderer->setJsonpCallback($callback);
-            }
-            return $this->renderer;
-        }
-
-        return ($model instanceof Model\JsonModel) ? $this->renderer : null;
-=======
-        if ($model instanceof Model\JsonModel) {
-            // JsonModel found
-            return $this->renderer;
-        }
->>>>>>> f6eb6cd2
+        // JsonModel found
+        return $this->renderer;
     }
 
     /**
