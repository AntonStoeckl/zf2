--- conflicted
+++ resolved
@@ -1,10 +1,6 @@
 <?xml version="1.0" encoding="UTF-8"?>
 <!-- Reviewed: no -->
-<<<<<<< HEAD
-<!-- EN-Revision: 20819 -->
-=======
 <!-- EN-Revision: 21740 -->
->>>>>>> 85a932b0
 <sect1 id="zend.mail.introduction">
 
     <title>導入</title>
