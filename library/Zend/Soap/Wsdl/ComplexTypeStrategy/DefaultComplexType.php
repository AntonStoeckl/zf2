<?php
/**
 * Zend Framework (http://framework.zend.com/)
 *
 * @link      http://github.com/zendframework/zf2 for the canonical source repository
 * @copyright Copyright (c) 2005-2013 Zend Technologies USA Inc. (http://www.zend.com)
 * @license   http://framework.zend.com/license/new-bsd New BSD License
 */

namespace Zend\Soap\Wsdl\ComplexTypeStrategy;

use ReflectionClass;
use Zend\Soap\Exception;
use Zend\Soap\Wsdl;

/**
 * Zend_Soap_Wsdl_Strategy_DefaultComplexType
 *
 */
class DefaultComplexType extends AbstractComplexTypeStrategy
{
    /**
     * Add a complex type by recursively using all the class properties fetched via Reflection.
     *
     * @param  string $type Name of the class to be specified
     * @throws Exception\InvalidArgumentException if class does not exist
     *
     * @return string XSD Type for the given PHP type
     */
    public function addComplexType($type)
    {
        if (!class_exists($type)) {
            throw new Exception\InvalidArgumentException(sprintf(
<<<<<<< HEAD
                'Cannot add a complex type %s that is not an object or where '
                . 'class could not be found in "DefaultComplexType" strategy.',
=======
                'Cannot add a complex type %s that is not an object or where class could not be found in "DefaultComplexType" strategy.',
>>>>>>> 46c75074
                $type
            ));
        }

        if (($soapType = $this->scanRegisteredTypes($type)) !== null) {
            return $soapType;
        }

        $dom = $this->getContext()->toDomDocument();
        $class = new ReflectionClass($type);

        $soapTypeName = $this->getContext()->translateType($type);
        $soapType     = Wsdl::TYPES_NS . ':' . $soapTypeName;

        // Register type here to avoid recursion
        $this->getContext()->addType($type, $soapType);


        $defaultProperties = $class->getDefaultProperties();

        $complexType = $dom->createElementNS(Wsdl::XSD_NS_URI, 'complexType');
        $complexType->setAttribute('name', $soapTypeName);

        $all = $dom->createElementNS(Wsdl::XSD_NS_URI, 'all');

        foreach ($class->getProperties() as $property) {
            if ($property->isPublic() && preg_match_all('/@var\s+([^\s]+)/m', $property->getDocComment(), $matches)) {

                /**
                 * @todo check if 'xsd:element' must be used here (it may not be
                 * compatible with using 'complexType' node for describing other
                 * classes used as attribute types for current class
                 */
                $element = $dom->createElementNS(Wsdl::XSD_NS_URI, 'element');
                $element->setAttribute('name', $propertyName = $property->getName());
                $element->setAttribute('type', $this->getContext()->getType(trim($matches[1][0])));

                // If the default value is null, then this property is nillable.
                if ($defaultProperties[$propertyName] === null) {
                    $element->setAttribute('nillable', 'true');
                }

                $all->appendChild($element);
            }
        }

        $complexType->appendChild($all);
        $this->getContext()->getSchema()->appendChild($complexType);

        return $soapType;
    }
}<|MERGE_RESOLUTION|>--- conflicted
+++ resolved
@@ -31,12 +31,8 @@
     {
         if (!class_exists($type)) {
             throw new Exception\InvalidArgumentException(sprintf(
-<<<<<<< HEAD
                 'Cannot add a complex type %s that is not an object or where '
                 . 'class could not be found in "DefaultComplexType" strategy.',
-=======
-                'Cannot add a complex type %s that is not an object or where class could not be found in "DefaultComplexType" strategy.',
->>>>>>> 46c75074
                 $type
             ));
         }
