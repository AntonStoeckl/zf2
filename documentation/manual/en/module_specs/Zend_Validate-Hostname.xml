--- conflicted
+++ resolved
@@ -6,14 +6,9 @@
     <para>
         <classname>Zend_Validate_Hostname</classname> allows you to validate a hostname against a
         set of known specifications. It is possible to check for three different types of hostnames:
-<<<<<<< HEAD
-        a DNS Hostname (i.e. domain.com), IP address (i.e. 1.2.3.4), and Local hostnames (i.e.
-        localhost). By default only DNS hostnames are matched.
-=======
         a <acronym>DNS</acronym> Hostname (i.e. <filename>domain.com</filename>), IP address (i.e.
         1.2.3.4), and Local hostnames (i.e. localhost). By default only <acronym>DNS</acronym>
         hostnames are matched.
->>>>>>> 85a932b0
     </para>
 
     <sect3 id="zend.validate.set.hostname.options">
@@ -96,12 +91,8 @@
         </para>
 
         <para>
-<<<<<<< HEAD
-            The Zend_Validate_Hostname constants are: <constant>ALLOW_DNS</constant> to allow only
-=======
             The <classname>Zend_Validate_Hostname</classname> constants are:
             <constant>ALLOW_DNS</constant> to allow only
->>>>>>> 85a932b0
             <acronym>DNS</acronym> hostnames, <constant>ALLOW_IP</constant> to allow IP addresses,
             <constant>ALLOW_LOCAL</constant> to allow local network names, and
             <constant>ALLOW_ALL</constant> to allow all three types. To just check for IP addresses
@@ -122,14 +113,9 @@
 
         <para>
             As well as using <constant>ALLOW_ALL</constant> to accept all hostnames types you can
-<<<<<<< HEAD
-            combine these types to allow for combinations. For example, to accept DNS and Local
-            hostnames instantiate your Zend_Validate_Hostname object as so:
-=======
             combine these types to allow for combinations. For example, to accept
             <acronym>DNS</acronym> and Local hostnames instantiate your
             <classname>Zend_Validate_Hostname</classname> object as so:
->>>>>>> 85a932b0
         </para>
 
         <programlisting language="php"><![CDATA[
@@ -153,11 +139,7 @@
             <title>IDN domains</title>
 
             <para>
-<<<<<<< HEAD
-                Until now more than 50 ccTLDs support IDN domains.
-=======
                 Until now more than 50 ccTLDs support <acronym>IDN</acronym> domains.
->>>>>>> 85a932b0
             </para>
         </note>
 
