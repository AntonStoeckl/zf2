<?xml version="1.0" encoding="UTF-8"?>
<!-- EN-Revision: 21829 -->
<!-- Reviewed: no -->
<sect1 id="zend.tool.extending">
    <title>Zend_Tool erweitern</title>

    <sect2 id="zend.tool.extending.overview">
        <title>Übersicht über Zend_Tool</title>

        <para>
            <classname>Zend_Tool_Framework</classname> ist ein Framework für die Bereitstellung
            gemeinsamer Funktionalitäten wie die Erstellung von Projekthüllen, Code Erzeugung,
            Erstellung von Suchindezes, und noch mehr. Funktionalitäten können geschrieben und über
            <acronym>PHP</acronym> Klassen in den <acronym>PHP</acronym>
            <property>include_path</property> geworfen werden, was eine immense Flexibilität der
            Implementation liefert. Die Funktionalität kann dann verwendet werden indem eine
            Implementation geschrieben wird oder durch protokoll-spezifische Clients -- wie Konsolen
            Clients, <acronym>XML-RPC</acronym>, <acronym>SOAP</acronym>, und andere.
        </para>

        <para>
            <classname>Zend_Tool_Project</classname> baut auf die Möglichkeiten von
            <classname>Zend_Tool_Framework</classname> auf und erweitert diese um ein "Projekt" zu
            managen. Generell ist ein "Projekt" ein geplantes Ereignis oder eine Initiative. In der
            Computerwelt sind Projekte generell Sammlungen von Ressourcen. Diese Ressourcen können
            Dateien, Verzeichnisse, Datenbanken, Schematas, Bilder, Stile und anderes sein.
        </para>
    </sect2>

    <sect2 id="zend.tool.extending.zend-tool-framework">
        <title>Erweiterungen von Zend_Tool_Framework</title>

        <sect3 id="zend.tool.extending.zend-tool-framework.architecture">
            <title>Überblick der Architektur</title>

            <para>
                <classname>Zend_Tool_Framework</classname> bietet das folgende:
            </para>

            <itemizedlist>
                <listitem>
                    <para>
                        <emphasis>Gemeinsame Interfaces und Abstraktes</emphasis> welche es
                        Entwicklern erlauben Funktionalitäten und Möglichkeiten zu erstellen welche
                        durch Tooling Clients verwendbar sind.
                    </para>
                </listitem>

                <listitem>
                    <para>
                        <emphasis>Grundsätzliche Client Funktionalität</emphasis> und eine konkrete
                        Konsolenimplementation welche externe Tools und Interfaces mit
                        <classname>Zend_Tool_Framework</classname> verbindet. Der Konsolenclient
                        kann in <acronym>CLI</acronym> Umgebungen verwendet werden, wie Unix Shells
                        und der Windows Konsole.
                    </para>
                </listitem>

                <listitem>
                    <para>
                        <emphasis>"Provider" und "Manifest" Interfaces</emphasis> welche vom
                        Toolingsystem verwendet werden können. "Provider" repräsentieren den
                        funktionalen Aspekt des Frameworks, und definieren die Aktionen welche
                        Tooling Clients aufrufen können. "Manifests" agieren als Metadaten
                        Registrierungen welche zusätzlichen Kontext für die verschiedenen
                        definierten Provider bieten.
                    </para>
                </listitem>

                <listitem>
                    <para>
                        <emphasis>Ein introspektives Ladesystem</emphasis> welches die Umgebung auf
                        Provider scannt und erkennt was benötigt wird um Sie auszuführen.
                    </para>
                </listitem>

                <listitem>
                    <para>
                        <emphasis>Ein Standardset von System Provider</emphasis> welche dem System
                        erlauben zu melden was die kompletten Möglichkeiten des Systems sind, und
                        ein nützliches Feedback bieten. Das beinhaltet auch ein ausführliches
                        "Hilfe System".
                    </para>
                </listitem>
            </itemizedlist>

            <para>
                Definitionen welche man in diesem Handbuch in Bezug auf
                <classname>Zend_Tool_Framework</classname> beachten sollte sind:
            </para>

            <itemizedlist>

                <listitem>
                    <para>
                        <classname>Zend_Tool_Framework</classname> - Der Framework welche die
                        Tooling Möglichkeiten bereitstellt.
                    </para>
                </listitem>

                <listitem>
                    <para>
                        <emphasis>Tooling Client</emphasis> - Ein Entwickler-Tool welches sich zum
                        <classname>Zend_Tool_Framework</classname> verbindet und Ihn verwendet.
                    </para>
                </listitem>

                <listitem>
                    <para>
                        <emphasis>Client</emphasis> - Das Subsystem von
                        <classname>Zend_Tool_Framework</classname> welches ein Interface
                        bereitstellt so das sich Tooling-Clienten verbinden, und Kommandos abfragen
                        und ausführen können.
                    </para>
                </listitem>

                <listitem>
                    <para>
                        <emphasis>Konsolen Client / Kommandozeilen Interface /
                        <filename>zf.php</filename></emphasis> - Der Tooling Client für die
                        Kommandozeile.
                    </para>
                </listitem>

                <listitem>
                    <para>
                        <emphasis>Provider</emphasis> - Ein Subsystem und eine Sammlung von
                        eingebauten Funktionalitäten welche der Framework exportiert.
                    </para>
                </listitem>

                <listitem>
                    <para>
                        <emphasis>Manifest</emphasis> - Ein Subsystem für die Definition,
                        Organisation, und Verbreitung von Daten welche Provider benötigen.
                    </para>
                </listitem>

                <listitem>
                    <para>
                        <classname>Zend_Tool_Project</classname> Provider - Ein Set von Providern
                        speziell für die Erstellung und die Wartung von Zend Framework basierenden
                        Projekten.
                    </para>
                </listitem>
            </itemizedlist>
        </sect3>

        <sect3 id="zend.tool.extending.zend-tool-framework.cli-client">
            <title>Verstehen des CLI Clients</title>

            <para>
                Das <acronym>CLI</acronym>, oder Kommandozeilen-Tool (intern als das Konsolen-Tool
                bekannt) ist aktuell das primäre Interface für die Bearbeitung von
                <classname>Zend_Tool</classname> Anfragen. Mit dem <acronym>CLI</acronym> Tool
                können Entwickler Tooling-Anfragen im "Kommandozeilen-Fenster" behandeln,
                üblicherweise auch als "Terminal" Fenster bekannt. Diese Umgebung ist in einer *nix
                Umgebung vorherrschend, hat aber auch eine übliche Implementation in Windows mit
                <filename>cmd.exe</filename>, Console2 und mit dem Cygwin Projekt.
            </para>

            <sect4 id="zend.tool.extending.zend-tool-framework.cli-client.setup-general">
                <title>Das CLI Tool vorbereiten</title>

                <para>
                    Um Tooling-Anfragen über den Kommandozeilen-Client auszuführen, muss man zuerst
                    den Client vorbereiten so dass das System den "zf" Befehl ausführen kann. Der
                    Kommandozeilen-Client ist, für alle Wünsche und Zwecke, die Datei
                    <filename>.sh</filename> oder <filename>.bat</filename> welche mit der Zend
                    Framework Distribution bereitgestellt wird. Im Trunk kann er hier gefunden
                    werden: <ulink
                        url="http://framework.zend.com/svn/framework/standard/trunk/bin/">http://framework.zend.com/svn/framework/standard/trunk/bin/</ulink>.
                </para>

                <para>
                    Wie man sehen kann, gibt es 3 Dateien im <filename>/bin/</filename> Verzeichnis:
                    <filename>zf.php</filename>, <filename>zf.sh</filename>, und
                    <filename>zf.bat</filename>. <filename>zf.sh</filename> und
                    <filename>zf.bat</filename> sind Betriebssystem-spezifische Client-Wrapper:
                    <filename>zf.sh</filename> für die *nix Umgebung, und
                    <filename>zf.bat</filename> für die Win32 Umgebung. Diese Client-Wrapper sind
                    für das Finden der richtigen <filename>php.exe</filename>, das finden der
                    <filename>zf.php</filename>, und die Übergabe an die Anfrage des Clients
                    zuständig. Die <filename>zf.php</filename> ist verantwortlich für die
                    Behandlung der Umgebung, die Erstellung des richtigen include_path, und der
                    Übergabe von dem was auf der Kommandozeile angegeben wurde an die richtige
                    Bibliothekskomponente für die Bearbeitung.
                </para>

                <para>
                    Ultimativ, muss man zwei Dinge sicherstellen damit alles funktioniert,
                    unabhängig vom Betriebssystem auf dem man arbeitet:
                </para>

                <orderedlist>
                    <listitem>
                        <para>
                            <filename>zf.sh/zf.bat</filename> ist vom Systempfad aus erreichbar.
                            Das ist die Fähigkeit <command>zf</command> von überall aus aufzurufen,
                            unabhängig von aktuellen Arbeitsverzeichnisses.
                        </para>
                    </listitem>

                    <listitem>
                        <para>
                            <filename>ZendFramework/library</filename> ist im
                            <property>include_path</property>.
                        </para>
                    </listitem>
                </orderedlist>

                <note>
                    <para>
                        Zu beachten: Wärend das oben stehende sind die idealsten Notwendigkeiten
                        sind, kann man einfach Zend Framework herunterladen und erwarten das es
                        mit <filename>./path/to/zf.php</filename> und einem Kommando funktioniert.
                    </para>
                </note>
            </sect4>

            <sect4 id="zend.tool.extending.zend-tool-framework.cli-client.setup-starnix">
                <title>Das CLI Tool auf Unix-artigen Systemen einrichten</title>

                <para>
                    Das üblichste Setup in einer *nix Umgebung ist es, <filename>zf.sh</filename>
                    und <filename>zf.sh</filename> in das selbe Verzeichnis wie die
                    <acronym>PHP</acronym> Installation zu kopieren. Diese kann normalerweise in
                    einem der folgenden Plätze gefunden werden:
                </para>

                <programlisting language="text"><![CDATA[
/usr/bin
/usr/local/bin
/usr/local/ZendServer/bin/
/Applications/ZendServer/bin/
]]></programlisting>

                <para>
                    Um den Ort der eigenen <acronym>PHP</acronym> Installation zu finden kann man
                    'which php' auf der Kommandozeile ausführen. Das gibt den Ort der
                    <acronym>PHP</acronym> Installation zurück welche verwendet wird um in dieser
                    Umgebung <acronym>PHP</acronym> Skripte auszuführen.
                </para>

                <para>
                    Der nächste Schritt ist es sicherzustellen das die Zend Framework Bibliothek
                    korrekt im <acronym>PHP</acronym> <property>include_path</property> eingestellt
                    wurde. Um herauszufinden wo der <property>include_path</property> ist, kann man
                    <command>php -i</command> ausführen und nach der
                    <property>include_path</property> Variable sehen, oder kompakter
                    <command>php -i | grep include_path</command> ausführen. Sobald man
                    herausgefunden hat wo der <property>include_path</property> ist (er ist
                    normalerweise etwas wie <filename>/usr/lib/php</filename>,
                    <filename>/usr/share/php</filename>, <filename>/usr/local/lib/php</filename>,
                    oder so ähnlich), sollte man sicherstellen das der Inhalt des Verzeichnisses
                    <filename>/library/</filename> in einem der in <property>include_path</property>
                    spezifizierten Verzeichnisse ist.
                </para>

                <para>
                    Sobald man diese zwei Dinge getan hat, sollte man in der Lage sein ein Kommando
                    auszuführen und die richtige Antwort zurück zu erhalten, wie zum Beispiel:
                </para>

                <para>
                    <inlinegraphic scale="100" align="center" valign="middle"
                        fileref="figures/zend.tool.framework.cliversionunix.png" format="PNG" />
                </para>

                <para>
                    Wenn man diese Art der Ausgabe nicht sieht, sollte man zurückgeben und die
                    eigenen Einstellungen prüfen um sicherzustellen das man alle notwendigen Teile
                    am richtigen Ort vorhanden sind.
                </para>

                <para>
                    Es gibt eine Anzahl an alternativen Einstellungen die man erstellen kann,
                    abhängig von der Konfiguration des Servers, dem Zugriffslevel, oder aus anderen
                    Gründen.
                </para>

                <para>
                    Das <emphasis>alternative Setup</emphasis> enthält das man den Download vom Zend
                    Framework zusammenbehält wie er ist, und einen Link von einem
                    <constant>PATH</constant> Ort zur <filename>zf.sh</filename> erstellt. Was dies
                    bedeutet ist, dass man den Inhalt des Zend Framework Downloads in einem Ort wie
                    <filename>/usr/local/share/ZendFramework</filename> platzieren kann, oder
                    lokaler unter <filename>/home/username/lib/ZendFramework</filename> und einen
                    symbolischen Link zu <filename>zf.sh</filename> erstellt.
                </para>

                <para>
                    Angenommen man will den Link in <filename>/usr/local/bin</filename> platzieren
                    (dies könnte zum Beispiel auch für die Platzierung des Links unter
                    <filename>/home/username/bin/</filename> funktionieren), dan würde man ein
                    Kommando wie das folgende platzieren:
                </para>

                <programlisting language="sh"><![CDATA[
ln -s /usr/local/share/ZendFramework/bin/zf.sh /usr/local/bin/zf

# ODER (zum Beispiel)
ln -s /home/username/lib/ZendFramework/bin/zf.sh /home/username/bin/zf
]]></programlisting>

                <para>
                    Das erstellt einen Link auf den man global von der Kommandozeile aus zugreifen
                    kann.
                </para>
            </sect4>

            <sect4 id="zend.tool.extending.zend-tool-framework.cli-client.setup-windows">
                <title>Das CLI Tool unter Windows einrichten</title>

                <para>
                    Das üblichste Setup in einer Windows Win32 Umgebung ist es
                    <filename>zf.bat</filename> und <filename>zf.php</filename> in das selbe
                    Verzeichnis wie die <acronym>PHP</acronym> Bibliothek zu kopieren. Diese kann
                    generell an einem der folgenden Plätze gefunden werden:
                </para>

                <programlisting language="text"><![CDATA[
C:\PHP
C:\Program Files\ZendServer\bin\
C:\WAMP\PHP\bin
]]></programlisting>

                <para>
                    Man sollte in der Lage sein <filename>php.exe</filename> von der Kommandozeile
                    aus auszuführen. Wenn man dazu nicht in der Lage ist, sollte man zuerst die
                    Dokumentation prüfen welche mit der <acronym>PHP</acronym> Bibliothek
                    mitgeliefert wird, um sicherzustellen dass der Pfad zu
                    <filename>php.exe</filename> in der Windows Umgebungsvariable
                    <constant>PATH</constant> zu finden ist.
                </para>

                <para>
                    Der nächste Schritt besteht darin sicherzustellen das die Zend Framework
                    Bibliothek richtig auf dem <acronym>PHP</acronym>
                    <property>include_path</property> des Systems eingerichtet ist. Um
                    herauszufinden wo der <property>include_path</property> ist, kann man
                    <command>php -i</command> eingeben und nach der Variable
                    <property>include_path</property> sehen, oder kompakter
                    <command>php -i | grep include_path</command> ausführen wenn man ein Cygwin
                    Setup mit vorhandenem grep hat. Sobald man herausgefunden hat wo der
                    <property>include_path</property> liegt (das ist normalerweise etwas wie
                    <filename>C:\PHP\pear</filename>, <filename>C:\PHP\share</filename>,
                    <filename>C:\Program%20Files\ZendServer\share</filename>, oder ähnlich), sollte
                    man sicherstellen das der Inhalt des Verzeichnisses library/ in einem vom
                    <property>include_path</property> spezifizierten Verzeichnis ist.
                </para>

                <para>
                    Sobald man diese zwei Dinge getan hat, sollte man in der Lage sein ein Kommando
                    auszuführen und die richtige Antwort, so ähnlich wie die folgende, zu erhalten:
                </para>

                <para>
                    <inlinegraphic scale="100" align="center" valign="middle"
                        fileref="figures/zend.tool.framework.cliversionwin32.png" format="PNG" />
                </para>

                <para>
                    Wenn man diese Art der Ausgabe nicht sieht, sollte man zurückgehen und die
                    Einstellungen prüfen um sicherzustellen das man alle notwendigen Teile an den
                    richtigen Orten hat.
                </para>

                <para>
                    Es gibt eine Anzahl an alternativen Einstellungen die man erstellen kann,
                    abhängig von der Konfiguration des Servers, dem Zugriffslevel, oder aus anderen
                    Gründen.
                </para>

                <para>
                    Das <emphasis>alternative Setup</emphasis> enthält das man den Download vom Zend
                    Framework zusammenbehält wie er ist, und sowohl den System
                    <constant>PATH</constant>, als auch die <filename>php.ini</filename> Datei
                    verändert. In der Umgebung des Benutzers muss man
                    <filename>C:\Path\To\ZendFramework\bin</filename> hinzufügen damit die Datei
                    <filename>zf.bat</filename> ausführbar ist. Auch die Datei
                    <filename>php.ini</filename> ist zu verändern um sicherzustellen das
                    <filename>C:\Path\To\ZendFramework\library</filename> im
                    <property>include_path</property> liegt.
                </para>
            </sect4>

            <sect4 id="zend.tool.extending.zend-tool-framework.cli-client.setup-othernotes">
                <title>Andere Einstellungs-Möglichkeiten</title>

                <para>
                    Wenn man aus bestimmten Gründen die Zend Framework Bibliothek nicht im
                    <property>include_path</property> haben will, gibt es andere Optionen. Es gibt
                    zwei spezielle Umgebungsvariablen welche <filename>zf.php</filename> verwendet
                    um den Ort der Zend Framework Installation zu erkennen.
                </para>

                <para>
                    Die erste ist <constant>ZEND_TOOL_INCLUDE_PATH_PREPEND</constant>, welche den
                    Wert der Umgebungsvariable dem <property>include_path</property> des Systems
                    (<filename>php.ini</filename>) voranstellt bevor der Client geladen wird.
                </para>

                <para>
                    Alternativ kann man <constant>ZEND_TOOL_INCLUDE_PATH</constant> verwenden um den
                    <property>include_path</property> des System komplett zu
                    <emphasis>ersetzen</emphasis> für jene bei denen es Sinn macht, speziell für das
                    <command>zf</command> Kommandozeilen-Tool.
                </para>
            </sect4>
        </sect3>

        <sect3 id="zend.tool.extending.zend-tool-framework.providers-and-manifests">
            <title>Erstellen von Providern</title>

            <para>
                Generell, ist ein Provider für sich selbst gesehen, nichts weiter als eine Shell für
                einen Entwickler um einige Möglichkeiten zu bündeln welche er mit den Kommandozeilen
                (oder anderen) Clients ausführen will. Das ist eine Analogie für das was der
                "Controller" in der <acronym>MVC</acronym> Anwendung ist.
            </para>

            <sect4 id="zend.tool.extending.zend-tool-framework.providers-and-manifests.loading">
<<<<<<< HEAD
                <title>Wie Zend Tool eigene Provider findet</title>

                <para>
                    Standardmäßig verwendet Zend Tool den BasicLoader um alle Provider zu finden die
                    es ausführen kann. Er durchsucht alle Verzeichnisse des Include Pfades rekursiv
                    und öffnet alle Dateien welche mit "Manifest.php" oder "Provider.php" enden.
                    Alle Klassen in diesen Dateien werden darauf durchsucht ob Sie entweder
                    <classname>Zend_Tool_Framework_Provider_Interface</classname> oder
=======
                <title>Wie Zend_Tool eigene Provider findet</title>

                <para>
                    Standardmäßig verwendet <classname>Zend_Tool</classname> den BasicLoader um alle
                    Provider zu finden die es ausführen kann. Er durchsucht alle Verzeichnisse des
                    Include Pfades rekursiv und öffnet alle Dateien welche mit "Manifest.php" oder
                    "Provider.php" enden. Alle Klassen in diesen Dateien werden darauf durchsucht ob
                    Sie entweder <classname>Zend_Tool_Framework_Provider_Interface</classname> oder
>>>>>>> 85a932b0
                    <classname>Zend_Tool_Framework_Manifest_ProviderManifestable</classname>
                    implementieren. Instanzen des Provider Interfaces sind für die echte
                    Funktionalität zuständig und alle Ihre öffentlichen Methoden kann als Provider
                    Aktionen zugegriffen werden. Das ProviderManifestable Interface benötigt
                    trotzdem die Implementation einer <methodname>getProviders()</methodname>
                    Methode welche ein Array an instanzierten Provider Interface Instanzen
                    zurückgibt.
                </para>

                <para>
                    Die folgenden Namensregeln sind darauf anzuwenden, wie man auf die Provider
                    zugreifen kann welche vom IncludePathLoader gefunden werden:
                </para>

                <itemizedlist>
                    <listitem>
                        <para>
                            Der letzte Teil des eigenen Klassennamens welcher von einem Unterstrich
                            getrennt ist, wird für den Providernamen verwendet, zum Beispiel führt
                            "My_Provider_Hello" zum Provider auf welchen mit dem Namen "hello"
                            zugegriffen werden kann.
                        </para>
                    </listitem>

                    <listitem>
                        <para>
                            Wenn der Provider eine Methode <methodname>getName()</methodname> hat,
                            dann wird diese verwendet statt der vorherigen Methode um den Namen zu
                            erkennen.
                        </para>
                    </listitem>

                    <listitem>
                        <para>
                            Wenn der Provider den Präfix "Provider" hat, zum Beispiel wenn er
                            <classname>My_HelloProvider</classname> heißt, dann wird er vom Namen
                            entfernt so dass der Provider "hello" heißt.
                        </para>
                    </listitem>
                </itemizedlist>

                <note>
                    <para>
                        Der IncludePathLoader folgt Symlinks nicht, was bedeutet das man Provider
                        Funktionalitäten nicht in den Include Pfaden verlinken kann, sondern dass
                        Sie physikalisch in den Include Pfaden vorhanden sein müssen.
                    </para>
                </note>

                <example
                    id="zend.tool.extending.zend-tool-framework.providers-and-manifests.loading.example">
                    <title>Provider mit einem Manifest bekanntmachen</title>

                    <para>
<<<<<<< HEAD
                        Man kann eigene Provider bei Zend Tool bekannt machen indem man ein Manifest
                        anbietet, mit einer speziellen Endung des Dateinamens von "Manifest.php".
                        Ein Provider-Manifest ist eine Implementation von
=======
                        Man kann eigene Provider bei <classname>Zend_Tool</classname> bekannt machen
                        indem man ein Manifest anbietet, mit einer speziellen Endung des Dateinamens
                        von "Manifest.php". Ein Provider-Manifest ist eine Implementation von
>>>>>>> 85a932b0
                        <interface>Zend_Tool_Framework_Manifest_ProviderManifestable</interface> und
                        benötigt die <methodname>getProviders()</methodname> Methode um ein Array
                        von instanziierten Providern zurückzugeben. Anders als unser erster eigener
                        Provider <classname>My_Component_HelloProvider</classname> erstellen wir das
                        folgende Manifest:
                    </para>

                    <programlisting language="php"><![CDATA[
class My_Component_Manifest
    implements Zend_Tool_Framework_Manifest_ProviderManifestable
{
    public function getProviders()
    {
        return array(
            new My_Component_HelloProvider()
        );
    }
}
]]></programlisting>
                </example>
            </sect4>

            <sect4 id="zend.tool.extending.zend-tool-framework.providers-and-manifests.basic">
                <title>Grundsätzliche Instruktionen für die Erstellung von Providern</title>

                <para>
                    Wenn, als Beispiel, ein Entwickler die Fähigkeit, eine Version einer Datendatei
                    anzuzeigen, hinzufügen will mit der seine 3rd Party Komponente arbeitet, gibt es
                    nur eine Klasse welche der Entwickler implementieren muss. Angenommen die
                    Komponente wird <classname>My_Component</classname> genannt, dann würde er eine
                    Klasse erstellen welche <classname>My_Component_HelloProvider</classname> heißt
                    in einer Datei wleche <filename>HelloProvider.php</filename> genannt ist und
                    irgendwo in seinem <property>include_path</property> liegt. Diese Klasse würde
                    <classname>Zend_Tool_Framework_Provider_Interface</classname> implementieren und
                    diese Datei würde etwa wie folgt auszusehen haben:
                </para>

                <programlisting language="php"><![CDATA[
class My_Component_HelloProvider
    implements Zend_Tool_Framework_Provider_Interface
{
    public function say()
    {
        echo 'Hallo von meinem Provider!';
    }
}
]]></programlisting>

                <para>
                    Bei dem obigen Code und der Annahme das der Entwickler Zugriff auf diese
                    Funktionalität über den Konsolen-Client haben will, würde der Aufruf wie folgt
                    aussehen:
                </para>

                <programlisting language="sh"><![CDATA[
% zf say hello
Hallo von meinem Provider!
]]></programlisting>
            </sect4>

            <sect4 id="zend.tool.extending.zend-tool-framework.providers-and-manifests.response">
                <title>Das Antwort-Objekt</title>

                <para>
<<<<<<< HEAD
                    Wie im Architektur-Abschnitt diskutiert erlaubt es Zend Tool andere Clients für
                    die Verwendung eigener Zend Tool Provider zu verknüpfen. Um den
=======
                    Wie im Architektur-Abschnitt diskutiert erlaubt es
                    <classname>Zend_Tool</classname> andere Clients für die Verwendung eigener
                    <classname>Zend_Tool</classname> Provider zu verknüpfen. Um den
>>>>>>> 85a932b0
                    unterschiedlichen Clients zu entsprechen sollte man das Antwort-Objekt verwenden
                    um Rückgabe-Meldungen von Providern zurückzugeben anstatt
                    <methodname>echo()</methodname> oder ähnliche Ausgabe-Mechanismen zu verwenden.
                    Nach dem Umschreiben des Hello-Providers mit diesen Erkenntnissen sieht er wie
                    folgt aus:
                </para>

                <programlisting language="php"><![CDATA[
class My_Component_HelloProvider
    extends Zend_Tool_Framework_Provider_Abstract
{
    public function say()
    {
        $this->_registry->getResponse
                        ->appendContent("Hallo von meinem Provider!");
    }
}
]]></programlisting>

                <para>
                    Wie man sieht muss <classname>Zend_Tool_Framework_Provider_Abstract</classname>
                    erweitert werden um Zugriff auf die Registry zu erhalten welche die
                    <classname>Zend_Tool_Framework_Client_Response</classname> Instanz enthält.
                </para>
            </sect4>

            <sect4 id="zend.tool.extending.zend-tool-framework.providers-and-manifests.advanced">
                <title>Fortgeschrittene Informationen für die Entwicklung</title>

                <sect5
                    id="zend.tool.extending.zend-tool-framework.providers-and-manifests.advanced.variables">
                    <title>Variablen an einen Provider übergeben</title>

                    <para>
                        Das obige "Hello World" Beispiel ist großartig für einfache Befehle, aber
                        was ist mit etwas komplizierterem? Wenn die eigenen Skripting- und
                        Tooling-Bedürfnisse wachsen kann man die Notwendigkeit sehen dass man
                        Variablen akzeptiert. So wie Funktions-Signaturen Parameter haben, so können
                        eigene Tooling-Anfragen auch Parmeter akzeptieren.
                    </para>

                    <para>
                        So wie jede Tooling-Anfrage isoliert von einer Methode in einer Klasse sein
                        kann, können auch die Parameter einer Tooling-Anfrage in einem sehr
                        bekanntem Platz isoliert sein. Parameter einer Aktions-Methode eines
                        Providers können die selben Parameter enthalten welche der eigene Client
                        verwenden soll wenn diese Provider und Aktions-Methode aufgerufen wird.
                        Wenn man zum Beispiel einen Namen im oben stehenden Beispiel akzeptieren
                        will, würde man möglicherweise folgendes in OO Code machen:
                    </para>

                    <programlisting language="php"><![CDATA[
class My_Component_HelloProvider
    implements Zend_Tool_Framework_Provider_Interface
{
    public function say($name = 'Ralph')
    {
        echo 'Hallo' . $name . ', von meinem Provider!';
    }
}
]]></programlisting>

                    <para>
                        Das obige Beispiel kann dann über die Kommandozeile
                        <command>zf say hello Joe</command> aufgerufen werden. "Joe" wird dem
                        Provider bereitgestellt so wie ein Parameter eines Methodenaufrufs. Es ist
                        auch zu beachten das der Parameter optional ist, was bedeutet das er auch
                        in der Kommandozeile optional ist, so dass
                        <command>zf say hello</command> trotzdem noch funktioniert, und auf den
                        Standardwert "Ralph" zeigt.
                    </para>
                </sect5>

                <sect5
                    id="zend.tool.extending.zend-tool-framework.providers-and-manifests.advanced.prompt">
                    <title>Den Benutzer nach einer Eingabe fragen</title>

                    <para>
                        Es gibt Fälle in denen der Workflow des eigenen Providers es notwendig macht
                        den Benutzer nach einer Eingabe zu fragen. Dies kann getan werden indem der
                        Client nach einer zusätzlich benötigten Eingabe gefragt wird indem folgendes
                        aufgerufen wird:
                    </para>

                    <programlisting language="php"><![CDATA[
class My_Component_HelloProvider
    extends Zend_Tool_Framework_Provider_Abstract
{
    public function say($name = 'Ralph')
    {
        $nameResponse = $this->_registry
                             ->getClient()
                             ->promptInteractiveInput("Wie ist dein Name?");
        $name = $name->getContent();

        echo 'Hallo' . $name . ', von meinem Provider!';
    }
}
]]></programlisting>

                    <para>
                        Dieses Kommando wirft eine Ausnahme wenn der aktuelle Client nicht in der
                        Lage ist interaktive Anfragen zu behandeln. Im Falle des standardmäßigen
                        Konsolen-Clients wird man aber danach gefragt den Namen einzugeben.
                    </para>
                </sect5>

                <sect5
                    id="zend.tool.extending.zend-tool-framework.providers-and-manifests.advanced.pretendable">
                    <title>Die Ausführung einer Provider-Aktion vorbereiten</title>

                    <para>
                        Ein anderes interessantes Feature das man möglicherweise implementieren will
                        ist die <emphasis>Vorbereitung</emphasis>. Vorbereitung ist die Fähigkeit
                        des eigenen Providers sich "vorzubereiten", wie wenn er die angefragte
                        Kombination von Aktion und Provider  durchführt und dem Benutzer so viele
                        Informationen wie möglich darüber zu geben was er tun
                        <emphasis>würde</emphasis> ohne es wirklich zu tun. Das kann ein wichtiger
                        Hinweis sein wenn große Änderungen in der Datenbank oder auf dem Dateisystem
                        durchgeführt werden welche der Benutzer andernfalls nicht durchführen wollen
                        würde.
                    </para>

                    <para>
                        Voranstellbarkeit ist einfach zu implementieren. Es gibt zwei Teile zu
                        diesem Feature: 1) Den Provider markieren, das er die Fähigkeit hat
                        "vorzubereiten", und 2) die Anfrage prüfen und sicherstellen das die
                        aktuelle Anfrage wirklich als "vorzubereiten" angefragt wurde. Dieses
                        Feature wird im folgenden Code-Beispiel demonstriert.
                    </para>

                    <programlisting language="php"><![CDATA[
class My_Component_HelloProvider
    extends    Zend_Tool_Framework_Provider_Abstract
    implements Zend_Tool_Framework_Provider_Pretendable
{
    public function say($name = 'Ralph')
    {
        if ($this->_registry->getRequest()->isPretend()) {
            echo 'Ich würde Hallo zu ' . $name . ' sagen.';
        } else {
            echo 'Hallo' . $name . ', von meinem Provider!';
        }
    }
}
]]></programlisting>

                    <para>
                        Um den Provider im vorbereiteten Modus auszuführen muss nur folgendes
                        aufgerufen werden:
                    </para>

                    <programlisting language="sh"><![CDATA[
% zf --pretend say hello Ralph
Ich würde Hallo zu Ralph sagen.
]]></programlisting>
                </sect5>

                <sect5
                    id="zend.tool.extending.zend-tool-framework.providers-and-manifests.advanced.verbosedebug">
                    <title>Verbose und Debug Modi</title>

                    <para>
                        Man kann Provider Aktionen auch in den Modi "verbose" oder "debug" laufen
                        lassen. Die Semantik bezüglich dieser Aktionen muss man im Kontext des
                        Providers implementieren. Man kann auf die Modi Debug oder Verbose wie
                        folgt zugreifen:
                    </para>

                    <programlisting language="php"><![CDATA[
class My_Component_HelloProvider
    implements Zend_Tool_Framework_Provider_Interface
{
    public function say($name = 'Ralph')
    {
        if($this->_registry->getRequest()->isVerbose()) {
            echo "Hello::say wurde aufgerufen\n";
        }
        if($this->_registry->getRequest()->isDebug()) {
            syslog(LOG_INFO, "Hello::say wurde aufgerufen\n");
        }
    }
}
]]></programlisting>
                </sect5>

                <sect5
                    id="zend.tool.extending.zend-tool-framework.providers-and-manifests.advanced.configstorage">
                    <title>Auf die Benutzerkonfiguration und den Speicher zugreifen</title>

                    <para>
                        Bei Verwendung der Umgebungsvariable <property>ZF_CONFIG_FILE</property>
                        oder von .zf.ini im Heimverzeichnis können Konfigurationsparameter in jeden
<<<<<<< HEAD
                        Zend Tool Provider eingefügt werden. Der Zugriff auf diese Konfiguration ist
                        über die Registry möglich welche dem Provider übergeben wird wenn man
=======
                        <classname>Zend_Tool</classname> Provider eingefügt werden. Der Zugriff auf
                        diese Konfiguration ist über die Registry möglich welche dem Provider
                        übergeben wird wenn man
>>>>>>> 85a932b0
                        <classname>Zend_Tool_Framework_Provider_Abstract</classname> erweitert.
                    </para>

                    <programlisting language="php"><![CDATA[
class My_Component_HelloProvider
    extends Zend_Tool_Framework_Provider_Abstract
{
    public function say()
    {
        $username = $this->_registry->getConfig()->username;
        if(!empty($username)) {
            echo "Hallo $username!";
        } else {
            echo "Hallo!";
        }
    }
}
]]></programlisting>

                    <para>
                        Die zurückgegebene Konfiguration ist vom Typ
                        <classname>Zend_Tool_Framework_Client_Config</classname> allerdings
                        verweisen die magischen Methoden <methodname>__get()</methodname> und
                        <methodname>__set()</methodname> intern auf eine
                        <classname>Zend_Config</classname> oder den angegebenen Konfigurationstyp.
                    </para>

                    <para>
                        Der Speicher erlaubt es notwendige Daten für eine spätere Referenz zu
                        speichern. Das kann für Aufgaben bei der Ausführung von Batches nützlich
                        sein oder für das wiederausführen von Aufgaben. Man kann auf den Speicher
                        auf dem gleichen Weg zugreifen wie auf die Konfiguration:
                    </para>

                    <programlisting language="php"><![CDATA[
class My_Component_HelloProvider
    extends Zend_Tool_Framework_Provider_Abstract
{
    public function say()
    {
        $aValue = $this->_registry->getStorage()->get("myUsername");
        echo "Hallo $aValue!";
    }
}
]]></programlisting>

                    <para>
<<<<<<< HEAD
                        Die API des Speichers ist sehr einfach:
=======
                        Die <acronym>API</acronym> des Speichers ist sehr einfach:
>>>>>>> 85a932b0
                    </para>

                    <programlisting language="php"><![CDATA[
class Zend_Tool_Framework_Client_Storage
{
    public function setAdapter($adapter);
    public function isEnabled();
    public function put($name, $value);
    public function get($name, $defaultValue=null);
    public function has($name);
    public function remove($name);
    public function getStreamUri($name);
}
]]></programlisting>

                    <important>
                        <para>
                            Wenn man Provider erstellt welche Konfigurations-fähig oder
                            Speicher-fähig sind muss man daran denken dass man prüfen muss ob die
                            notwendigen Benutzerkonfigurations- oder Speicher-Schlüssel wirklich
                            für diesen Benutzer existieren. Man wird keine fatalen Fehler erhalten
                            wenn keiner von Ihnen angegeben wurde, da leere Schlüssel bei der
                            Anfrage erstellt werden.
                        </para>
                    </important>
                </sect5>
            </sect4>
        </sect3>
    </sect2>

    <sect2 id="zend.tool.extending.zend-tool-project">
        <title>Zend_Tool_Project Erweiterungen</title>

        <para>
<<<<<<< HEAD
            Zend_Tool_Project bietet ein reiches Set an Funktionalitäten und Möglichkeiten welche
            die Aufgabe der Erstellung neuer Provider, speziell jener welche auf ein Projekt
            abzielen, einfacher und besser managebar.
=======
            <classname>Zend_Tool_Project</classname> bietet ein reiches Set an Funktionalitäten
            und Möglichkeiten welche die Aufgabe der Erstellung neuer Provider, speziell jener
            welche auf ein Projekt abzielen, einfacher und besser managebar.
>>>>>>> 85a932b0
        </para>

        <sect3 id="zend.tool.extending.zend-tool-project.architecture">
            <title>Architektur-Übersicht</title>

            <para>
                Das selbe Konzept gilt auch für Zend Framework Projekte. In Zend Framework Projekten
                hat man Controller, Aktionen, Views, Modelle, Datenbanken und so weiter. Im Sinn
                von <classname>Zend_Tool</classname> benötigen wir einen Weg um diese Arten von
                Ressourcen zu verfolgen -- deshalb <classname>Zend_Tool_Project</classname>.
            </para>

            <para>
                <classname>Zend_Tool_Project</classname> ist in der Lage Projektressourcen wärend
                der Entwicklung eines Projekts zu verfolgen. Wenn man, zum Beispiel, in einem
                Kommando einen Controller erstellt, und im nächsten Kommando eine Aktion in diesem
                Controller erstellen will, muss <classname>Zend_Tool_Project</classname> über die
                Controllerdatei bescheid <emphasis>wissen</emphasis> die man erstellt hat, damit
                man (in der nächsten Aktion) in der Lage ist diese Aktion daran anzuhängen. Das ist
                was das Projekt aktuell hält und <emphasis>zustandsbehaftet</emphasis>.
            </para>

            <para>
                Ein andere wichtiger Punkt den man über Projekte verstehen sollte ist, dass
                Ressourcen typischerweise in einer hierarchischen Art orgainisiert sind. Dies zu
                wissen bedeutet das <classname>Zend_Tool_Project</classname> in der Lage ist das
                aktuelle Projekt in eine interne Repräsentation zu serialisieren welche es erlaubt
                nicht nur jederzeit festzustellen <emphasis>welche</emphasis> Ressourcen Teil eines
                Projekts sind, sondern auch <emphasis>wo</emphasis> Sie in Relation zu anderen
                stehen.
            </para>
        </sect3>

        <sect3 id="zend.tool.extending.zend-tool-project.providers">
            <title>Provider erstellen</title>

            <para>
                Projektspezifische Provider werden auf dem selben Weg erstellt wie reine Framework
                Provider, mit einer Ausnahme: Projektprovider müssen
                <code>Zend_Tool_Project_Provider_Abstract</code> erweitern. Diese Klasse kommt mit
                einigen signifikanten Funktionalitäten welche Entwicklern helfen existierende
                Projekte zu laden, das Profilobjekt zu erhalten, und in der Lage zu sein das Profil
                zu suchen, und später dann alle Änderungen im aktuellen Projektprofil zu speichern.
            </para>

            <programlisting language="php"><![CDATA[
class My_Component_HelloProvider
    extends Zend_Tool_Project_Provider_Abstract
{
    public function say()
    {
        $profile = $this->_loadExistingProfile();

        /* ... Projektarbeiten hier durchführen */

        $this->_storeProfile();
    }
}
]]></programlisting>
        </sect3>

        <!--
        <sect3 id="zend.tool.extending.zend-tool-project.resources-and-contexts">
            <title>Creating Resources &amp; Contexts</title>

        </sect3>
        -->
    </sect2>
</sect1><|MERGE_RESOLUTION|>--- conflicted
+++ resolved
@@ -421,16 +421,6 @@
             </para>
 
             <sect4 id="zend.tool.extending.zend-tool-framework.providers-and-manifests.loading">
-<<<<<<< HEAD
-                <title>Wie Zend Tool eigene Provider findet</title>
-
-                <para>
-                    Standardmäßig verwendet Zend Tool den BasicLoader um alle Provider zu finden die
-                    es ausführen kann. Er durchsucht alle Verzeichnisse des Include Pfades rekursiv
-                    und öffnet alle Dateien welche mit "Manifest.php" oder "Provider.php" enden.
-                    Alle Klassen in diesen Dateien werden darauf durchsucht ob Sie entweder
-                    <classname>Zend_Tool_Framework_Provider_Interface</classname> oder
-=======
                 <title>Wie Zend_Tool eigene Provider findet</title>
 
                 <para>
@@ -439,7 +429,6 @@
                     Include Pfades rekursiv und öffnet alle Dateien welche mit "Manifest.php" oder
                     "Provider.php" enden. Alle Klassen in diesen Dateien werden darauf durchsucht ob
                     Sie entweder <classname>Zend_Tool_Framework_Provider_Interface</classname> oder
->>>>>>> 85a932b0
                     <classname>Zend_Tool_Framework_Manifest_ProviderManifestable</classname>
                     implementieren. Instanzen des Provider Interfaces sind für die echte
                     Funktionalität zuständig und alle Ihre öffentlichen Methoden kann als Provider
@@ -494,15 +483,9 @@
                     <title>Provider mit einem Manifest bekanntmachen</title>
 
                     <para>
-<<<<<<< HEAD
-                        Man kann eigene Provider bei Zend Tool bekannt machen indem man ein Manifest
-                        anbietet, mit einer speziellen Endung des Dateinamens von "Manifest.php".
-                        Ein Provider-Manifest ist eine Implementation von
-=======
                         Man kann eigene Provider bei <classname>Zend_Tool</classname> bekannt machen
                         indem man ein Manifest anbietet, mit einer speziellen Endung des Dateinamens
                         von "Manifest.php". Ein Provider-Manifest ist eine Implementation von
->>>>>>> 85a932b0
                         <interface>Zend_Tool_Framework_Manifest_ProviderManifestable</interface> und
                         benötigt die <methodname>getProviders()</methodname> Methode um ein Array
                         von instanziierten Providern zurückzugeben. Anders als unser erster eigener
@@ -567,14 +550,9 @@
                 <title>Das Antwort-Objekt</title>
 
                 <para>
-<<<<<<< HEAD
-                    Wie im Architektur-Abschnitt diskutiert erlaubt es Zend Tool andere Clients für
-                    die Verwendung eigener Zend Tool Provider zu verknüpfen. Um den
-=======
                     Wie im Architektur-Abschnitt diskutiert erlaubt es
                     <classname>Zend_Tool</classname> andere Clients für die Verwendung eigener
                     <classname>Zend_Tool</classname> Provider zu verknüpfen. Um den
->>>>>>> 85a932b0
                     unterschiedlichen Clients zu entsprechen sollte man das Antwort-Objekt verwenden
                     um Rückgabe-Meldungen von Providern zurückzugeben anstatt
                     <methodname>echo()</methodname> oder ähnliche Ausgabe-Mechanismen zu verwenden.
@@ -768,14 +746,9 @@
                     <para>
                         Bei Verwendung der Umgebungsvariable <property>ZF_CONFIG_FILE</property>
                         oder von .zf.ini im Heimverzeichnis können Konfigurationsparameter in jeden
-<<<<<<< HEAD
-                        Zend Tool Provider eingefügt werden. Der Zugriff auf diese Konfiguration ist
-                        über die Registry möglich welche dem Provider übergeben wird wenn man
-=======
                         <classname>Zend_Tool</classname> Provider eingefügt werden. Der Zugriff auf
                         diese Konfiguration ist über die Registry möglich welche dem Provider
                         übergeben wird wenn man
->>>>>>> 85a932b0
                         <classname>Zend_Tool_Framework_Provider_Abstract</classname> erweitert.
                     </para>
 
@@ -823,11 +796,7 @@
 ]]></programlisting>
 
                     <para>
-<<<<<<< HEAD
-                        Die API des Speichers ist sehr einfach:
-=======
                         Die <acronym>API</acronym> des Speichers ist sehr einfach:
->>>>>>> 85a932b0
                     </para>
 
                     <programlisting language="php"><![CDATA[
@@ -862,15 +831,9 @@
         <title>Zend_Tool_Project Erweiterungen</title>
 
         <para>
-<<<<<<< HEAD
-            Zend_Tool_Project bietet ein reiches Set an Funktionalitäten und Möglichkeiten welche
-            die Aufgabe der Erstellung neuer Provider, speziell jener welche auf ein Projekt
-            abzielen, einfacher und besser managebar.
-=======
             <classname>Zend_Tool_Project</classname> bietet ein reiches Set an Funktionalitäten
             und Möglichkeiten welche die Aufgabe der Erstellung neuer Provider, speziell jener
             welche auf ein Projekt abzielen, einfacher und besser managebar.
->>>>>>> 85a932b0
         </para>
 
         <sect3 id="zend.tool.extending.zend-tool-project.architecture">
