--- conflicted
+++ resolved
@@ -190,13 +190,8 @@
             return ($result instanceof Renderer);
         });
         $renderer = $results->last();
-<<<<<<< HEAD
         if (!$renderer instanceof Renderer) {
-            throw new RuntimeException(sprintf(
-=======
-        if (!$renderer) {
             throw new Exception\RuntimeException(sprintf(
->>>>>>> ef284a41
                 '%s: no renderer selected!',
                 __METHOD__
             ));
