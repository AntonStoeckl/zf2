<?php
/**
 * Zend Framework (http://framework.zend.com/)
 *
 * @link      http://github.com/zendframework/zf2 for the canonical source repository
 * @copyright Copyright (c) 2005-2013 Zend Technologies USA Inc. (http://www.zend.com)
 * @license   http://framework.zend.com/license/new-bsd New BSD License
 * @package   Zend_Di
 */

namespace Zend\Di;

use SplDoublyLinkedList;

/**
 * Class definition based on multiple definitions
 *
 * @category   Zend
 * @package    Zend_Di
 */
class DefinitionList extends SplDoublyLinkedList implements Definition\DefinitionInterface
{
    /**
     * @param Definition\DefinitionInterface|Definition\DefinitionInterface[] $definitions
     */
    public function __construct($definitions)
    {
        if (!is_array($definitions)) {
            $definitions = array($definitions);
        }
        foreach ($definitions as $definition) {
            $this->push($definition);
        }
    }

    /**
     * Add definitions
     *
     * @param  Definition\DefinitionInterface $definition
     * @param  bool                           $addToBackOfList
     * @return void
     */
    public function addDefinition(Definition\DefinitionInterface $definition, $addToBackOfList = true)
    {
        if ($addToBackOfList) {
            $this->push($definition);
        } else {
            $this->unshift($definition);
        }
    }

    /**
     * @param  string       $type
     * @return Definition\DefinitionInterface[]
     */
    public function getDefinitionsByType($type)
    {
        $definitions = array();
        foreach ($this as $definition) {
            if ($definition instanceof $type) {
                $definitions[] = $definition;
            }
        }

        return $definitions;
    }

    /**
     * Get definition by type
     *
     * @param  string                         $type
     * @return Definition\DefinitionInterface
     */
    public function getDefinitionByType($type)
    {
        foreach ($this as $definition) {
            if ($definition instanceof $type) {
                return $definition;
            }
        }

        return false;
    }

    /**
     * @param  string                              $class
     * @return bool|Definition\DefinitionInterface
     */
    public function getDefinitionForClass($class)
    {
        /** @var $definition Definition\DefinitionInterface */
        foreach ($this as $definition) {
            if ($definition->hasClass($class)) {
                return $definition;
            }
        }

        return false;
    }

    /**
     * @param  string                              $class
     * @return bool|Definition\DefinitionInterface
     */
    public function forClass($class)
    {
        return $this->getDefinitionForClass($class);
    }

    /**
     * {@inheritDoc}
     */
    public function getClasses()
    {
        $classes = array();
        /** @var $definition Definition\DefinitionInterface */
        foreach ($this as $definition) {
            $classes = array_merge($classes, $definition->getClasses());
        }

        return $classes;
    }

    /**
     * {@inheritDoc}
     */
    public function hasClass($class)
    {
        /** @var $definition Definition\DefinitionInterface */
        foreach ($this as $definition) {
            if ($definition->hasClass($class)) {
                return true;
            }
        }

        return false;
    }

    /**
     * {@inheritDoc}
     */
    public function getClassSupertypes($class)
    {
        $supertypes = array();
        /** @var $definition Definition\DefinitionInterface */
        foreach ($this as $definition) {
            if ($definition->hasClass($class)) {
                $supertypes = array_merge($supertypes, $definition->getClassSupertypes($class));
                if ($definition instanceof Definition\PartialMarker) {
                    continue;
                }

                return $supertypes;
            }
        }
        return $supertypes;
    }

    /**
     * {@inheritDoc}
     */
    public function getInstantiator($class)
    {
        /** @var $definition Definition\DefinitionInterface */
        foreach ($this as $definition) {
            if ($definition->hasClass($class)) {
                $value = $definition->getInstantiator($class);
                if ($value === null && $definition instanceof Definition\PartialMarker) {
                    continue;
                }

                return $value;
            }
        }

        return false;
    }

    /**
     * {@inheritDoc}
     */
    public function hasMethods($class)
    {
        /** @var $definition Definition\DefinitionInterface */
        foreach ($this as $definition) {
            if ($definition->hasClass($class)) {
                if ($definition->hasMethods($class) === false && $definition instanceof Definition\PartialMarker) {
                    continue;
                }

                return $definition->hasMethods($class);
            }
        }

        return false;
    }

    /**
     * {@inheritDoc}
     */
    public function hasMethod($class, $method)
    {
        if (!$this->hasMethods($class)) {
            return false;
        }

        /** @var $definition Definition\DefinitionInterface */
        foreach ($this as $definition) {
<<<<<<< HEAD
            if ($definition->hasClass($class)) {
                if ($definition->hasMethods($class) === false && $definition instanceof Definition\PartialMarker) {
                    continue;
                } else {
                    return $definition->hasMethod($class, $method);
                }
=======
            if ($definition->hasMethod($class, $method)) {
                return true;
>>>>>>> aeb53de0
            }
        }

        return false;
    }

    /**
     * {@inheritDoc}
     */
    public function getMethods($class)
    {
        /** @var $definition Definition\DefinitionInterface */
        $methods = array();
        foreach ($this as $definition) {
            if ($definition->hasClass($class)) {
                if (!$definition instanceof Definition\PartialMarker) {
                    return array_merge($definition->getMethods($class), $methods);
                }

                $methods = array_merge($definition->getMethods($class), $methods);
            }
        }

        return $methods;
    }

    /**
     * {@inheritDoc}
     */
    public function hasMethodParameters($class, $method)
    {
        $methodParameters = $this->getMethodParameters($class, $method);

        return ($methodParameters !== array());
    }

    /**
     * {@inheritDoc}
     */
    public function getMethodParameters($class, $method)
    {
        /** @var $definition Definition\DefinitionInterface */
        foreach ($this as $definition) {
            if ($definition->hasClass($class) && $definition->hasMethod($class, $method) && $definition->hasMethodParameters($class, $method)) {
                return $definition->getMethodParameters($class, $method);
            }
        }

        return array();
    }

}<|MERGE_RESOLUTION|>--- conflicted
+++ resolved
@@ -206,17 +206,8 @@
 
         /** @var $definition Definition\DefinitionInterface */
         foreach ($this as $definition) {
-<<<<<<< HEAD
-            if ($definition->hasClass($class)) {
-                if ($definition->hasMethods($class) === false && $definition instanceof Definition\PartialMarker) {
-                    continue;
-                } else {
-                    return $definition->hasMethod($class, $method);
-                }
-=======
             if ($definition->hasMethod($class, $method)) {
                 return true;
->>>>>>> aeb53de0
             }
         }
 
