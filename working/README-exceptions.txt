--- conflicted
+++ resolved
@@ -8,16 +8,10 @@
 In alphabetical order:
 
 Zend\Authentication     COMPLETE    Ralph Schindler (ralph)
-<<<<<<< HEAD
-Zend\AccessControl      IN PROGRESS Ralph Schindler (ralph)
-Zend\Paginator          IN PROGRESS Wil Moore (wilmoore)
-Zend\Serializer         IN PROGRESS Marc Bennewitz (mabe)
-Zend\Tool               IN PROGRESS Ralph Schindler (ralph)
-=======
 Zend\Acl                COMPLETE    Ralph Schindler (ralph)
 Zend\Cache              IN PROGRESS Paul Katsande (?) (paul [+] katsande [a] gmail [+] com)
 Zend\Navigation         IN PROGRESS Michael Ridgway () (mcridgway [a] gmail [+] com)
 Zend\Paginator          IN PROGRESS Wil Moore (wilmoore) (wil [+] moore [a] wilmoore [+] com)
+Zend\Serializer         IN PROGRESS Marc Bennewitz (mabe)
 Zend\Tool               IN PROGRESS Ralph Schindler (ralph)
-Zend\View               IN PROGRESS Daniel Latter () (dan [a] modeweb [+] co [+] uk)
->>>>>>> 6a1695f3
+Zend\View               IN PROGRESS Daniel Latter () (dan [a] modeweb [+] co [+] uk)