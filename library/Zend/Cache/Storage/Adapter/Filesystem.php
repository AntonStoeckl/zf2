--- conflicted
+++ resolved
@@ -10,27 +10,6 @@
 
 namespace Zend\Cache\Storage\Adapter;
 
-<<<<<<< HEAD
-use ArrayObject,
-    GlobIterator,
-    stdClass,
-    Exception as BaseException,
-    Zend\Cache\Exception,
-    Zend\Cache\Storage,
-    Zend\Cache\Storage\StorageInterface,
-    Zend\Cache\Storage\Capabilities,
-    Zend\Cache\Storage\ClearExpiredInterface,
-    Zend\Cache\Storage\ClearByNamespaceInterface,
-    Zend\Cache\Storage\ClearByPrefixInterface,
-    Zend\Cache\Storage\FlushableInterface,
-    Zend\Cache\Storage\IterableInterface,
-    Zend\Cache\Storage\AvailableSpaceCapableInterface,
-    Zend\Cache\Storage\OptimizableInterface,
-    Zend\Cache\Storage\TagableInterface,
-    Zend\Cache\Storage\TotalSpaceCapableInterface,
-    Zend\Cache\Utils,
-    Zend\Stdlib\ErrorHandler;
-=======
 use ArrayObject;
 use Exception as BaseException;
 use GlobIterator;
@@ -49,20 +28,12 @@
 use Zend\Cache\Storage\TaggableInterface;
 use Zend\Cache\Storage\TotalSpaceCapableInterface;
 use Zend\Stdlib\ErrorHandler;
->>>>>>> 0e2a8b1d
 
 /**
  * @category   Zend
  * @package    Zend_Cache
  * @subpackage Storage
  */
-<<<<<<< HEAD
-class Filesystem
-    extends AbstractAdapter
-    implements FlushableInterface, ClearExpiredInterface, ClearByNamespaceInterface, ClearByPrefixInterface,
-               TagableInterface, IterableInterface, OptimizableInterface,
-               AvailableSpaceCapableInterface, TotalSpaceCapableInterface
-=======
 class Filesystem extends AbstractAdapter implements
     AvailableSpaceCapableInterface,
     ClearByNamespaceInterface,
@@ -73,7 +44,6 @@
     OptimizableInterface,
     TaggableInterface,
     TotalSpaceCapableInterface
->>>>>>> 0e2a8b1d
 {
 
     /**
@@ -193,14 +163,6 @@
                 if (file_exists($tagPathname)) {
                     unlink($tagPathname);
                 }
-<<<<<<< HEAD
-
-                $ifoPathname = substr($pathname, 0, -4) . '.ifo';
-                if (file_exists($ifoPathname)) {
-                    unlink($ifoPathname);
-                }
-=======
->>>>>>> 0e2a8b1d
             }
         }
         $error = ErrorHandler::stop();
@@ -277,11 +239,7 @@
         return true;
     }
 
-<<<<<<< HEAD
-    /* TagableInterface  */
-=======
     /* TaggableInterface  */
->>>>>>> 0e2a8b1d
 
     /**
      * Set tags to an item by given key.
@@ -376,14 +334,6 @@
                 if (file_exists($datPathname)) {
                     unlink($datPathname);
                 }
-<<<<<<< HEAD
-
-                $ifoPathname = substr($pathname, 0, -4) . '.ifo';
-                if (file_exists($ifoPathname)) {
-                    unlink($ifoPathname);
-                }
-=======
->>>>>>> 0e2a8b1d
             }
         }
 
@@ -412,11 +362,7 @@
     /**
      * Optimize the storage
      *
-<<<<<<< HEAD
-     * @return void
-=======
-     * @return boolean
->>>>>>> 0e2a8b1d
+     * @return boolean
      * @return Exception\RuntimeException
      */
     public function optimize()
@@ -452,11 +398,7 @@
             }
 
             // clean total space buffer on change cache_dir
-<<<<<<< HEAD
-            $events     = $this->events();
-=======
             $events     = $this->getEventManager();
->>>>>>> 0e2a8b1d
             $handle     = null;
             $totalSpace = & $this->totalSpace;
             $callback   = function ($event) use (& $events, & $handle, & $totalSpace) {
@@ -466,14 +408,9 @@
                     $events->detach($handle);
                 }
             };
-<<<<<<< HEAD
-            $handle = $this->events()->attach($callback);
-        }
-=======
             $handle = $events->attach($callback);
         }
 
->>>>>>> 0e2a8b1d
         return $this->totalSpace;
     }
 
@@ -570,20 +507,6 @@
         try {
             $filespec = $this->getFileSpec($normalizedKey);
             $data     = $this->getFileContent($filespec . '.dat');
-<<<<<<< HEAD
-
-            if ($this->getOptions()->getReadControl()) {
-                if ( ($info = $this->readInfoFile($filespec . '.ifo'))
-                    && isset($info['hash'], $info['algo'])
-                    && Utils::generateHash($info['algo'], $data, true) != $info['hash']
-                ) {
-                    throw new Exception\UnexpectedValueException(
-                        "ReadControl: Stored hash and computed hash don't match"
-                    );
-                }
-            }
-=======
->>>>>>> 0e2a8b1d
 
             // use filemtime + filesize as CAS token
             if (func_num_args() > 2) {
@@ -631,20 +554,6 @@
                     unset($keys[$i]);
                 }
 
-<<<<<<< HEAD
-                if ($options->getReadControl()) {
-                    $info = $this->readInfoFile($filespec . '.ifo');
-                    if (isset($info['hash'], $info['algo'])
-                        && Utils::generateHash($info['algo'], $data, true) != $info['hash']
-                    ) {
-                        throw new Exception\UnexpectedValueException(
-                            "ReadControl: Stored hash and computed hash doesn't match"
-                        );
-                    }
-                }
-
-=======
->>>>>>> 0e2a8b1d
                 $result[$key] = $data;
             }
 
@@ -974,44 +883,13 @@
         $filespec = $this->getFileSpec($normalizedKey);
         $this->prepareDirectoryStructure($filespec);
 
-<<<<<<< HEAD
-        $info = null;
-        if ($options->getReadControl()) {
-            $info['hash'] = Utils::generateHash($options->getReadControlAlgo(), $value, true);
-            $info['algo'] = $options->getReadControlAlgo();
-        }
-
-=======
->>>>>>> 0e2a8b1d
         // write files
         try {
             // set umask for files
             $oldUmask = umask($options->getFileUmask());
 
-<<<<<<< HEAD
-            $contents = array($filespec . '.dat' => & $value);
-            if ($info) {
-                $contents[$filespec . '.ifo'] = serialize($info);
-            } else {
-                $this->unlink($filespec . '.ifo');
-                $this->unlink($filespec . '.tag');
-            }
-
-            while ($contents) {
-                $nonBlocking = count($contents) > 1;
-                $wouldblock  = null;
-
-                foreach ($contents as $file => $content) {
-                    $this->putFileContent($file, $content, $nonBlocking, $wouldblock);
-                    if (!$nonBlocking || !$wouldblock) {
-                        unset($contents[$file]);
-                    }
-                }
-            }
-=======
             $this->putFileContent($filespec . '.dat', $value);
             $this->unlink($filespec . '.tag');
->>>>>>> 0e2a8b1d
 
             // reset file_umask
             umask($oldUmask);
@@ -1046,23 +924,8 @@
             // *.dat file
             $contents[$filespec . '.dat'] = & $value;
 
-<<<<<<< HEAD
-            // *.ifo file
-            $info = null;
-            if ($baseOptions->getReadControl()) {
-                $info['hash'] = Utils::generateHash($baseOptions->getReadControlAlgo(), $value, true);
-                $info['algo'] = $baseOptions->getReadControlAlgo();
-            }
-            if ($info) {
-                $contents[$filespec . '.ifo'] = serialize($info);
-            } else {
-                $this->unlink($filespec . '.ifo');
-                $this->unlink($filespec . '.tag');
-            }
-=======
             // *.tag file
             $this->unlink($filespec . '.tag');
->>>>>>> 0e2a8b1d
         }
 
         // write to disk
@@ -1272,10 +1135,6 @@
         } else {
             $this->unlink($filespec . '.dat');
             $this->unlink($filespec . '.tag');
-<<<<<<< HEAD
-            $this->unlink($filespec . '.ifo');
-=======
->>>>>>> 0e2a8b1d
         }
         return true;
     }
