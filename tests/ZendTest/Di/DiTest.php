--- conflicted
+++ resolved
@@ -710,7 +710,6 @@
     }
 
     /**
-<<<<<<< HEAD
      * @group ZF2-308
      */
     public function testWillNotCallStaticInjectionMethods()
@@ -721,7 +720,8 @@
 
         $this->assertSame(\ZendTest\Di\TestAsset\SetterInjection\StaticSetter::$name, 'originalName');
     }
-=======
+
+    /**
      * @group ZF2-142
      */
     public function testDiWillInjectDefaultParameters()
@@ -754,6 +754,4 @@
         $this->assertSame('defaultConstruct', $optionalParams->b);
         $this->assertSame(array(), $optionalParams->c);
     }
-
->>>>>>> 9a5e530f
 }