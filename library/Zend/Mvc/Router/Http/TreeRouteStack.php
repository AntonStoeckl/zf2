--- conflicted
+++ resolved
@@ -136,13 +136,8 @@
             return null;
         }
 
-<<<<<<< HEAD
         if ($this->baseUrl === null && method_exists($request, 'getBaseUrl')) {
-            $this->setBaseUrl($request->getBaseUrl);
-=======
-        if ($this->baseUrl !== null && method_exists($request, 'getBaseUrl')) {
             $this->setBaseUrl($request->getBaseUrl());
->>>>>>> 19e6ade3
         }
         
         $uri           = $request->uri();
