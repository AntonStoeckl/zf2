--- conflicted
+++ resolved
@@ -73,11 +73,7 @@
             String, einer Datei, <acronym>URI</acronym> oder einer Instanz des Typs
             <classname>Zend_Feed_Abstract</classname> importiert werden. Das importieren von einer
             <acronym>URI</acronym> kann zusätzlich eine konditionelle <acronym>HTTP</acronym>
-<<<<<<< HEAD
-            <acroym>GET</acronym> Anfrage benützen. Wenn das importieren fehlschlägt, wird eine
-=======
             <acronym>GET</acronym> Anfrage benützen. Wenn das importieren fehlschlägt, wird eine
->>>>>>> 1d6b9ab2
             Exception geworfen. Das Endergebnis wird ein Objekt des Typs
             <classname>Zend_Feed_Reader_FeedInterface</classname> sein, die Core Implementation
             von <classname>Zend_Feed_Reader_Feed_Rss</classname> und
