<?php
/**
 * Zend Framework (http://framework.zend.com/)
 *
 * @link      http://github.com/zendframework/zf2 for the canonical source repository
 * @copyright Copyright (c) 2005-2013 Zend Technologies USA Inc. (http://www.zend.com)
 * @license   http://framework.zend.com/license/new-bsd New BSD License
 * @package   Zend_Soap
 */

namespace Zend\Soap;

use DOMDocument;
use DOMElement;
use Zend\Soap\Exception\InvalidArgumentException;
use Zend\Soap\Wsdl\ComplexTypeStrategy\ComplexTypeStrategyInterface as ComplexTypeStrategy;
use Zend\Uri\Uri;

/**
 * \Zend\Soap\Wsdl
 *
 * @category   Zend
 * @package    Zend_Soap
 */
class Wsdl
{
    /**
     * @var object DomDocument Instance
     */
    private $dom;

    /**
     * @var object WSDL Root XML_Tree_Node
     */
    private $wsdl;

    /**
     * @var string URI where the WSDL will be available
     */
    private $uri;

    /**
     * @var DOMElement
     */
    private $schema = null;

    /**
     * Types defined on schema
     *
     * @var array
     */
    private $includedTypes = array();

    /**
     * Strategy for detection of complex types
     */
    protected $strategy = null;

    /**
     * Map of PHP Class names to WSDL QNames.
     *
     * @var array
     */
    protected $classMap = array();

    const NS_WSDL           = 'http://schemas.xmlsoap.org/wsdl/';
    const NS_SOAP           = 'http://schemas.xmlsoap.org/wsdl/soap/';
<<<<<<< HEAD
    const NS_SCHEMA         = 'http://www.w3.org/2001/XMLSchema';
    const NS_S_ENC          = 'http://schemas.xmlsoap.org/soap/encoding/';

=======
	const NS_S_ENC          = 'http://schemas.xmlsoap.org/soap/encoding/';
	const NS_XMLNS          = 'http://www.w3.org/2000/xmlns/';
	const NS_SCHEMA         = 'http://www.w3.org/2001/XMLSchema';
>>>>>>> f0be02a0
    /**
     * Constructor
     *
     * @param string  $name Name of the Web Service being Described
     * @param string|Uri $uri URI where the WSDL will be available
     * @param null|ComplexTypeStrategy $strategy Strategy for detection of complex types
     * @param null|array $classMap Map of PHP Class names to WSDL QNames
     * @throws Exception\RuntimeException
     */
    public function __construct($name, $uri, ComplexTypeStrategy $strategy = null, array $classMap = array())
    {
        if ($uri instanceof Uri) {
            $uri = $uri->toString();
        }

        $this->setUri($uri);
        $this->classMap = $classMap;

        $this->dom = $this->getDOMDocument($name, $this->getUri());

        $this->wsdl = $this->dom->documentElement;

        $this->setComplexTypeStrategy($strategy ?: new Wsdl\ComplexTypeStrategy\DefaultComplexType);
    }

    /**
     * Get the wsdl XML document with all namespaces and required attributes
     *
     * @param string $uri
     * @param string $name
     * @return \DOMDocument
     */
    protected function getDOMDocument($name, $uri = null)
    {
        $dom = new \DOMDocument();
<<<<<<< HEAD
        $dom->preserveWhiteSpace = true;
        $dom->formatOutput = true;
        $dom->encoding = 'UTF-8';
=======
        $dom->preserveWhiteSpace = false;
        $dom->formatOutput = true;
>>>>>>> f0be02a0

        $definitions = $dom->createElementNS(Wsdl::NS_WSDL,             'definitions');

        $dom->appendChild($definitions);

        $uri = $this->sanitizeUri($uri);

        $definitions->setAttribute('name',             $name);
        $definitions->setAttribute('targetNamespace',  $uri);

        $definitions->setAttributeNS(Wsdl::NS_XMLNS, 'xmlns:wsdl',      Wsdl::NS_WSDL);
        $definitions->setAttributeNS(Wsdl::NS_XMLNS, 'xmlns:tns',       $uri);
        $definitions->setAttributeNS(Wsdl::NS_XMLNS, 'xmlns:soap',      Wsdl::NS_SOAP);
        $definitions->setAttributeNS(Wsdl::NS_XMLNS, 'xmlns:xsd',       Wsdl::NS_SCHEMA);
        $definitions->setAttributeNS(Wsdl::NS_XMLNS, 'xmlns:soap-enc',  Wsdl::NS_S_ENC);

        return $dom;
    }

    /**
     * Get the class map of php to wsdl qname types.
     *
     * @return array
     */
    public function getClassMap()
    {
        return $this->classMap;
    }

    /**
     * Set the class map of php to wsdl qname types.
     */
    public function setClassMap($classMap)
    {
        $this->classMap = $classMap;
    }

    /**
     * Set a new uri for this WSDL
     *
     * @param  string|Uri $uri
     * @return \Zend\Soap\Wsdl
     */
    public function setUri($uri)
    {
        $uri = $this->sanitizeUri($uri);

        $oldUri = $this->uri;
        $this->uri = $uri;

        if($this->dom instanceof \DOMDocument ) {
            // namespace declarations are NOT true attributes
            $this->dom->documentElement->setAttributeNS(Wsdl::NS_XMLNS,     'xmlns:tns',        $uri);


            $xpath = new \DOMXPath($this->dom);
            $xpath->registerNamespace('unittest',     Wsdl::NS_WSDL);

            $xpath->registerNamespace('tns',          $uri);
            $xpath->registerNamespace('soap',         Wsdl::NS_SOAP);
            $xpath->registerNamespace('xsd',          Wsdl::NS_SCHEMA);
            $xpath->registerNamespace('soap-enc',     Wsdl::NS_S_ENC);
            $xpath->registerNamespace('wsdl',         Wsdl::NS_WSDL);

            // select only attribute nodes. Data nodes does not contain uri except for documentation node but
            // this is for the user to decide
            $attributeNodes = $xpath->query('//attribute::*[contains(., "'.$oldUri.'")]');

            /** @var $node \DOMAttr */
            foreach ($attributeNodes as $node) {
//                var_dump(array($oldUri, $uri, $node->nodeValue, str_replace($oldUri, $uri, $node->nodeValue)));
                $node->nodeValue = str_replace($oldUri, $uri, $node->nodeValue);
            }
        }

        return $this;
    }

    /**
     * @return string
     */
    public function getUri() {
        return $this->uri;
    }

    /**
     * Function for sanitizing uri
     *
     * @param $uri
     *
     * @throws Exception\InvalidArgumentException
     * @return string
     */
    public function sanitizeUri($uri) {

        if ($uri instanceof Uri) {
            $uri = $uri->toString();
        }

        $uri = trim($uri);
        $uri = htmlspecialchars($uri, ENT_QUOTES, 'UTF-8', false);

        if (empty($uri)) {
            throw new InvalidArgumentException('Uri contains invalid characters or is empty');
        }

        return $uri;
    }

    /**
     * Set a strategy for complex type detection and handling
     *
     * @param ComplexTypeStrategy $strategy
     * @return \Zend\Soap\Wsdl
     */
    public function setComplexTypeStrategy(ComplexTypeStrategy $strategy)
    {
        $this->strategy = $strategy;
        return $this;
    }

    /**
     * Get the current complex type strategy
     *
     * @return ComplexTypeStrategy
     */
    public function getComplexTypeStrategy()
    {
        return $this->strategy;
    }

    /**
     * Add a {@link http://www.w3.org/TR/wsdl#_messages message} element to the WSDL
     *
     * @param string $messageName Name for the {@link http://www.w3.org/TR/wsdl#_messages message}
     * @param array $parts An array of {@link http://www.w3.org/TR/wsdl#_message parts}
     *                     The array is constructed like:
	 * 						'name of part' => 'part xml schema data type' or
	 * 						'name of part' => array('type' => 'part xml schema type')  or
	 * 						'name of part' => array('element' => 'part xml element name')
	 *
     * @return object The new message's XML_Tree_Node for use in {@link function addDocumentation}
     */
    public function addMessage($messageName, $parts)
    {
        $message = $this->dom->createElementNS(Wsdl::NS_WSDL, 'message');

        $message->setAttribute('name', $messageName);

        if (count($parts) > 0) {
            foreach ($parts as $name => $type) {
                $part = $this->dom->createElementNS(Wsdl::NS_WSDL, 'part');
                $part->setAttribute('name', $name);
                if (is_array($type)) {
                    foreach ($type as $key => $value) {
                        $part->setAttribute($key, $value);
                    }
                } else {
                    $part->setAttribute('type', $type);
                }
                $message->appendChild($part);
            }
        }

        $this->wsdl->appendChild($message);

        return $message;
    }

    /**
     * Add a {@link http://www.w3.org/TR/wsdl#_porttypes portType} element to the WSDL
     *
     * @param string $name portType element's name
     * @return object The new portType's XML_Tree_Node for use in {@link function addPortOperation} and {@link function addDocumentation}
     */
    public function addPortType($name)
    {
        $portType = $this->dom->createElementNS(Wsdl::NS_WSDL, 'portType');
        $portType->setAttribute('name', $name);
        $this->wsdl->appendChild($portType);

        return $portType;
    }

<<<<<<< HEAD
    /**
     * Add an {@link http://www.w3.org/TR/wsdl#request-response operation} element to a portType element
     *
     * @param object $portType a portType XML_Tree_Node, from {@link function addPortType}
     * @param string $name Operation name
     * @param string $input Input Message
     * @param string $output Output Message
     * @param string $fault Fault Message
     * @return object The new operation's XML_Tree_Node for use in {@link function addDocumentation}
     */
    public function addPortOperation($portType, $name, $input = false, $output = false, $fault = false)
=======
	/**
	 * Add an {@link http://www.w3.org/TR/wsdl#_request-response operation} element to a portType element
	 *
	 * @param object $portType a portType XML_Tree_Node, from {@link function addPortType}
	 * @param string $name Operation name
	 * @param bool|string $input Input Message
	 * @param bool|string $output Output Message
	 * @param bool|array $faults list of Fault Messages
	 *
	 * @return object The new operation's XML_Tree_Node for use in {@link function addDocumentation}
	 */
    public function addPortOperation($portType, $name, $input = false, $output = false, $faults = false)
>>>>>>> f0be02a0
    {
        $operation = $this->dom->createElementNS(Wsdl::NS_WSDL, 'operation');
        $operation->setAttribute('name', $name);

        if (is_string($input) && (strlen(trim($input)) >= 1)) {
            $node = $this->dom->createElementNS(Wsdl::NS_WSDL, 'input');
            $node->setAttribute('message', $input);
            $operation->appendChild($node);
        }
<<<<<<< HEAD
        if (is_string($output) && (strlen(trim($output)) >= 1)) {
            $node= $this->dom->createElementNS(Wsdl::NS_WSDL, 'output');
            $node->setAttribute('message', $output);
            $operation->appendChild($node);
        }
        if (is_string($fault) && (strlen(trim($fault)) >= 1)) {
            $node = $this->dom->createElementNS(Wsdl::NS_WSDL, 'fault');
            $node->setAttribute('message', $fault);
            $operation->appendChild($node);
=======

		if (is_string($output) && (strlen(trim($output)) >= 1)) {
            $node= $this->_dom->createElement('output');
            $node->setAttribute('message', $output);
            $operation->appendChild($node);
        }

        if (is_array($faults) && !empty($faults)) {
			foreach ($faults as $fault) {
				$node = $this->_dom->createElement('fault');
				$node->setAttribute('message', $fault);
				$operation->appendChild($node);
			}
>>>>>>> f0be02a0
        }

        $portType->appendChild($operation);

        return $operation;
    }

<<<<<<< HEAD
    /**
     * Add a {@link http://www.w3.org/TR/wsdl#_bindings binding} element to WSDL
     *
     * @param string $name Name of the Binding
     * @param string $portType name of the portType to bind
     * @return object The new binding's XML_Tree_Node for use with {@link function addBindingOperation} and {@link function addDocumentation}
     */
=======
	/**
	 * Add a {@link http://www.w3.org/TR/wsdl#_bindings binding} element to WSDL
	 *
	 * @param string $name Name of the Binding
	 * @param string $portType string $type name of the portType to bind
	 *
	 * @return object The new binding's XML_Tree_Node for use with {@link function addBindingOperation} and {@link function addDocumentation}
	 */
>>>>>>> f0be02a0
    public function addBinding($name, $portType)
    {
        $binding = $this->dom->createElementNS(Wsdl::NS_WSDL, 'binding');
        $this->wsdl->appendChild($binding);

        $attr = $this->dom->createAttribute('name');
        $attr->value = $name;
        $binding->appendChild($attr);

        $attr = $this->dom->createAttribute('type');
        $attr->value = $portType;
        $binding->appendChild($attr);

        return $binding;
    }

	/**
	 * Add an operation to a binding element
	 *
	 * @param object $binding A binding XML_Tree_Node returned by {@link function addBinding}
	 * @param string $name
	 * @param array|bool $input An array of attributes for the input element, allowed keys are: 'use', 'namespace', 'encodingStyle'. {@link http://www.w3.org/TR/wsdl#_soap:body More Information}
	 * @param array|bool $output An array of attributes for the output element, allowed keys are: 'use', 'namespace', 'encodingStyle'. {@link http://www.w3.org/TR/wsdl#_soap:body More Information}
	 * @param array|bool $faults An array of elements, each with attributes for the fault element, allowed keys are: 'name', 'use', 'namespace', 'encodingStyle'. {@link http://www.w3.org/TR/wsdl#_soap:body More Information}
	 *
	 * @return object The new Operation's XML_Tree_Node for use with {@link function addSoapOperation} and {@link function addDocumentation}
	 */
    public function addBindingOperation($binding, $name, $input = false, $output = false, $faults = false)
    {
        $operation = $this->dom->createElementNS(Wsdl::NS_WSDL, 'operation');
        $binding->appendChild($operation);

        $attr = $this->dom->createAttribute('name');
        $attr->value = $name;
        $operation->appendChild($attr);

        if (is_array($input) AND !empty($input)) {
            $node = $this->dom->createElementNS(Wsdl::NS_WSDL, 'input');
            $operation->appendChild($node);

            $soapNode = $this->dom->createElementNS(Wsdl::NS_SOAP, 'body');
            $node->appendChild($soapNode);

            foreach ($input as $name => $value) {
                $attr = $this->dom->createAttribute($name);
                $attr->value = $value;
                $soapNode->appendChild($attr);
            }

        }

        if (is_array($output) AND !empty($output)) {
            $node = $this->dom->createElementNS(Wsdl::NS_WSDL, 'output');
            $operation->appendChild($node);

            $soapNode = $this->dom->createElementNS(Wsdl::NS_SOAP, 'body');
            $node->appendChild($soapNode);

            foreach ($output as $name => $value) {
                $attr = $this->dom->createAttribute($name);
                $attr->value = $value;
                $soapNode->appendChild($attr);
            }
        }

<<<<<<< HEAD
        if (is_array($fault) AND !empty($fault)) {
            $node = $this->dom->createElementNS(Wsdl::NS_WSDL, 'fault');
            $operation->appendChild($node);

            foreach ($fault as $name => $value) {
                $attr = $this->dom->createAttribute($name);
                $attr->value = $value;

                $node->appendChild($attr);
            }
=======
        if (is_array($faults)) {
			foreach ($faults as $fault) {
				$node = $this->_dom->createElementNS(Wsdl::NS_WSDL, 'fault');
				$operation->appendChild($node);

				foreach ($fault as $name => $value) {
					$attr = $this->_dom->createAttributeNS(Wsdl::NS_WSDL, $name);
					$attr->value = $value;

					$node->appendChild($attr);
				}
			}
>>>>>>> f0be02a0
        }

        return $operation;
    }

    /**
     * Add a {@link http://www.w3.org/TR/wsdl#_soap:binding SOAP binding} element to a Binding element
     *
     * @param object $binding A binding XML_Tree_Node returned by {@link function addBinding}
     * @param string $style binding style, possible values are "rpc" (the default) and "document"
     * @param string $transport Transport method (defaults to HTTP)
     * @return bool
     */
    public function addSoapBinding($binding, $style = 'document', $transport = 'http://schemas.xmlsoap.org/soap/http')
    {

        $soapBinding = $this->dom->createElementNS(WSDL::NS_SOAP, 'binding');
        $soapBinding->setAttribute('style', $style);
        $soapBinding->setAttribute('transport', $transport);

        $binding->appendChild($soapBinding);

        return $soapBinding;
    }

    /**
     * Add a {@link http://www.w3.org/TR/wsdl#_soap:operation SOAP operation} to an operation element
     *
     * @param object $operation An operation XML_Tree_Node returned by {@link function addBindingOperation}
     * @param string $soapAction SOAP Action
     * @return bool
     */
    public function addSoapOperation($binding, $soapAction)
    {
        if ($soapAction instanceof Uri) {
            $soapAction = $soapAction->toString();
        }
        $soapOperation = $this->dom->createElementNS(WSDL::NS_SOAP, 'operation');
        $soapOperation->setAttribute('soapAction', $soapAction);

        $binding->insertBefore($soapOperation, $binding->firstChild);

        return $soapOperation;
    }

    /**
     * Add a {@link http://www.w3.org/TR/wsdl#_services service} element to the WSDL
     *
     * @param string $name Service Name
     * @param string $portName Name of the port for the service
     * @param string $binding Binding for the port
     * @param string $location SOAP Address for the service
     * @return object The new service's XML_Tree_Node for use with {@link function addDocumentation}
     */
    public function addService($name, $portName, $binding, $location)
    {
        if ($location instanceof Uri) {
            $location = $location->toString();
        }
        $service = $this->dom->createElementNS(WSDL::NS_WSDL, 'service');
        $service->setAttribute('name', $name);

        $this->wsdl->appendChild($service);

        $port = $this->dom->createElementNS(WSDL::NS_WSDL, 'port');
        $port->setAttribute('name', $portName);
        $port->setAttribute('binding', $binding);

        $service->appendChild($port);

        $soapAddress = $this->dom->createElementNS(WSDL::NS_SOAP, 'address');
        $soapAddress->setAttribute('location', $location);

        $port->appendChild($soapAddress);

        return $service;
    }

    /**
     * Add a documentation element to any element in the WSDL.
     *
     * Note that the WSDL {@link http://www.w3.org/TR/wsdl#_documentation specification} uses 'document',
     * but the WSDL {@link http://schemas.xmlsoap.org/wsdl/ schema} uses 'documentation' instead.
     * The {@link http://www.ws-i.org/Profiles/BasicProfile-1.1-2004-08-24.html#WSDL_documentation_Element WS-I Basic Profile 1.1} recommends using 'documentation'.
     *
     * @param object $inputNode An XML_Tree_Node returned by another method to add the documentation to
     * @param string $documentation Human readable documentation for the node
     * @return DOMElement The documentation element
     */
    public function addDocumentation($inputNode, $documentation)
    {
        if ($inputNode === $this) {
            $node = $this->dom->documentElement;
        } else {
            $node = $inputNode;
        }

        $doc = $this->dom->createElementNS(WSDL::NS_WSDL, 'documentation');
        if ($node->hasChildNodes()) {
            $node->insertBefore($doc, $node->firstChild);
        } else {
            $node->appendChild($doc);
        }

        $docCData = $this->dom->createTextNode(str_replace(array("\r\n", "\r"), "\n", $documentation));
        $doc->appendChild($docCData);

        return $doc;
    }

    /**
     * Add WSDL Types element
     *
     * @param object $types A DomDocument|DomNode|DomElement|DomDocumentFragment with all the XML Schema types defined in it
     *
     * @return void
     */
    public function addTypes($types)
    {
        if ($types instanceof \DomDocument) {
            $dom = $this->dom->importNode($types->documentElement);
            $this->wsdl->appendChild($dom);
        } elseif ($types instanceof \DomNode || $types instanceof \DomElement || $types instanceof \DomDocumentFragment ) {
            $dom = $this->dom->importNode($types);
            $this->wsdl->appendChild($dom);
        }
    }

    /**
     * Add a complex type name that is part of this WSDL and can be used in signatures.
     *
     * @param string $type
     * @param string $wsdlType
     * @return \Zend\Soap\Wsdl
     */
    public function addType($type, $wsdlType)
    {
        if (!isset($this->includedTypes[$type])) {
            $this->includedTypes[$type] = $wsdlType;
        }
        return $this;
    }

    /**
     * Return an array of all currently included complex types
     *
     * @return array
     */
    public function getTypes()
    {
        return $this->includedTypes;
    }

    /**
     * Return the Schema node of the WSDL
     *
     * @return DOMElement
     */
    public function getSchema()
    {
        if ($this->schema == null) {
            $this->addSchemaTypeSection();
        }

        return $this->schema;
    }

    /**
     * Return the WSDL as XML
     *
     * @return string WSDL as XML
     */
    public function toXML()
    {
           return $this->dom->saveXML();
    }

    /**
     * Return DOM Document
     *
     * @return \DOMDocument
     */
    public function toDomDocument()
    {
        return $this->dom;
    }

    /**
     * Echo the WSDL as XML
     *
     * @return bool
     */
    public function dump($filename = false)
    {

        if (!$filename) {
            echo $this->toXML();
            return true;
        }

        $i = file_put_contents($filename, $this->toXML());

        return $i > 0;
    }

    /**
     * Returns an XSD Type for the given PHP type
     *
     * @param string $type PHP Type to get the XSD type for
     * @return string
     */
    public function getType($type)
    {
        switch (strtolower($type)) {
            case 'string':
            case 'str':
                return 'xsd:string';
            case 'long':
                return 'xsd:long';
            case 'int':
            case 'integer':
                return 'xsd:int';
            case 'float':
                return 'xsd:float';
            case 'double':
                return 'xsd:double';
            case 'boolean':
            case 'bool':
                return 'xsd:boolean';
            case 'array':
                return 'soap-enc:Array';
            case 'object':
                return 'xsd:struct';
            case 'mixed':
                return 'xsd:anyType';
            case 'void':
                return '';
            default:
                // delegate retrieval of complex type to current strategy
                return $this->addComplexType($type);
            }
    }

    /**
     * This function makes sure a complex types section and schema additions are set.
     *
     * @return \Zend\Soap\Wsdl
     */
    public function addSchemaTypeSection()
    {
        if ($this->schema === null) {

            $types = $this->dom->createElementNS(Wsdl::NS_WSDL, 'types');
            $this->wsdl->appendChild($types);

            $this->schema = $this->dom->createElementNS(WSDL::NS_SCHEMA, 'schema');
            $types->appendChild($this->schema);

            $this->schema->setAttribute('targetNamespace', $this->getUri());
        }

        return $this;
    }

    /**
     * Translate PHP type into WSDL QName
     *
     * @param string $type
     * @return string QName
     */
    public function translateType($type)
    {
        if (isset($this->classMap[$type])) {
            return $this->classMap[$type];
        }

        $type = trim($type,'\\');

        // remove namespace,
        $pos = strrpos($type, '\\');
        if ($pos) {
            $type = substr($type, $pos+1);
        }

        return $type;
    }

    /**
     * Add a {@link http://www.w3.org/TR/wsdl#_types types} data type definition
     *
     * @param string $type Name of the class to be specified
     * @return string XSD Type for the given PHP type
     */
    public function addComplexType($type)
    {
        if (isset($this->includedTypes[$type])) {
            return $this->includedTypes[$type];
        }
        $this->addSchemaTypeSection();

        $strategy = $this->getComplexTypeStrategy();
        $strategy->setContext($this);
        // delegates the detection of a complex type to the current strategy
        return $strategy->addComplexType($type);
    }

    /**
     * Parse an xsd:element represented as an array into a DOMElement.
     *
     * @param array $element an xsd:element represented as an array
     * @throws Exception\RuntimeException if $element is not an array
     * @return DOMElement parsed element
     */
    private function _parseElement($element)
    {
        if (!is_array($element)) {
            throw new Exception\RuntimeException("The 'element' parameter needs to be an associative array.");
        }

        $elementXML = $this->dom->createElementNS(Wsdl::NS_SCHEMA, 'element');
        foreach ($element as $key => $value) {
            if (in_array($key, array('sequence', 'all', 'choice'))) {
                if (is_array($value)) {
                    $complexType = $this->dom->createElementNS(Wsdl::NS_SCHEMA, 'complexType');
                    if (count($value) > 0) {
                        $container = $this->dom->createElementNS(Wsdl::NS_SCHEMA, $key);
                        foreach ($value as $subElement) {
                            $subElementXML = $this->_parseElement($subElement);
                            $container->appendChild($subElementXML);
                        }
                        $complexType->appendChild($container);
                    }
                    $elementXML->appendChild($complexType);
                }
            } else {
                $elementXML->setAttribute($key, $value);
            }
        }
        return $elementXML;
    }

    /**
     * Add an xsd:element represented as an array to the schema.
     *
     * Array keys represent attribute names and values their respective value.
     * The 'sequence', 'all' and 'choice' keys must have an array of elements as their value,
     * to add them to a nested complexType.
     *
     * Example: array( 'name' => 'MyElement',
     *                 'sequence' => array( array('name' => 'myString', 'type' => 'string'),
     *                                      array('name' => 'myInteger', 'type' => 'int') ) );
     * Resulting XML: <xsd:element name="MyElement"><xsd:complexType><xsd:sequence>
     *                  <xsd:element name="myString" type="string"/>
     *                  <xsd:element name="myInteger" type="int"/>
     *                </xsd:sequence></xsd:complexType></xsd:element>
     *
     * @param array $element an xsd:element represented as an array
     * @return string xsd:element for the given element array
     */
    public function addElement($element)
    {
        $schema = $this->getSchema();
        $elementXml = $this->_parseElement($element);
        $schema->appendChild($elementXml);
        return 'tns:' . $element['name'];
    }
}<|MERGE_RESOLUTION|>--- conflicted
+++ resolved
@@ -64,16 +64,11 @@
     protected $classMap = array();
 
     const NS_WSDL           = 'http://schemas.xmlsoap.org/wsdl/';
+    const NS_XMLNS          = 'http://www.w3.org/2000/xmlns/';
     const NS_SOAP           = 'http://schemas.xmlsoap.org/wsdl/soap/';
-<<<<<<< HEAD
     const NS_SCHEMA         = 'http://www.w3.org/2001/XMLSchema';
     const NS_S_ENC          = 'http://schemas.xmlsoap.org/soap/encoding/';
 
-=======
-	const NS_S_ENC          = 'http://schemas.xmlsoap.org/soap/encoding/';
-	const NS_XMLNS          = 'http://www.w3.org/2000/xmlns/';
-	const NS_SCHEMA         = 'http://www.w3.org/2001/XMLSchema';
->>>>>>> f0be02a0
     /**
      * Constructor
      *
@@ -109,14 +104,9 @@
     protected function getDOMDocument($name, $uri = null)
     {
         $dom = new \DOMDocument();
-<<<<<<< HEAD
         $dom->preserveWhiteSpace = true;
         $dom->formatOutput = true;
         $dom->encoding = 'UTF-8';
-=======
-        $dom->preserveWhiteSpace = false;
-        $dom->formatOutput = true;
->>>>>>> f0be02a0
 
         $definitions = $dom->createElementNS(Wsdl::NS_WSDL,             'definitions');
 
@@ -301,7 +291,6 @@
         return $portType;
     }
 
-<<<<<<< HEAD
     /**
      * Add an {@link http://www.w3.org/TR/wsdl#request-response operation} element to a portType element
      *
@@ -313,20 +302,6 @@
      * @return object The new operation's XML_Tree_Node for use in {@link function addDocumentation}
      */
     public function addPortOperation($portType, $name, $input = false, $output = false, $fault = false)
-=======
-	/**
-	 * Add an {@link http://www.w3.org/TR/wsdl#_request-response operation} element to a portType element
-	 *
-	 * @param object $portType a portType XML_Tree_Node, from {@link function addPortType}
-	 * @param string $name Operation name
-	 * @param bool|string $input Input Message
-	 * @param bool|string $output Output Message
-	 * @param bool|array $faults list of Fault Messages
-	 *
-	 * @return object The new operation's XML_Tree_Node for use in {@link function addDocumentation}
-	 */
-    public function addPortOperation($portType, $name, $input = false, $output = false, $faults = false)
->>>>>>> f0be02a0
     {
         $operation = $this->dom->createElementNS(Wsdl::NS_WSDL, 'operation');
         $operation->setAttribute('name', $name);
@@ -336,7 +311,6 @@
             $node->setAttribute('message', $input);
             $operation->appendChild($node);
         }
-<<<<<<< HEAD
         if (is_string($output) && (strlen(trim($output)) >= 1)) {
             $node= $this->dom->createElementNS(Wsdl::NS_WSDL, 'output');
             $node->setAttribute('message', $output);
@@ -346,21 +320,6 @@
             $node = $this->dom->createElementNS(Wsdl::NS_WSDL, 'fault');
             $node->setAttribute('message', $fault);
             $operation->appendChild($node);
-=======
-
-		if (is_string($output) && (strlen(trim($output)) >= 1)) {
-            $node= $this->_dom->createElement('output');
-            $node->setAttribute('message', $output);
-            $operation->appendChild($node);
-        }
-
-        if (is_array($faults) && !empty($faults)) {
-			foreach ($faults as $fault) {
-				$node = $this->_dom->createElement('fault');
-				$node->setAttribute('message', $fault);
-				$operation->appendChild($node);
-			}
->>>>>>> f0be02a0
         }
 
         $portType->appendChild($operation);
@@ -368,24 +327,14 @@
         return $operation;
     }
 
-<<<<<<< HEAD
     /**
      * Add a {@link http://www.w3.org/TR/wsdl#_bindings binding} element to WSDL
      *
      * @param string $name Name of the Binding
-     * @param string $portType name of the portType to bind
+	 * @param string $portType name of the portType to bind
+	 *
      * @return object The new binding's XML_Tree_Node for use with {@link function addBindingOperation} and {@link function addDocumentation}
      */
-=======
-	/**
-	 * Add a {@link http://www.w3.org/TR/wsdl#_bindings binding} element to WSDL
-	 *
-	 * @param string $name Name of the Binding
-	 * @param string $portType string $type name of the portType to bind
-	 *
-	 * @return object The new binding's XML_Tree_Node for use with {@link function addBindingOperation} and {@link function addDocumentation}
-	 */
->>>>>>> f0be02a0
     public function addBinding($name, $portType)
     {
         $binding = $this->dom->createElementNS(Wsdl::NS_WSDL, 'binding');
@@ -402,18 +351,18 @@
         return $binding;
     }
 
-	/**
-	 * Add an operation to a binding element
-	 *
-	 * @param object $binding A binding XML_Tree_Node returned by {@link function addBinding}
+    /**
+     * Add an operation to a binding element
+     *
+     * @param object $binding A binding XML_Tree_Node returned by {@link function addBinding}
 	 * @param string $name
 	 * @param array|bool $input An array of attributes for the input element, allowed keys are: 'use', 'namespace', 'encodingStyle'. {@link http://www.w3.org/TR/wsdl#_soap:body More Information}
 	 * @param array|bool $output An array of attributes for the output element, allowed keys are: 'use', 'namespace', 'encodingStyle'. {@link http://www.w3.org/TR/wsdl#_soap:body More Information}
-	 * @param array|bool $faults An array of elements, each with attributes for the fault element, allowed keys are: 'name', 'use', 'namespace', 'encodingStyle'. {@link http://www.w3.org/TR/wsdl#_soap:body More Information}
+	 * @param array|bool $fault An array with attributes for the fault element, allowed keys are: 'name', 'use', 'namespace', 'encodingStyle'. {@link http://www.w3.org/TR/wsdl#_soap:body More Information}
 	 *
-	 * @return object The new Operation's XML_Tree_Node for use with {@link function addSoapOperation} and {@link function addDocumentation}
-	 */
-    public function addBindingOperation($binding, $name, $input = false, $output = false, $faults = false)
+     * @return object The new Operation's XML_Tree_Node for use with {@link function addSoapOperation} and {@link function addDocumentation}
+     */
+    public function addBindingOperation($binding, $name, $input = false, $output = false, $fault = false)
     {
         $operation = $this->dom->createElementNS(Wsdl::NS_WSDL, 'operation');
         $binding->appendChild($operation);
@@ -451,7 +400,6 @@
             }
         }
 
-<<<<<<< HEAD
         if (is_array($fault) AND !empty($fault)) {
             $node = $this->dom->createElementNS(Wsdl::NS_WSDL, 'fault');
             $operation->appendChild($node);
@@ -462,20 +410,6 @@
 
                 $node->appendChild($attr);
             }
-=======
-        if (is_array($faults)) {
-			foreach ($faults as $fault) {
-				$node = $this->_dom->createElementNS(Wsdl::NS_WSDL, 'fault');
-				$operation->appendChild($node);
-
-				foreach ($fault as $name => $value) {
-					$attr = $this->_dom->createAttributeNS(Wsdl::NS_WSDL, $name);
-					$attr->value = $value;
-
-					$node->appendChild($attr);
-				}
-			}
->>>>>>> f0be02a0
         }
 
         return $operation;
