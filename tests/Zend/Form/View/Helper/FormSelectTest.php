--- conflicted
+++ resolved
@@ -170,8 +170,6 @@
         $this->assertRegexp('#<select[^>]*?(name="foo\[\]")#', $markup);
     }
 
-<<<<<<< HEAD
-=======
     public function getScalarOptionsDataProvider()
     {
         return array(
@@ -201,7 +199,6 @@
         $this->assertRegexp(sprintf('#option .*?value="%s"#', (string)$value), $markup);
     }
 
->>>>>>> 0e2a8b1d
     public function testInvokeWithNoElementChainsHelper()
     {
         $element = $this->getElement();
