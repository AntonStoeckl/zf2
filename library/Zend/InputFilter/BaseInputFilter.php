<?php
/**
 * Zend Framework (http://framework.zend.com/)
 *
 * @link      http://github.com/zendframework/zf2 for the canonical source repository
 * @copyright Copyright (c) 2005-2012 Zend Technologies USA Inc. (http://www.zend.com)
 * @license   http://framework.zend.com/license/new-bsd New BSD License
 * @package   Zend_InputFilter
 */

namespace Zend\InputFilter;

use ArrayAccess;
use Traversable;
use Zend\Stdlib\ArrayUtils;

/**
 * @todo       How should we deal with required input when data is missing?
 *             should a message be returned? if so, what message?
 * @category   Zend
 * @package    Zend_InputFilter
 */
class BaseInputFilter implements InputFilterInterface
{
    protected $data;
    protected $inputs = array();
    protected $invalidInputs;
    protected $validationGroup;
    protected $validInputs;

    /**
     * Countable: number of inputs in this input filter
     *
     * Only details the number of direct children.
     *
     * @return int
     */
    public function count()
    {
        return count($this->inputs);
    }

    /**
     * Add an input to the input filter
     *
     * @param  InputInterface|InputFilterInterface $input
     * @param  null|string                         $name Name used to retrieve this input
     * @throws Exception\InvalidArgumentException
     * @return InputFilterInterface
     */
    public function add($input, $name = null)
    {
        if (!$input instanceof InputInterface && !$input instanceof InputFilterInterface) {
            throw new Exception\InvalidArgumentException(sprintf(
                '%s expects an instance of %s or %s as its first argument; received "%s"',
                __METHOD__,
                'Zend\InputFilter\InputInterface',
                'Zend\InputFilter\InputFilterInterface',
                (is_object($input) ? get_class($input) : gettype($input))
            ));
        }

        if (is_null($name) || $name === '') {
            $name = $input->getName();
        }

        if (isset($this->inputs[$name]) && $this->inputs[$name] instanceof InputInterface) {
            // The element already exists, so merge the config. Please note that the order is important (already existing
            // input is merged with the parameter given)
            $input->merge($this->inputs[$name]);
        }

        $this->inputs[$name] = $input;
        return $this;
    }

    /**
     * Retrieve a named input
     *
     * @param  string $name
     * @return InputInterface|InputFilterInterface
     */
    public function get($name)
    {
        if (!array_key_exists($name, $this->inputs)) {
            throw new Exception\InvalidArgumentException(sprintf(
                '%s: no input found matching "%s"',
                __METHOD__,
                $name
            ));
        }
        return $this->inputs[$name];
    }

    /**
     * Test if an input or input filter by the given name is attached
     *
     * @param  string $name
     * @return bool
     */
    public function has($name)
    {
        return (array_key_exists($name, $this->inputs));
    }

    /**
     * Set data to use when validating and filtering
     *
     * @param  array|Traversable $data
     * @return InputFilterInterface
     */
    public function setData($data)
    {
        if (!is_array($data) && !$data instanceof Traversable) {
            throw new Exception\InvalidArgumentException(sprintf(
                '%s expects an array or Traversable argument; received %s',
                __METHOD__,
                (is_object($data) ? get_class($data) : gettype($data))
            ));
        }
        if (is_object($data) && !$data instanceof ArrayAccess) {
            $data = ArrayUtils::iteratorToArray($data);
        }
        $this->data = $data;
        $this->populate();
        return $this;
    }

    /**
     * Is the data set valid?
     *
     * @return bool
     */
    public function isValid()
    {
        if (null === $this->data) {
            throw new Exception\RuntimeException(sprintf(
                '%s: no data present to validate!',
                __METHOD__
            ));
        }

        $this->validInputs   = array();
        $this->invalidInputs = array();
        $valid               = true;

        $inputs = $this->validationGroup ?: array_keys($this->inputs);
        //var_dump($inputs);
        foreach ($inputs as $name) {
            $input = $this->inputs[$name];
<<<<<<< HEAD

            if (!array_key_exists($name, $this->data)) {
                // Not sure how to handle input filters in this case
                if ($input instanceof InputFilterInterface) {
                    if (!$input->isValid()) {
                        $this->invalidInputs[$name] = $input;
                        $valid = false;
=======
            if (!array_key_exists($name, $this->data) || (is_string($this->data[$name]) && strlen($this->data[$name]) === 0)) {
                if($input instanceof InputInterface) {
                    // - test if input is required
                    if (!$input->isRequired()) {
                        $this->validInputs[$name] = $input;
                        continue;
                    }
                    // - test if input allows empty
                    if ($input->allowEmpty()) {
                        $this->validInputs[$name] = $input;
>>>>>>> 0e2a8b1d
                        continue;
                    }
                }
                // make sure we have a value (empty) for validation
                $this->data[$name] = '';
            }

            if ($input instanceof InputFilterInterface) {
                if (!$input->isValid()) {
                    $this->invalidInputs[$name] = $input;
                    $valid = false;
                    continue;
                }
                $this->validInputs[$name] = $input;
                continue;
            }
            if ($input instanceof InputInterface) {
                if (!$input->isValid($this->data)) {
                    // Validation failure
                    $this->invalidInputs[$name] = $input;
                    $valid = false;

                    if ($input->breakOnFailure()) {
                        return false;
                    }
                    continue;
                }
                $this->validInputs[$name] = $input;
                continue;
            }
        }

        return $valid;
    }

    /**
     * Provide a list of one or more elements indicating the complete set to validate
     *
     * When provided, calls to {@link isValid()} will only validate the provided set.
     *
     * If the initial value is {@link VALIDATE_ALL}, the current validation group, if
     * any, should be cleared.
     *
     * Implementations should allow passing a single array value, or multiple arguments,
     * each specifying a single input.
     *
     * @param  mixed $name
     * @return InputFilterInterface
     */
    public function setValidationGroup($name)
    {
        if ($name === self::VALIDATE_ALL) {
            $this->validationGroup = null;
            return $this;
        }

        if (is_array($name)) {
            $inputs = array();
            foreach ($name as $key => $value) {
                if (!$this->has($key)) {
                    $inputs[] = $value;
                } else {
                    $inputs[] = $key;

                    // Recursively populate validation groups for sub input filters
                    $this->inputs[$key]->setValidationGroup($value);
                }
            }

            if (!empty($inputs)) {
                $this->validateValidationGroup($inputs);
                $this->validationGroup = $inputs;
            }

            return $this;
        }

        $inputs = func_get_args();
        $this->validateValidationGroup($inputs);
        $this->validationGroup = $inputs;

        return $this;
    }

    /**
     * Return a list of inputs that were invalid.
     *
     * Implementations should return an associative array of name/input pairs
     * that failed validation.
     *
     * @return InputInterface[]
     */
    public function getInvalidInput()
    {
        return (is_array($this->invalidInputs) ? $this->invalidInputs : array());
    }

    /**
     * Return a list of inputs that were valid.
     *
     * Implementations should return an associative array of name/input pairs
     * that passed validation.
     *
     * @return InputInterface[]
     */
    public function getValidInput()
    {
        return (is_array($this->validInputs) ? $this->validInputs : array());
    }

    /**
     * Retrieve a value from a named input
     *
     * @param  string $name
     * @return mixed
     */
    public function getValue($name)
    {
        if (!array_key_exists($name, $this->inputs)) {
            throw new Exception\InvalidArgumentException(sprintf(
                '%s expects a valid input name; "%s" was not found in the filter',
                __METHOD__,
                $name
            ));
        }
        $input = $this->inputs[$name];
        return $input->getValue();
    }

    /**
     * Return a list of filtered values
     *
     * List should be an associative array, with the values filtered. If
     * validation failed, this should raise an exception.
     *
     * @return array
     */
    public function getValues()
    {
        $inputs = $this->validationGroup ?: array_keys($this->inputs);
        $values = array();
        foreach ($inputs as $name) {
            $input = $this->inputs[$name];

            if ($input instanceof InputFilterInterface) {
                $values[$name] = $input->getValues();
                continue;
            }
            $values[$name] = $input->getValue();
        }
        return $values;
    }

    /**
     * Retrieve a raw (unfiltered) value from a named input
     *
     * @param  string $name
     * @return mixed
     */
    public function getRawValue($name)
    {
        if (!array_key_exists($name, $this->inputs)) {
            throw new Exception\InvalidArgumentException(sprintf(
                '%s expects a valid input name; "%s" was not found in the filter',
                __METHOD__,
                $name
            ));
        }
        $input = $this->inputs[$name];
        return $input->getRawValue();
    }

    /**
     * Return a list of unfiltered values
     *
     * List should be an associative array of named input/value pairs,
     * with the values unfiltered.
     *
     * @return array
     */
    public function getRawValues()
    {
        $values = array();
        foreach ($this->inputs as $name => $input) {
            if ($input instanceof InputFilterInterface) {
                $values[$name] = $input->getRawValues();
                continue;
            }
            $values[$name] = $input->getRawValue();
        }
        return $values;
    }

    /**
     * Return a list of validation failure messages
     *
     * Should return an associative array of named input/message list pairs.
     * Pairs should only be returned for inputs that failed validation.
     *
     * @return array
     */
    public function getMessages()
    {
        $messages = array();
        foreach ($this->getInvalidInput() as $name => $input) {
            $messages[$name] = $input->getMessages();
        }
        return $messages;
    }

    /**
     * Ensure all names of a validation group exist as input in the filter
     *
     * @param  array $inputs
     * @return void
     * @throws Exception\InvalidArgumentException
     */
    protected function validateValidationGroup(array $inputs)
    {
        foreach ($inputs as $name) {
            if (!array_key_exists($name, $this->inputs)) {
                throw new Exception\InvalidArgumentException(sprintf(
                    'setValidationGroup() expects a list of valid input names; "%s" was not found',
                    $name
                ));
            }
        }
    }

    /**
     * Populate the values of all attached inputs
     *
     * @return void
     */
    protected function populate()
    {
        foreach (array_keys($this->inputs) as $name) {
            $input = $this->inputs[$name];

            if (!isset($this->data[$name])) {
                // No value; clear value in this input
                if ($input instanceof InputFilterInterface) {
                    $input->setData(array());
                    continue;
                }

                $input->setValue(null);
                continue;
            }

            $value = $this->data[$name];

            if ($input instanceof InputFilterInterface) {
                $input->setData($value);
                continue;
            }

            $input->setValue($value);
        }
    }
}<|MERGE_RESOLUTION|>--- conflicted
+++ resolved
@@ -148,15 +148,6 @@
         //var_dump($inputs);
         foreach ($inputs as $name) {
             $input = $this->inputs[$name];
-<<<<<<< HEAD
-
-            if (!array_key_exists($name, $this->data)) {
-                // Not sure how to handle input filters in this case
-                if ($input instanceof InputFilterInterface) {
-                    if (!$input->isValid()) {
-                        $this->invalidInputs[$name] = $input;
-                        $valid = false;
-=======
             if (!array_key_exists($name, $this->data) || (is_string($this->data[$name]) && strlen($this->data[$name]) === 0)) {
                 if($input instanceof InputInterface) {
                     // - test if input is required
@@ -167,7 +158,6 @@
                     // - test if input allows empty
                     if ($input->allowEmpty()) {
                         $this->validInputs[$name] = $input;
->>>>>>> 0e2a8b1d
                         continue;
                     }
                 }
