--- conflicted
+++ resolved
@@ -21,21 +21,12 @@
 
 namespace Zend\Mvc\Router\Http;
 
-<<<<<<< HEAD
-use Traversable,
-    Zend\Stdlib\ArrayUtils,
-    Zend\Stdlib\RequestInterface as Request,
-    Zend\Mvc\Router\RoutePluginManager,
-    Zend\Mvc\Router\Exception,
-    Zend\Mvc\Router\PriorityList;
-=======
 use Traversable;
 use Zend\Stdlib\ArrayUtils;
 use Zend\Stdlib\RequestInterface as Request;
-use Zend\Mvc\Router\RouteBroker;
+use Zend\Mvc\Router\RoutePluginManager;
 use Zend\Mvc\Router\Exception;
 use Zend\Mvc\Router\PriorityList;
->>>>>>> 1772a491
 
 /**
  * RouteInterface part.
