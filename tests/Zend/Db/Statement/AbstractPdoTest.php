--- conflicted
+++ resolved
@@ -65,13 +65,8 @@
         try {
             $stmt->nextRowset();
             $this->fail('Expected to catch Zend_Db_Statement_Exception');
-<<<<<<< HEAD
         } catch (\Exception $e) {
-            $this->assertType('Zend\Db\Statement\Exception', $e,
-=======
-        } catch (\Zend\Exception $e) {
             $this->assertInstanceOf('Zend\Db\Statement\Exception', $e,
->>>>>>> b9c423b7
                 'Expecting object of type Zend_Db_Statement_Exception, got '.get_class($e));
             $this->assertEquals('SQLSTATE[IM001]: Driver does not support this function: driver does not support multiple rowsets', $e->getMessage());
         }
@@ -98,13 +93,8 @@
         try {
             $stmt = $this->_db->query($sql);
             $this->fail('Expected to catch Zend_Db_Statement_Exception');
-<<<<<<< HEAD
         } catch (\Exception $e) {
-            $this->assertType('Zend\Db\Statement\Exception', $e,
-=======
-        } catch (\Zend\Exception $e) {
             $this->assertInstanceOf('Zend\Db\Statement\Exception', $e,
->>>>>>> b9c423b7
                 'Expecting object of type Zend_Db_Statement_Exception, got '.get_class($e));
             $this->assertTrue($e->hasChainedException(), 'Missing Chained Exception');
             $this->assertInstanceOf('PDOException', $e->getChainedException(), 'Wrong type of Exception');
