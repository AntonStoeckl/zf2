--- conflicted
+++ resolved
@@ -25,10 +25,9 @@
 
 /**
  * Abstract controller
-<<<<<<< HEAD
-=======
  *
  * Convenience methods for pre-built plugins (@see __call):
+ *
  * @method \Zend\View\Model\ModelInterface acceptableViewModelSelector(array $matchAgainst = null, bool $returnDefault = true, \Zend\Http\Header\Accept\FieldValuePart\AbstractFieldValuePart $resultReference = null)
  * @method boolean|array|\Zend\Http\Response fileprg(\Zend\Form\Form $form, $redirect = null, $redirectToUrl = false)
  * @method boolean|array|\Zend\Http\Response filePostRedirectGet(\Zend\Form\Form $form, $redirect = null, $redirectToUrl = false)
@@ -41,11 +40,6 @@
  * @method \Zend\Http\Response|array postRedirectGet(string $redirect = null, bool $redirectToUrl = false)
  * @method \Zend\Mvc\Controller\Plugin\Redirect redirect()
  * @method \Zend\Mvc\Controller\Plugin\Url url()
- *
- * @category   Zend
- * @package    Zend_Mvc
- * @subpackage Controller
->>>>>>> 832e2341
  */
 abstract class AbstractController implements
     Dispatchable,
