--- conflicted
+++ resolved
@@ -3,17 +3,10 @@
 require_once dirname(dirname(__DIR__)) . DIRECTORY_SEPARATOR . 'Bootstrap.php';
 
 
-<<<<<<< HEAD
 use Zend\Service\LiveDocx\Helper;
 use Zend\Service\LiveDocx\MailMerge;
 
 $mailMerge = new MailMerge();
-=======
-$mailMerge = new Zend_Service_LiveDocx_MailMerge();
-
-$mailMerge->setUsername(DEMOS_ZEND_SERVICE_LIVEDOCX_USERNAME)
-          ->setPassword(DEMOS_ZEND_SERVICE_LIVEDOCX_PASSWORD);
->>>>>>> 85a932b0
 
 $mailMerge->setUsername(DEMOS_ZEND_SERVICE_LIVEDOCX_USERNAME)
           ->setPassword(DEMOS_ZEND_SERVICE_LIVEDOCX_PASSWORD);
@@ -23,11 +16,7 @@
     PHP_EOL . 
     PHP_EOL . 'The following fonts are installed on the backend server and may be used in templates. Fonts used in templates, which are NOT listed below, will be substituted. If you would like to use a font, which is not installed on the backend server, please contact your LiveDocx provider.' .
     PHP_EOL . 
-<<<<<<< HEAD
     PHP_EOL . Helper::arrayDecorator($mailMerge->getFontNames()) .
-=======
-    PHP_EOL . Demos_Zend_Service_LiveDocx_Helper::arrayDecorator($mailMerge->getFontNames()) . 
->>>>>>> 85a932b0
     PHP_EOL . 
     PHP_EOL
 );
