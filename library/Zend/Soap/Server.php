<?php
/**
 * Zend Framework (http://framework.zend.com/)
 *
 * @link      http://github.com/zendframework/zf2 for the canonical source repository
 * @copyright Copyright (c) 2005-2013 Zend Technologies USA Inc. (http://www.zend.com)
 * @license   http://framework.zend.com/license/new-bsd New BSD License
 */

namespace Zend\Soap;

use SoapServer;
use SoapFault;
use Traversable;
use DOMDocument;
use DOMNode;
use SimpleXMLElement;
use ReflectionClass;
use Zend\Soap\Exception;
use Zend\Server\Server as ZendServerServer;
use Zend\Stdlib\ArrayUtils;

/**
 * Zend_Soap_Server
 *
 */
class Server implements ZendServerServer
{
    /**
     * Actor URI
     * @var string URI
     */
    protected $actor;

    /**
     * Class registered with this server
     * @var string
     */
    protected $class;

    /**
     * Arguments to pass to {@link $class} constructor
     * @var array
     */
    protected $classArgs = array();

    /**
     * Object registered with this server
     */
    protected $object;

    /**
     * Array of SOAP type => PHP class pairings for handling return/incoming values
     * @var array
     */
    protected $classmap;

    /**
     * Array of type mappings
     * @var array
     */
    protected $typemap;

    /**
     * Encoding
     * @var string
     */
    protected $encoding;

    /**
     * SOAP Server Features
     * @var int
     */
    protected $features;

    /**
     * WSDL Caching Options of SOAP Server
     * @var mixed
     */
    protected $wsdlCache;

    /**
     * Registered fault exceptions
     * @var array
     */
    protected $faultExceptions = array();

    /**
     * Functions registered with this server; may be either an array or the SOAP_FUNCTIONS_ALL constant
     * @var array|int
     */
    protected $functions = array();

    /**
     * Persistence mode; should be one of the SOAP persistence constants
     * @var int
     */
    protected $persistence;

    /**
     * Request XML
     * @var string
     */
    protected $request;

    /**
     * Response XML
     * @var string
     */
    protected $response;

    /**
     * Flag: whether or not {@link handle()} should return a response instead of automatically emitting it.
     * @var bool
     */
    protected $returnResponse = false;

    /**
     * SOAP version to use; SOAP_1_2 by default, to allow processing of headers
     * @var int
     */
    protected $soapVersion = SOAP_1_2;

    /**
     * URI or path to WSDL
     * @var string
     */
    protected $wsdl;

    /**
     * URI namespace for SOAP server
     * @var string URI
     */
    protected $uri;

    /**
     * Constructor
     *
     * Sets display_errors INI setting to off (prevent client errors due to bad
     * XML in response). Registers {@link handlePhpErrors()} as error handler
     * for E_USER_ERROR.
     *
     * If $wsdl is provided, it is passed on to {@link setWSDL()}; if any
     * options are specified, they are passed on to {@link setOptions()}.
     *
     * @param string $wsdl
     * @param array $options
     * @throws Exception\ExtensionNotLoadedException
     */
    public function __construct($wsdl = null, array $options = null)
    {
        if (!extension_loaded('soap')) {
            throw new Exception\ExtensionNotLoadedException('SOAP extension is not loaded.');
        }

        if (null !== $wsdl) {
            $this->setWSDL($wsdl);
        }

        if (null !== $options) {
            $this->setOptions($options);
        }
    }

    /**
     * Set Options
     *
     * Allows setting options as an associative array of option => value pairs.
     *
     * @param  array|\Traversable $options
     *
     * @return \Zend\Soap\Server
     */
    public function setOptions($options)
    {
        if ($options instanceof Traversable) {
            $options = ArrayUtils::iteratorToArray($options);
        }

        foreach ($options as $key => $value) {
            switch (strtolower($key)) {
                case 'actor':
                    $this->setActor($value);
                    break;

                case 'classmap':
                case 'class_map':
                    $this->setClassmap($value);
                    break;

                case 'typemap':
                case 'type_map':
                    $this->setTypemap($value);
                    break;

                case 'encoding':
                    $this->setEncoding($value);
                    break;

                case 'soapversion':
                case 'soap_version':
                    $this->setSoapVersion($value);
                    break;

                case 'uri':
                    $this->setUri($value);
                    break;

                case 'wsdl':
                    $this->setWSDL($value);
                    break;

                case 'cache_wsdl':
                    $this->setWSDLCache($value);
                    break;

                case 'features':
                    $this->setSoapFeatures($value);
                    break;

                default:
                    break;
            }
        }

        return $this;
    }

    /**
     * Return array of options suitable for using with SoapServer constructor
     *
     * @return array
     */
    public function getOptions()
    {
        $options = array();
        if (null !== $this->actor) {
            $options['actor'] = $this->getActor();
        }

        if (null !== $this->classmap) {
            $options['classmap'] = $this->getClassmap();
        }

        if (null !== $this->typemap) {
            $options['typemap'] = $this->getTypemap();
        }

        if (null !== $this->encoding) {
            $options['encoding'] = $this->getEncoding();
        }

        if (null !== $this->soapVersion) {
            $options['soap_version'] = $this->getSoapVersion();
        }

        if (null !== $this->uri) {
            $options['uri'] = $this->getUri();
        }

        if (null !== $this->features) {
            $options['features'] = $this->getSoapFeatures();
        }

        if (null !== $this->wsdlCache) {
            $options['cache_wsdl'] = $this->getWSDLCache();
        }

        return $options;
    }

    /**
     * Set encoding
     *
     * @param  string $encoding
     * @throws Exception\InvalidArgumentException with invalid encoding argument
     *
     * @return Server
     */
    public function setEncoding($encoding)
    {
        if (!is_string($encoding)) {
            throw new Exception\InvalidArgumentException('Invalid encoding specified');
        }

        $this->encoding = $encoding;

        return $this;
    }

    /**
     * Get encoding
     *
     * @return string
     */
    public function getEncoding()
    {
        return $this->encoding;
    }

    /**
     * Set SOAP version
     *
     * @param  int $version One of the SOAP_1_1 or SOAP_1_2 constants
     * @throws Exception\InvalidArgumentException with invalid soap version argument
     *
     * @return Server
     */
    public function setSoapVersion($version)
    {
        if (!in_array($version, array(SOAP_1_1, SOAP_1_2))) {
            throw new Exception\InvalidArgumentException('Invalid soap version specified');
        }

        $this->soapVersion = $version;

        return $this;
    }

    /**
     * Get SOAP version
     *
     * @return int
     */
    public function getSoapVersion()
    {
        return $this->soapVersion;
    }

    /**
     * Check for valid URN
     *
     * @param  string $urn
     * @throws Exception\InvalidArgumentException on invalid URN
     *
     * @return true
     */
    public function validateUrn($urn)
    {
        $scheme = parse_url($urn, PHP_URL_SCHEME);
        if ($scheme === false || $scheme === null) {
            throw new Exception\InvalidArgumentException('Invalid URN');
        }

        return true;
    }

    /**
     * Set actor
     *
     * Actor is the actor URI for the server.
     *
     * @param  string $actor
     * @return Server
     */
    public function setActor($actor)
    {
        $this->validateUrn($actor);
        $this->actor = $actor;

        return $this;
    }

    /**
     * Retrieve actor
     *
     * @return string
     */
    public function getActor()
    {
        return $this->actor;
    }

    /**
     * Set URI
     *
     * URI in SoapServer is actually the target namespace, not a URI; $uri must begin with 'urn:'.
     *
     * @param  string $uri
     *
     * @return Server
     */
    public function setUri($uri)
    {
        $this->validateUrn($uri);
        $this->uri = $uri;

        return $this;
    }

    /**
     * Retrieve URI
     *
     * @return string
     */
    public function getUri()
    {
        return $this->uri;
    }

    /**
     * Set classmap
     *
     * @param  array $classmap
     * @throws Exception\InvalidArgumentException for any invalid class in the class map
     *
     * @return Server
     */
    public function setClassmap($classmap)
    {
        if (!is_array($classmap)) {
            throw new Exception\InvalidArgumentException('Classmap must be an array');
        }
        foreach ($classmap as $class) {
            if (!class_exists($class)) {
                throw new Exception\InvalidArgumentException('Invalid class in class map');
            }
        }

        $this->classmap = $classmap;

        return $this;
    }

    /**
     * Retrieve classmap
     *
     * @return mixed
     */
    public function getClassmap()
    {
        return $this->classmap;
    }

    /**
     * Set typemap with xml to php type mappings with appropriate validation.
     *
     * @param array $typeMap
     * @throws Exception\InvalidArgumentException
     *
     * @return Server
     */
    public function setTypemap($typeMap)
    {
        if (!is_array($typeMap)) {
            throw new Exception\InvalidArgumentException('Typemap must be an array');
        }

        foreach ($typeMap as $type) {
            if (!is_callable($type['from_xml'])) {
                throw new Exception\InvalidArgumentException('Invalid from_xml callback for type: ' . $type['type_name']);
            }
            if (!is_callable($type['to_xml'])) {
                throw new Exception\InvalidArgumentException('Invalid to_xml callback for type: ' . $type['type_name']);
            }
        }

        $this->typemap   = $typeMap;

        return $this;
    }

    /**
     * Retrieve typemap
     *
     * @return array
     */
    public function getTypemap()
    {
        return $this->typemap;
    }

    /**
     * Set wsdl
     *
     * @param string $wsdl  URI or path to a WSDL
     *
     * @return Server
     */
    public function setWSDL($wsdl)
    {
        $this->wsdl = $wsdl;

        return $this;
    }

    /**
     * Retrieve wsdl
     *
     * @return string
     */
    public function getWSDL()
    {
        return $this->wsdl;
    }

    /**
     * Set the SOAP Feature options.
     *
     * @param  string|int $feature
     *
     * @return Server
     */
    public function setSoapFeatures($feature)
    {
        $this->features = $feature;

        return $this;
    }

    /**
     * Return current SOAP Features options
     *
     * @return int
     */
    public function getSoapFeatures()
    {
        return $this->features;
    }

    /**
     * Set the SOAP WSDL Caching Options
     *
     * @param string|int|bool $options
     *
     * @return Server
     */
    public function setWSDLCache($options)
    {
        $this->wsdlCache = $options;

        return $this;
    }

    /**
     * Get current SOAP WSDL Caching option
     */
    public function getWSDLCache()
    {
        return $this->wsdlCache;
    }

    /**
     * Attach a function as a server method
     *
     * @param array|string $function Function name, array of function names to attach,
     * or SOAP_FUNCTIONS_ALL to attach all functions
     * @param  string $namespace Ignored
     * @throws Exception\InvalidArgumentException on invalid functions
     *
     * @return Server
     */
    public function addFunction($function, $namespace = '')
    {
        // Bail early if set to SOAP_FUNCTIONS_ALL
        if ($this->functions == SOAP_FUNCTIONS_ALL) {
            return $this;
        }

        if (is_array($function)) {
            foreach ($function as $func) {
                if (is_string($func) && function_exists($func)) {
                    $this->functions[] = $func;
                } else {
                    throw new Exception\InvalidArgumentException('One or more invalid functions specified in array');
                }
            }

        } elseif (is_string($function) && function_exists($function)) {
            $this->functions[] = $function;

        } elseif ($function == SOAP_FUNCTIONS_ALL) {
            $this->functions = SOAP_FUNCTIONS_ALL;

        } else {
            throw new Exception\InvalidArgumentException('Invalid function specified');
        }

        if (is_array($this->functions)) {
            $this->functions = array_unique($this->functions);
        }

        return $this;
    }

    /**
     * Attach a class to a server
     *
     * Accepts a class name to use when handling requests. Any additional
     * arguments will be passed to that class' constructor when instantiated.
     *
     * See {@link setObject()} to set pre-configured object instances as request handlers.
     *
     * @param string|object $class Class name or object instance which executes SOAP Requests at endpoint.
     * @param string $namespace
     * @param $argv
     * @throws Exception\InvalidArgumentException if called more than once, or if class does not exist
     *
     * @return Server
     */
    public function setClass($class, $namespace = '', $argv = null)
    {
        if (isset($this->class)) {
            throw new Exception\InvalidArgumentException('A class has already been registered with this soap server instance');
        }

        if (is_object($class)) {
            return $this->setObject($class);
        }

        if (!is_string($class)) {
            throw new Exception\InvalidArgumentException(sprintf(
                'Invalid class argument (%s)',
                gettype($class)
            ));
        }

        if (!class_exists($class)) {
            throw new Exception\InvalidArgumentException(sprintf(
                'Class "%s" does not exist',
                $class
            ));
        }

        $this->class = $class;
        if (2 < func_num_args()) {
            $argv = func_get_args();
            $this->classArgs = array_slice($argv, 2);
        }

        return $this;
    }

    /**
     * Attach an object to a server
     *
     * Accepts an instantiated object to use when handling requests.
     *
     * @param object $object
     * @throws Exception\InvalidArgumentException
     *
     * @return Server
     */
    public function setObject($object)
    {
        if (!is_object($object)) {
<<<<<<< HEAD
            throw new Exception\InvalidArgumentException(sprintf(
                'Invalid object argument (%s)',
                gettype($object)
            ));
=======
            throw new Exception\InvalidArgumentException('Invalid object argument (' . gettype($object) . ')');
>>>>>>> 46c75074
        }

        if (isset($this->object)) {
            throw new Exception\InvalidArgumentException(
                'An object has already been registered with this soap server instance'
            );
        }

        $this->object = $object;

        return $this;
    }

    /**
     * Return a server definition array
     *
     * Returns a list of all functions registered with {@link addFunction()},
     * merged with all public methods of the class set with {@link setClass()}
     * (if any).
     *
     * @return array
     */
    public function getFunctions()
    {
        $functions = array();
        if (null !== $this->class) {
            $functions = get_class_methods($this->class);
        } elseif (null !== $this->object) {
            $functions = get_class_methods($this->object);
        }

        return array_merge((array) $this->functions, $functions);
    }

    /**
     * Unimplemented: Load server definition
     *
     * @param array $definition
     * @throws Exception\RuntimeException Unimplemented
     *
     * @return void
     */
    public function loadFunctions($definition)
    {
        throw new Exception\RuntimeException('Unimplemented method.');
    }

    /**
     * Set server persistence
     *
     * @param int $mode SOAP_PERSISTENCE_SESSION or SOAP_PERSISTENCE_REQUEST constants
     * @throws Exception\InvalidArgumentException
     *
     * @return Server
     */
    public function setPersistence($mode)
    {
        if (!in_array($mode, array(SOAP_PERSISTENCE_SESSION, SOAP_PERSISTENCE_REQUEST))) {
            throw new Exception\InvalidArgumentException('Invalid persistence mode specified');
        }

        $this->persistence = $mode;

        return $this;
    }

    /**
     * Get server persistence
     *
     * @return int
     */
    public function getPersistence()
    {
        return $this->persistence;
    }

    /**
     * Set request
     *
     * $request may be any of:
     * - DOMDocument; if so, then cast to XML
     * - DOMNode; if so, then grab owner document and cast to XML
     * - SimpleXMLElement; if so, then cast to XML
     * - stdClass; if so, calls __toString() and verifies XML
     * - string; if so, verifies XML
     *
     * @param DOMDocument|DOMNode|SimpleXMLElement|stdClass|string $request
     * @throws Exception\InvalidArgumentException
     *
     * @return Server
     */
    protected function _setRequest($request)
    {
        $xml = null;

        if ($request instanceof DOMDocument) {
            $xml = $request->saveXML();

        } elseif ($request instanceof DOMNode) {
            $xml = $request->ownerDocument->saveXML();

        } elseif ($request instanceof SimpleXMLElement) {
            $xml = $request->asXML();

        } elseif (is_object($request) || is_string($request)) {
            if (is_object($request)) {
                $xml = $request->__toString();
            } else {
                $xml = $request;
            }
            $xml = trim($xml);

            libxml_disable_entity_loader(true);

            $dom = new DOMDocument();
            $loadStatus = $dom->loadXML($xml);

            //@todo check libxml errors ? validate document ?
            if (strlen($xml) == 0 || !$loadStatus) {
                throw new Exception\InvalidArgumentException('Invalid XML');
            }

            foreach ($dom->childNodes as $child) {
                if ($child->nodeType === XML_DOCUMENT_TYPE_NODE) {
                    throw new Exception\InvalidArgumentException('Invalid XML: Detected use of illegal DOCTYPE');
                }
            }
            libxml_disable_entity_loader(false);
        }

        $this->request = $xml;

        return $this;
    }

    /**
     * Retrieve request XML
     *
     * @return string
     */
    public function getLastRequest()
    {
        return $this->request;
    }

    /**
     * Set return response flag
     *
     * If true, {@link handle()} will return the response instead of
     * automatically sending it back to the requesting client.
     *
     * The response is always available via {@link getResponse()}.
     *
     * @param  bool $flag
     *
     * @return Server
     */
    public function setReturnResponse($flag = true)
    {
        $this->returnResponse = ($flag) ? true : false;

        return $this;
    }

    /**
     * Retrieve return response flag
     *
     * @return bool
     */
    public function getReturnResponse()
    {
        return $this->returnResponse;
    }

    /**
     * Get response XML
     *
     * @return string
     */
    public function getResponse()
    {
        return $this->response;
    }

    /**
     * Get SoapServer object
     *
     * Uses {@link $wsdl} and return value of {@link getOptions()} to instantiate
     * SoapServer object, and then registers any functions or class with it, as
     * well as persistence.
     *
     * @return \SoapServer
     */
    protected function _getSoap()
    {
        $options = $this->getOptions();
        $server  = new SoapServer($this->wsdl, $options);

        if (!empty($this->functions)) {
            $server->addFunction($this->functions);
        }

        if (!empty($this->class)) {
            $args = $this->classArgs;
            array_unshift($args, $this->class);
            call_user_func_array(array($server, 'setClass'), $args);
        }

        if (!empty($this->object)) {
            $server->setObject($this->object);
        }

        if (null !== $this->persistence) {
            $server->setPersistence($this->persistence);
        }

        return $server;
    }

    /**
     * Handle a request
     *
     * Instantiates SoapServer object with options set in object, and
     * dispatches its handle() method.
     *
     * $request may be any of:
     * - DOMDocument; if so, then cast to XML
     * - DOMNode; if so, then grab owner document and cast to XML
     * - SimpleXMLElement; if so, then cast to XML
     * - stdClass; if so, calls __toString() and verifies XML
     * - string; if so, verifies XML
     *
     * If no request is passed, pulls request using php:://input (for
     * cross-platform compatibility purposes).
     *
     * @param \DOMDocument|\DOMNode|\SimpleXMLElement|\stdClass|string $request Optional request
     *
     * @return void|string
     */
    public function handle($request = null)
    {
        if (null === $request) {
            $request = file_get_contents('php://input');
        }

        // Set Server error handler
        $displayErrorsOriginalState = $this->_initializeSoapErrorContext();

        $setRequestException = null;
        try {
            $this->_setRequest($request);
        } catch (\Exception $e) {
            $setRequestException = $e;
        }

        $soap = $this->_getSoap();

        $fault          = false;
        $this->response = '';

        if (is_object($setRequestException) && is_subclass_of($setRequestException, 'Exception')) {
            // Create SOAP fault message if we've caught a request exception
            $fault = $this->fault($setRequestException->getMessage(), 'Sender');
        } else {
            ob_start();
            try {
                $soap->handle($this->request);
            } catch (\Exception $e) {
                $fault = $this->fault($e);
            }
            $this->response = ob_get_clean();
        }

        // Restore original error handler
        restore_error_handler();
        ini_set('display_errors', $displayErrorsOriginalState);

        // Send a fault, if we have one
        if ($fault instanceof SoapFault && !$this->returnResponse) {
            $soap->fault($fault->faultcode, $fault->getMessage());

            return;
        }

        // Echo the response, if we're not returning it
        if (!$this->returnResponse) {
            echo $this->response;

            return;
        }

        // Return a fault, if we have it
        if ($fault instanceof SoapFault) {
            return $fault;
        }

        // Return the response
        return $this->response;
    }

    /**
     * Method initializes the error context that the SOAPServer environment will run in.
     *
     * @return bool display_errors original value
     */
    protected function _initializeSoapErrorContext()
    {
        $displayErrorsOriginalState = ini_get('display_errors');
        ini_set('display_errors', false);
        set_error_handler(array($this, 'handlePhpErrors'), E_USER_ERROR);
        return $displayErrorsOriginalState;
    }

    /**
     * Validate and register fault exception
     *
     * @param  string|array $class Exception class or array of exception classes
     * @throws Exception\InvalidArgumentException
     *
     * @return Server
     */
    public function registerFaultException($class)
    {
        if (is_array($class)) {
            foreach($class as $row) {
                $this->registerFaultException($row);
            }

        } elseif (is_string($class) && class_exists($class) && is_subclass_of($class, 'Exception')) {
            $ref = new ReflectionClass($class);

            $this->faultExceptions[] = $ref->getName();
            $this->faultExceptions = array_unique($this->faultExceptions);
        } else {
            throw new Exception\InvalidArgumentException(
                'Argument for Zend\Soap\Server::registerFaultException should be string or array of strings with valid exception names'
            );
        }

        return $this;
    }

    /**
     * Checks if provided fault name is registered as valid in this server.
     *
     * @param $fault Name of a fault class
     *
     * @return bool
     */
    public function isRegisteredAsFaultException($fault)
    {
        $ref = new ReflectionClass($fault);

        $classNames = $ref->getName();

        return in_array($classNames, $this->faultExceptions);
    }

    /**
     * Deregister a fault exception from the fault exception stack
     *
     * @param  string $class
     *
     * @return bool
     */
    public function deregisterFaultException($class)
    {
        if (in_array($class, $this->faultExceptions, true)) {
            $index = array_search($class, $this->faultExceptions);
            unset($this->faultExceptions[$index]);
            return true;
        }

        return false;
    }

    /**
     * Return fault exceptions list
     *
     * @return array
     */
    public function getFaultExceptions()
    {
        return $this->faultExceptions;
    }

    /**
     * Generate a server fault
     *
     * Note that the arguments are reverse to those of SoapFault.
     *
     * If an exception is passed as the first argument, its message and code
     * will be used to create the fault object if it has been registered via
     * {@Link registerFaultException()}.
     *
     * @link   http://www.w3.org/TR/soap12-part1/#faultcodes
     * @param  string|\Exception $fault
     * @param  string $code SOAP Fault Codes
     *
     * @return SoapFault
     */
    public function fault($fault = null, $code = 'Receiver')
    {
        if (is_object($fault) && is_subclass_of($fault, 'Exception')) {
            if ($this->isRegisteredAsFaultException($fault)) {
                $message = $fault->getMessage();
                $eCode   = $fault->getCode();
                $code    = empty($eCode) ? $code : $eCode;
            } else {
                $message = 'Unknown error';
            }
        } elseif (is_string($fault)) {
            $message = $fault;
        } else {
            $message = 'Unknown error';
        }

        $allowedFaultModes = array('VersionMismatch', 'MustUnderstand', 'DataEncodingUnknown', 'Sender', 'Receiver', 'Server');
        if (!in_array($code, $allowedFaultModes)) {
            $code = 'Receiver';
        }

        return new SoapFault($code, $message);
    }

    /**
     * Throw PHP errors as SoapFaults
     *
     * @param int $errno
     * @param string $errstr
     * @param string $errfile
     * @param int $errline
     * @param array $errcontext
     * @throws \SoapFault
     *
     * @return void
     */
    public function handlePhpErrors($errno, $errstr, $errfile = null, $errline = null, array $errcontext = null)
    {
        throw $this->fault($errstr, 'Receiver');
    }
}<|MERGE_RESOLUTION|>--- conflicted
+++ resolved
@@ -644,14 +644,10 @@
     public function setObject($object)
     {
         if (!is_object($object)) {
-<<<<<<< HEAD
             throw new Exception\InvalidArgumentException(sprintf(
                 'Invalid object argument (%s)',
                 gettype($object)
             ));
-=======
-            throw new Exception\InvalidArgumentException('Invalid object argument (' . gettype($object) . ')');
->>>>>>> 46c75074
         }
 
         if (isset($this->object)) {
