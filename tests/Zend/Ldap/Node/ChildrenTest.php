<?php
/**
 * Zend Framework
 *
 * LICENSE
 *
 * This source file is subject to the new BSD license that is bundled
 * with this package in the file LICENSE.txt.
 * It is also available through the world-wide-web at this URL:
 * http://framework.zend.com/license/new-bsd
 * If you did not receive a copy of the license and are unable to
 * obtain it through the world-wide-web, please send an email
 * to license@zend.com so we can send you a copy immediately.
 *
 * @category   Zend
 * @package    Zend_Ldap
 * @subpackage UnitTests
 * @copyright  Copyright (c) 2005-2012 Zend Technologies USA Inc. (http://www.zend.com)
 * @license    http://framework.zend.com/license/new-bsd     New BSD License
 */
<<<<<<< HEAD

=======
>>>>>>> dca9f237
namespace ZendTest\Ldap\Node;

use ZendTest\Ldap as TestLdap;

/**
 * @category   Zend
 * @package    Zend_Ldap
 * @subpackage UnitTests
 * @copyright  Copyright (c) 2005-2012 Zend Technologies USA Inc. (http://www.zend.com)
 * @license    http://framework.zend.com/license/new-bsd     New BSD License
 * @group      Zend_Ldap
 * @group      Zend_Ldap_Node
 */
class ChildrenTest extends TestLdap\AbstractOnlineTestCase
{
    protected function setUp()
    {
        parent::setUp();
        $this->prepareLDAPServer();
    }

    protected function tearDown()
    {
        $this->cleanupLDAPServer();
        parent::tearDown();
    }

    public function testGetChildrenOnAttachedNode()
    {
        $node     = $this->getLDAP()->getBaseNode();
        $children = $node->getChildren();
        $this->assertInstanceOf('Zend\Ldap\Node\ChildrenIterator', $children);
        $this->assertEquals(6, count($children));
        $this->assertInstanceOf('Zend\Ldap\Node', $children['ou=Node']);
    }

    public function testGetChildrenOnDetachedNode()
    {
        $node = $this->getLDAP()->getBaseNode();
        $node->detachLDAP();
        $children = $node->getChildren();
        $this->assertInstanceOf('Zend\Ldap\Node\ChildrenIterator', $children);
        $this->assertEquals(0, count($children));

        $node->attachLDAP($this->getLDAP());
        $node->reload();
        $children = $node->getChildren();

        $this->assertInstanceOf('Zend\Ldap\Node\ChildrenIterator', $children);
        $this->assertEquals(6, count($children));
        $this->assertInstanceOf('Zend\Ldap\Node', $children['ou=Node']);
    }

    public function testHasChildrenOnAttachedNode()
    {
        $node = $this->getLDAP()->getNode(TESTS_ZEND_LDAP_WRITEABLE_SUBTREE);
        $this->assertTrue($node->hasChildren());
        $this->assertTrue($node->hasChildren());

        $node = $this->getLDAP()->getNode($this->createDn('ou=Node,'));
        $this->assertTrue($node->hasChildren());
        $this->assertTrue($node->hasChildren());

        $node = $this->getLDAP()->getNode($this->createDn('ou=Test1,'));
        $this->assertFalse($node->hasChildren());
        $this->assertFalse($node->hasChildren());

        $node = $this->getLDAP()->getNode($this->createDn('ou=Test1,ou=Node,'));
        $this->assertFalse($node->hasChildren());
        $this->assertFalse($node->hasChildren());
    }

    public function testHasChildrenOnDetachedNodeWithoutPriorGetChildren()
    {
        $node = $this->getLDAP()->getNode(TESTS_ZEND_LDAP_WRITEABLE_SUBTREE);
        $node->detachLDAP();
        $this->assertFalse($node->hasChildren());

        $node = $this->getLDAP()->getNode($this->createDn('ou=Node,'));
        $node->detachLDAP();
        $this->assertFalse($node->hasChildren());

        $node = $this->getLDAP()->getNode($this->createDn('ou=Test1,'));
        $node->detachLDAP();
        $this->assertFalse($node->hasChildren());

        $node = $this->getLDAP()->getNode($this->createDn('ou=Test1,ou=Node,'));
        $node->detachLDAP();
        $this->assertFalse($node->hasChildren());
    }

    public function testHasChildrenOnDetachedNodeWithPriorGetChildren()
    {
        $node = $this->getLDAP()->getNode(TESTS_ZEND_LDAP_WRITEABLE_SUBTREE);
        $node->getChildren();
        $node->detachLDAP();
        $this->assertTrue($node->hasChildren());

        $node = $this->getLDAP()->getNode($this->createDn('ou=Node,'));
        $node->getChildren();
        $node->detachLDAP();
        $this->assertTrue($node->hasChildren());

        $node = $this->getLDAP()->getNode($this->createDn('ou=Test1,'));
        $node->getChildren();
        $node->detachLDAP();
        $this->assertFalse($node->hasChildren());

        $node = $this->getLDAP()->getNode($this->createDn('ou=Test1,ou=Node,'));
        $node->getChildren();
        $node->detachLDAP();
        $this->assertFalse($node->hasChildren());
    }

    public function testChildrenCollectionSerialization()
    {
        $node = $this->getLDAP()->getNode($this->createDn('ou=Node,'));

        $children = $node->getChildren();
        $this->assertTrue($node->hasChildren());
        $this->assertEquals(2, count($children));

        $string = serialize($node);
        $node2  = unserialize($string);

        $children2 = $node2->getChildren();
        $this->assertTrue($node2->hasChildren());
        $this->assertEquals(2, count($children2));

        $node2->attachLDAP($this->getLDAP());

        $children2 = $node2->getChildren();
        $this->assertTrue($node2->hasChildren());
        $this->assertEquals(2, count($children2));

        $node = $this->getLDAP()->getNode($this->createDn('ou=Node,'));
        $this->assertTrue($node->hasChildren());
        $string = serialize($node);
        $node2  = unserialize($string);
        $this->assertFalse($node2->hasChildren());
        $node2->attachLDAP($this->getLDAP());
        $this->assertTrue($node2->hasChildren());
    }

    public function testCascadingAttachAndDetach()
    {
        $node         = $this->getLDAP()->getBaseNode();
        $baseChildren = $node->getChildren();
        $nodeChildren = $baseChildren['ou=Node']->getChildren();

        $this->assertTrue($node->isAttached());
        foreach ($baseChildren as $bc) {
            $this->assertTrue($bc->isAttached());
        }
        foreach ($nodeChildren as $nc) {
            $this->assertTrue($nc->isAttached());
        }

        $node->detachLDAP();
        $this->assertFalse($node->isAttached());
        foreach ($baseChildren as $bc) {
            $this->assertFalse($bc->isAttached());
        }
        foreach ($nodeChildren as $nc) {
            $this->assertFalse($nc->isAttached());
        }

        $node->attachLDAP($this->getLDAP());
        $this->assertTrue($node->isAttached());
        $this->assertSame($this->getLDAP(), $node->getLDAP());
        foreach ($baseChildren as $bc) {
            $this->assertTrue($bc->isAttached());
            $this->assertSame($this->getLDAP(), $bc->getLDAP());
        }
        foreach ($nodeChildren as $nc) {
            $this->assertTrue($nc->isAttached());
            $this->assertSame($this->getLDAP(), $nc->getLDAP());
        }
    }
}<|MERGE_RESOLUTION|>--- conflicted
+++ resolved
@@ -18,10 +18,7 @@
  * @copyright  Copyright (c) 2005-2012 Zend Technologies USA Inc. (http://www.zend.com)
  * @license    http://framework.zend.com/license/new-bsd     New BSD License
  */
-<<<<<<< HEAD
-
-=======
->>>>>>> dca9f237
+
 namespace ZendTest\Ldap\Node;
 
 use ZendTest\Ldap as TestLdap;
