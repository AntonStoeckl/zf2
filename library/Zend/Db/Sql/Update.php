<?php
/**
 * Zend Framework (http://framework.zend.com/)
 *
 * @link      http://github.com/zendframework/zf2 for the canonical source repository
 * @copyright Copyright (c) 2005-2012 Zend Technologies USA Inc. (http://www.zend.com)
 * @license   http://framework.zend.com/license/new-bsd New BSD License
 * @package   Zend_Db
 */

namespace Zend\Db\Sql;

use Zend\Db\Adapter\Adapter;
use Zend\Db\Adapter\Driver\StatementInterface;
use Zend\Db\Adapter\ParameterContainer;
use Zend\Db\Adapter\Platform\PlatformInterface;
use Zend\Db\Adapter\Platform\Sql92;

/**
 * @category   Zend
 * @package    Zend_Db
 * @subpackage Sql
 *
 * @property Where $where
 */
class Update extends AbstractSql implements SqlInterface, PreparableSqlInterface
{
    /**@#++
     * @const
     */
    const SPECIFICATION_UPDATE = 'update';
    const SPECIFICATION_WHERE = 'where';

    const VALUES_MERGE = 'merge';
    const VALUES_SET   = 'set';
    /**@#-**/

    protected $specifications = array(
        self::SPECIFICATION_UPDATE => 'UPDATE %1$s SET %2$s',
        self::SPECIFICATION_WHERE => 'WHERE %1$s'
    );

    /**
     * @var string
     */
    protected $table = '';

    /**
     * @var bool
     */
    protected $emptyWhereProtection = true;

    /**
     * @var array
     */
    protected $set = array();

    /**
     * @var string|Where
     */
    protected $where = null;

    /**
     * Constructor
     *
     * @param  null|string $table
     * @param  null|string $schema
     * @return void
     */
    public function __construct($table = null)
    {
        if ($table) {
            $this->table($table);
        }
        $this->where = new Where();
    }

    /**
     * Specify table for statement
     *
     * @param  string $table
     * @param  null|string $schema
     * @return Update
     */
    public function table($table)
    {
        $this->table = $table;
        return $this;
    }

    /**
     * Set key/value pairs to update
     *
     * @param  array $values Associative array of key values
     * @param  string $flag One of the VALUES_* constants
     * @return Update
     */
    public function set(array $values, $flag = self::VALUES_SET)
    {
        if ($values == null) {
            throw new \InvalidArgumentException('set() expects an array of values');
        }

        if ($flag == self::VALUES_SET) {
            $this->set = array();
        }

        foreach ($values as $k => $v) {
            if (!is_string($k)) {
                throw new \Exception('set() expects a string for the value key');
            }
            $this->set[$k] = $v;
        }

        return $this;
    }

    /**
     * Create where clause
     *
     * @param  Where|\Closure|string|array $predicate
     * @param  string $combination One of the OP_* constants from Predicate\PredicateSet
     * @return Select
     */
    public function where($predicate, $combination = Predicate\PredicateSet::OP_AND)
    {
        if ($predicate instanceof Where) {
            $this->where = $predicate;
        } elseif ($predicate instanceof \Closure) {
            $predicate($this->where);
        } else {
            if (is_string($predicate)) {
                $predicate = new Predicate\Expression($predicate);
            } elseif (is_array($predicate)) {
                foreach ($predicate as $pkey => $pvalue) {
                    if (is_string($pkey) && strpos($pkey, '?') !== false) {
                        $predicate = new Predicate\Expression($pkey, $pvalue);
                    } elseif (is_string($pkey)) {
                        $predicate = new Predicate\Operator($pkey, Predicate\Operator::OP_EQ, $pvalue);
                    } else {
                        $predicate = new Predicate\Expression($pvalue);
                    }
                }
            }
            $this->where->addPredicate($predicate, $combination);
        }
        return $this;
    }

    public function getRawState($key = null)
    {
        $rawState = array(
            'emptyWhereProtection' => $this->emptyWhereProtection,
            'table' => $this->table,
            'set' => $this->set,
            'where' => $this->where
        );
        return (isset($key) && array_key_exists($key, $rawState)) ? $rawState[$key] : $rawState;
    }

    /**
     * Prepare statement
     *
     * @param \Zend\Db\Adapter\Adapter $adapter
     * @param \Zend\Db\Adapter\Driver\StatementInterface $statement
     * @return void
     */
    public function prepareStatement(Adapter $adapter, StatementInterface $statement)
    {
        $driver   = $adapter->getDriver();
        $platform = $adapter->getPlatform();
        $parameterContainer = $statement->getParameterContainer();

        if (!$parameterContainer instanceof ParameterContainer) {
            $parameterContainer = new ParameterContainer();
            $statement->setParameterContainer($parameterContainer);
        }

        $table = $platform->quoteIdentifier($this->table);

        $set = $this->set;
        if (is_array($set)) {
            $setSql = array();
            foreach ($set as $column => $value) {
                if ($value instanceof Expression) {
                    $exprData = $this->processExpression($value, $platform, $driver);
                    $setSql[] = $platform->quoteIdentifier($column) . ' = ' . $exprData['sql'];
                    if (count($exprData['parameters']) > 0) {
                        $parameterContainer->merge($exprData['parameters']);
                    }
                } else {
                    $setSql[] = $platform->quoteIdentifier($column) . ' = ' . $driver->formatParameterName($column);
                    $parameterContainer->offsetSet($column, $value);
                }
            }
            $set = implode(', ', $setSql);
        }

        $sql = sprintf($this->specifications[self::SPECIFICATION_UPDATE], $table, $set);

        // process where
        if ($this->where->count() > 0) {
            $whereParts = $this->processExpression($this->where, $platform, $adapter->getDriver(), 'where');
            if (count($whereParts['parameters']) > 0) {
                $parameterContainer->merge($whereParts['parameters']);
            }
            $sql .= ' ' . sprintf($this->specifications[self::SPECIFICATION_WHERE], $whereParts['sql']);
        }
        $statement->setSql($sql);
    }

    /**
     * Get SQL string for statement
     *
     * @param  null|PlatformInterface $adapterPlatform If null, defaults to Sql92
     * @return string
     */
    public function getSqlString(PlatformInterface $adapterPlatform = null)
    {
        $adapterPlatform = ($adapterPlatform) ?: new Sql92;
        $table = $adapterPlatform->quoteIdentifier($this->table);

        $set = $this->set;
        if (is_array($set)) {
            $setSql = array();
            foreach ($set as $column => $value) {
                if ($value instanceof Expression) {
                    $exprData = $this->processExpression($value, $adapterPlatform);
                    $setSql[] = $adapterPlatform->quoteIdentifier($column) . ' = ' . $exprData['sql'];
                } else {
                    $setSql[] = $adapterPlatform->quoteIdentifier($column) . ' = ' . $adapterPlatform->quoteValue($value);
                }
            }
            $set = implode(', ', $setSql);
        }

        $sql = sprintf($this->specifications[self::SPECIFICATION_UPDATE], $table, $set);
        if ($this->where->count() > 0) {
            $whereParts = $this->processExpression($this->where, $adapterPlatform, null, 'where');
            $sql .= ' ' . sprintf($this->specifications[self::SPECIFICATION_WHERE], $whereParts['sql']);
        }
        return $sql;
    }

    /**
     * Variable overloading
     *
     * Proxies to "where" only
     *
     * @param  string $name
     * @return mixed
     */
    public function __get($name)
    {
        switch (strtolower($name)) {
            case 'where':
                return $this->where;
        }
    }
<<<<<<< HEAD
	
	/**
=======

    /**
>>>>>>> 0e2a8b1d
     * __clone
     *
     * Resets the where object each time the Update is cloned.
     *
     * @return void
     */
    public function __clone()
    {
        $this->where = clone $this->where;
    }
}<|MERGE_RESOLUTION|>--- conflicted
+++ resolved
@@ -257,13 +257,8 @@
                 return $this->where;
         }
     }
-<<<<<<< HEAD
-	
-	/**
-=======
-
-    /**
->>>>>>> 0e2a8b1d
+
+    /**
      * __clone
      *
      * Resets the where object each time the Update is cloned.
