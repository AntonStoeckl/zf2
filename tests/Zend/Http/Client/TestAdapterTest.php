--- conflicted
+++ resolved
@@ -195,12 +195,7 @@
                 $this->adapter->setResponseIndex($i);
                 $this->fail();
             } catch (\Exception $e) {
-<<<<<<< HEAD
-                $class = 'Zend\Http\Client\Adapter\Exception';
-                $this->assertInstanceOf($class, $e);
-=======
                 $this->assertInstanceOf('Zend\\Http\\Client\\Adapter\\Exception', $e);
->>>>>>> a181f8c8
                 $this->assertRegexp('/out of range/i', $e->getMessage());
             }
         }
