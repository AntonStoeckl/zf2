--- conflicted
+++ resolved
@@ -488,14 +488,7 @@
             }
         } elseif ($cookie instanceof SetCookie) {
             $this->cookies[$this->getCookieId($cookie)] = $cookie;
-<<<<<<< HEAD
         } elseif (is_string($cookie) && $value !== null) {
-            if (!empty($value) && $this->config['encodecookies']) {
-                $value = urlencode($value);
-            }
-=======
-        } elseif (is_string($cookie) && !is_null($value)) {
->>>>>>> 89886bd7
             $setCookie = new SetCookie($cookie, $value, $domain, $expire, $path, $secure, $httponly);
             $this->cookies[$this->getCookieId($setCookie)] = $setCookie;
         } else {
