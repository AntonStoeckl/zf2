--- conflicted
+++ resolved
@@ -1,55 +1,9 @@
-<<<<<<< HEAD
-### Welcome to the *Zend Framework 2.1.0* Release!
-=======
 ### Welcome to the *Zend Framework 2.0* Release!
->>>>>>> 16dd0e98
 
 Master: [![Build Status](https://secure.travis-ci.org/zendframework/zf2.png?branch=master)](http://travis-ci.org/zendframework/zf2)
 
 ## RELEASE INFORMATION
 
-<<<<<<< HEAD
-*Zend Framework 2.1.0*
-
-This is the first feature release for the 2.0 series.
-
-XX YYYY 201Z
-
-### UPDATES IN 2.1.0
-
-
-### SYSTEM REQUIREMENTS
-
-Zend Framework 2 requires PHP 5.3.3 or later; we recommend using the
-latest PHP version whenever possible.
-
-### INSTALLATION
-
-Please see INSTALL.md.
-
-### CONTRIBUTING
-
-If you wish to contribute to Zend Framework 2.0, please read both the
-README-DEV.md and README-GIT.md file.
-
-### QUESTIONS AND FEEDBACK
-
-Online documentation can be found at http://framework.zend.com/manual.
-Questions that are not addressed in the manual should be directed to the
-appropriate mailing list:
-
-http://framework.zend.com/wiki/display/ZFDEV/Mailing+Lists
-
-If you find code in this release behaving in an unexpected manner or
-contrary to its documented behavior, please create an issue in the Zend
-Framework issue tracker at:
-
-http://framework.zend.com/issues/browse/ZF2
-
-If you would like to be notified of new releases, you can subscribe to
-the fw-announce mailing list by sending a blank message to
-<fw-announce-subscribe@lists.zend.com>.
-=======
 *Zend Framework 2.0.1*
 
 This is the first maintenance release for the 2.0 series.
@@ -65,7 +19,6 @@
 
 More than XX pull requests for a variety of features and bugfixes were handled
 since RC6, as well as almost XX documentation changes!
->>>>>>> 16dd0e98
 
 ### SYSTEM REQUIREMENTS
 
