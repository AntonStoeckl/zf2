--- conflicted
+++ resolved
@@ -121,13 +121,8 @@
                 $emails[] = sprintf('%s <%s>', $name, $email);
             }
         }
-<<<<<<< HEAD
-        $string = implode(',' . Headers::FOLDING, $emails);
-        return $string;
-=======
 
         return implode(',' . Headers::FOLDING, $emails);
->>>>>>> 0e2a8b1d
     }
 
     public function setEncoding($encoding)
@@ -167,11 +162,7 @@
     public function toString()
     {
         $name  = $this->getFieldName();
-<<<<<<< HEAD
-        $value = $this->getFieldValue();
-=======
         $value = $this->getFieldValue(HeaderInterface::FORMAT_ENCODED);
->>>>>>> 0e2a8b1d
         return (empty($value)) ? '' : sprintf('%s: %s', $name, $value);
     }
 }