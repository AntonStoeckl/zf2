<?php
/**
 * Zend Framework (http://framework.zend.com/)
 *
 * @link      http://github.com/zendframework/zf2 for the canonical source repository
 * @copyright Copyright (c) 2005-2012 Zend Technologies USA Inc. (http://www.zend.com)
 * @license   http://framework.zend.com/license/new-bsd New BSD License
 * @package   Zend_Http
 */

namespace Zend\Http\PhpEnvironment;

use Zend\Http\Header\Cookie;
use Zend\Http\Request as HttpRequest;
use Zend\Stdlib\Parameters;
use Zend\Stdlib\ParametersInterface;
use Zend\Uri\Http as HttpUri;

/**
 * HTTP Request for current PHP environment
 *
 * @category   Zend
 * @package    Zend_Http
 */
class Request extends HttpRequest
{
    /**
     * Base URL of the application.
     *
     * @var string
     */
    protected $baseUrl;

    /**
     * Base Path of the application.
     *
     * @var string
     */
    protected $basePath;

    /**
     * Actual request URI, independent of the platform.
     *
     * @var string
     */
    protected $requestUri;

    /**
     * Construct
     * Instantiates request.
     */
    public function __construct()
    {
        $this->setEnv(new Parameters($_ENV));
        $this->setPost(new Parameters($_POST));
        $this->setQuery(new Parameters($_GET));
        $this->setServer(new Parameters($_SERVER));
        if ($_COOKIE) {
            $this->setCookies(new Parameters($_COOKIE));
        }

        if ($_FILES) {
            $this->setFile(new Parameters($_FILES));
        }

        $requestBody = file_get_contents('php://input');
        if(strlen($requestBody) > 0){
            $this->setContent($requestBody);
        }
    }

    /**
     * Set cookies
     *
     * Instantiate and set cookies.
     *
     * @param $cookie
     * @return Request
     */
    public function setCookies($cookie)
    {
        $this->getHeaders()->addHeader(new Cookie((array) $cookie));
        return $this;
    }

    /**
     * Set the request URI.
     *
     * @param  string $requestUri
     * @return self
     */
    public function setRequestUri($requestUri)
    {
        $this->requestUri = $requestUri;
        return $this;
    }

    /**
     * Get the request URI.
     *
     * @return string
     */
    public function getRequestUri()
    {
        if ($this->requestUri === null) {
            $this->setRequestUri($this->detectRequestUri());
        }
        return $this->requestUri;
    }

    /**
     * Set the base URL.
     *
     * @param  string $baseUrl
     * @return self
     */
    public function setBaseUrl($baseUrl)
    {
        $this->baseUrl = rtrim($baseUrl, '/');
        return $this;
    }

    /**
     * Get the base URL.
     *
     * @return string
     */
    public function getBaseUrl()
    {
        if ($this->baseUrl === null) {
            $this->setBaseUrl($this->detectBaseUrl());
        }
        return $this->baseUrl;
    }

    /**
     * Set the base path.
     *
     * @param  string $basePath
     * @return self
     */
    public function setBasePath($basePath)
    {
        $this->basePath = rtrim($basePath, '/');
        return $this;
    }

    /**
     * Get the base path.
     *
     * @return string
     */
    public function getBasePath()
    {
        if ($this->basePath === null) {
            $this->setBasePath($this->detectBasePath());
        }

        return $this->basePath;
    }

    /**
     * Provide an alternate Parameter Container implementation for server parameters in this object, (this is NOT the
     * primary API for value setting, for that see server())
     *
     * @param ParametersInterface $server
     * @return Request
     */
    public function setServer(ParametersInterface $server)
    {
        $this->serverParams = $server;

        // This seems to be the only way to get the Authorization header on Apache
        if (function_exists('apache_request_headers')) {
            $apacheRequestHeaders = apache_request_headers();
            if (isset($apacheRequestHeaders['Authorization'])) {
                if (!$this->serverParams->get('HTTP_AUTHORIZATION')) {
                    $this->serverParams->set('HTTP_AUTHORIZATION', $apacheRequestHeaders['Authorization']);
                }
            }
        }

        $this->getHeaders()->addHeaders($this->serverToHeaders($this->serverParams));

        if (isset($this->serverParams['REQUEST_METHOD'])) {
            $this->setMethod($this->serverParams['REQUEST_METHOD']);
        }

        if (isset($this->serverParams['SERVER_PROTOCOL'])
            && strpos($this->serverParams['SERVER_PROTOCOL'], '1.0') !== false) {
            $this->setVersion('1.0');
        }

        $this->setUri($uri = new HttpUri());

        if (isset($this->serverParams['HTTPS']) && $this->serverParams['HTTPS'] === 'on') {
            $uri->setScheme('https');
        } else {
            $uri->setScheme('http');
        }

        if (isset($this->serverParams['QUERY_STRING'])) {
            $uri->setQuery($this->serverParams['QUERY_STRING']);
        }

        if ($this->getHeaders()->get('host')) {
            //TODO handle IPv6 with port
            if (preg_match('|^([^:]+):([^:]+)$|', $this->getHeaders()->get('host')->getFieldValue(), $match)) {
                $uri->setHost($match[1]);
                $uri->setPort($match[2]);
            } else {
                $uri->setHost($this->getHeaders()->get('host')->getFieldValue());
            }
        } elseif (isset($this->serverParams['SERVER_NAME'])) {
            $uri->setHost($this->serverParams['SERVER_NAME']);
            if (isset($this->serverParams['SERVER_PORT'])) {
                $uri->setPort($this->serverParams['SERVER_PORT']);
            }
        }

        $requestUri = $this->getRequestUri();
        $uri->setPath(substr($requestUri, 0, strpos($requestUri, '?') ?: strlen($requestUri)));

        return $this;
    }

    /**
     * Grab headers from array or Traversable
     *
     * @param array|\Traversable $server
     * @return array
     */
    protected function serverToHeaders($server)
    {
        $headers = array();

        foreach ($server as $key => $value) {
            if ($value && strpos($key, 'HTTP_') === 0) {
                if (strpos($key, 'HTTP_COOKIE') === 0) {
                    // Cookies are handled using the $_COOKIE superglobal
                    continue;
                }
                $name = strtr(substr($key, 5), '_', ' ');
                $name = strtr(ucwords(strtolower($name)), ' ', '-');
            } elseif ($value && strpos($key, 'CONTENT_') === 0) {
                $name = substr($key, 8);
                $name = 'Content-' . (($name == 'MD5') ? $name : ucfirst(strtolower($name)));
            } else {
                continue;
            }

            $headers[$name] = $value;
        }

        return $headers;
    }

    /**
     * Detect the base URI for the request
     *
     * Looks at a variety of criteria in order to attempt to autodetect a base
     * URI, including rewrite URIs, proxy URIs, etc.
     *
     * @return string
     */
    protected function detectRequestUri()
    {
        $requestUri = null;

        // Check this first so IIS will catch.
        $httpXRewriteUrl = $this->getServer()->get('HTTP_X_REWRITE_URL');
        if ($httpXRewriteUrl !== null) {
            $requestUri = $httpXRewriteUrl;
        }
<<<<<<< HEAD
        
        // Check for IIS 7.0 or later with ISAPI_Rewrite
        $httpXOriginalUrl = $this->server()->get('HTTP_X_ORIGINAL_URL');
        if ($httpXOriginalUrl !== null) {
            $requestUri = $httpXOriginalUrl;
        }
       
=======

        // Check for IIS 7.0 or later with ISAPI_Rewrite
        $httpXOriginalUrl = $this->getServer()->get('HTTP_X_ORIGINAL_URL');
        if ($httpXOriginalUrl !== null) {
            $requestUri = $httpXOriginalUrl;
        }

>>>>>>> 0e2a8b1d
        // IIS7 with URL Rewrite: make sure we get the unencoded url
        // (double slash problem).
        $iisUrlRewritten = $this->getServer()->get('IIS_WasUrlRewritten');
        $unencodedUrl    = $this->getServer()->get('UNENCODED_URL', '');
        if ('1' == $iisUrlRewritten && '' !== $unencodedUrl) {
            return $unencodedUrl;
        }

        // HTTP proxy requests setup request URI with scheme and host
        // [and port] + the URL path, only use URL path.
        if (!$httpXRewriteUrl) {
            $requestUri = $this->getServer()->get('REQUEST_URI');
        }
        if ($requestUri !== null) {
            $schemeAndHttpHost = $this->getUri()->getScheme() . '://' . $this->getUri()->getHost();

            if (strpos($requestUri, $schemeAndHttpHost) === 0) {
                $requestUri = substr($requestUri, strlen($schemeAndHttpHost));
            }
            return $requestUri;
        }

        // IIS 5.0, PHP as CGI.
        $origPathInfo = $this->getServer()->get('ORIG_PATH_INFO');
        if ($origPathInfo !== null) {
            $queryString = $this->getServer()->get('QUERY_STRING', '');
            if ($queryString !== '') {
                $origPathInfo .= '?' . $queryString;
            }
            return $origPathInfo;
        }

        return '/';
    }

    /**
     * Auto-detect the base path from the request environment
     *
     * Uses a variety of criteria in order to detect the base URL of the request
     * (i.e., anything additional to the document root).
     *
     * The base URL includes the schema, host, and port, in addition to the path.
     *
     * @return string
     */
    protected function detectBaseUrl()
    {
        $baseUrl        = '';
        $filename       = $this->getServer()->get('SCRIPT_FILENAME', '');
        $scriptName     = $this->getServer()->get('SCRIPT_NAME');
        $phpSelf        = $this->getServer()->get('PHP_SELF');
        $origScriptName = $this->getServer()->get('ORIG_SCRIPT_NAME');

        if ($scriptName !== null && basename($scriptName) === $filename) {
            $baseUrl = $scriptName;
        } elseif ($phpSelf !== null && basename($phpSelf) === $filename) {
            $baseUrl = $phpSelf;
        } elseif ($origScriptName !== null && basename($origScriptName) === $filename) {
            // 1and1 shared hosting compatibility.
            $baseUrl = $origScriptName;
        } else {
            // Backtrack up the SCRIPT_FILENAME to find the portion
            // matching PHP_SELF.

            $basename = basename($filename);
            $path = ($phpSelf ? trim($phpSelf, '/') : '');
            $baseUrl = '/'. substr($path, 0, strpos($path, $basename)) . $basename;
        }

        // Does the base URL have anything in common with the request URI?
        $requestUri = $this->getRequestUri();

        // Full base URL matches.
        if (0 === strpos($requestUri, $baseUrl)) {
            return $baseUrl;
        }

        // Directory portion of base path matches.
        $baseDir = str_replace('\\', '/', dirname($baseUrl));
        if (0 === strpos($requestUri, $baseDir)) {
            return $baseDir;
        }

        $truncatedRequestUri = $requestUri;

        if (false !== ($pos = strpos($requestUri, '?'))) {
            $truncatedRequestUri = substr($requestUri, 0, $pos);
        }

        $basename = basename($baseUrl);

        // No match whatsoever
        if (empty($basename) || false === strpos($truncatedRequestUri, $basename)) {
            return '';
        }

        // If using mod_rewrite or ISAPI_Rewrite strip the script filename
        // out of the base path. $pos !== 0 makes sure it is not matching a
        // value from PATH_INFO or QUERY_STRING.
        if (strlen($requestUri) >= strlen($baseUrl)
            && (false !== ($pos = strpos($requestUri, $baseUrl)) && $pos !== 0)
        ) {
            $baseUrl = substr($requestUri, 0, $pos + strlen($baseUrl));
        }

        return $baseUrl;
    }

    /**
     * Autodetect the base path of the request
     *
     * Uses several criteria to determine the base path of the request.
     *
     * @return string
     */
    protected function detectBasePath()
    {
        $filename = basename($this->getServer()->get('SCRIPT_FILENAME', ''));
        $baseUrl  = $this->getBaseUrl();

        // Empty base url detected
        if ($baseUrl === '') {
            return '';
        }

        // basename() matches the script filename; return the directory
        if (basename($baseUrl) === $filename) {
            return str_replace('\\', '/', dirname($baseUrl));
        }

        // Base path is identical to base URL
        return $baseUrl;
    }
}<|MERGE_RESOLUTION|>--- conflicted
+++ resolved
@@ -272,15 +272,6 @@
         if ($httpXRewriteUrl !== null) {
             $requestUri = $httpXRewriteUrl;
         }
-<<<<<<< HEAD
-        
-        // Check for IIS 7.0 or later with ISAPI_Rewrite
-        $httpXOriginalUrl = $this->server()->get('HTTP_X_ORIGINAL_URL');
-        if ($httpXOriginalUrl !== null) {
-            $requestUri = $httpXOriginalUrl;
-        }
-       
-=======
 
         // Check for IIS 7.0 or later with ISAPI_Rewrite
         $httpXOriginalUrl = $this->getServer()->get('HTTP_X_ORIGINAL_URL');
@@ -288,7 +279,6 @@
             $requestUri = $httpXOriginalUrl;
         }
 
->>>>>>> 0e2a8b1d
         // IIS7 with URL Rewrite: make sure we get the unencoded url
         // (double slash problem).
         $iisUrlRewritten = $this->getServer()->get('IIS_WasUrlRewritten');
