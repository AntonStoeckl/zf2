<?php
/**
 * Zend Framework (http://framework.zend.com/)
 *
 * @link      http://github.com/zendframework/zf2 for the canonical source repository
 * @copyright Copyright (c) 2005-2012 Zend Technologies USA Inc. (http://www.zend.com)
 * @license   http://framework.zend.com/license/new-bsd New BSD License
 * @package   Zend_Di
 */

namespace ZendTest\Di\Definition;

use PHPUnit_Framework_TestCase as TestCase;

use Zend\Di\Definition\RuntimeDefinition;

class RuntimeDefinitionTest extends TestCase
{
<<<<<<< HEAD

    /**
     * @group ZF2-308
     */
    public function testStaticMethodsNotIncludedInDefinitions()
    {
        $definition = new RuntimeDefinition;
        $this->assertTrue($definition->hasMethod('ZendTest\Di\TestAsset\SetterInjection\StaticSetter', 'setFoo'));
        $this->assertFalse($definition->hasMethod('ZendTest\Di\TestAsset\SetterInjection\StaticSetter', 'setName'));
=======
    public function testIncludesDefaultMethodParameters()
    {
        $definition = new RuntimeDefinition();

        $definition->forceLoadClass('ZendTest\Di\TestAsset\ConstructorInjection\OptionalParameters');

        $this->assertSame(
            array(
                'ZendTest\Di\TestAsset\ConstructorInjection\OptionalParameters::__construct:0' => array(
                    'a',
                    null,
                    false,
                    null,
                ),
                'ZendTest\Di\TestAsset\ConstructorInjection\OptionalParameters::__construct:1' => array(
                    'b',
                    null,
                    false,
                    'defaultConstruct',
                ),
                'ZendTest\Di\TestAsset\ConstructorInjection\OptionalParameters::__construct:2' => array(
                    'c',
                    null,
                    false,
                    array(),
                ),
            ),
            $definition->getMethodParameters(
                'ZendTest\Di\TestAsset\ConstructorInjection\OptionalParameters',
                '__construct'
            )
        );
>>>>>>> 9a5e530f
    }
}<|MERGE_RESOLUTION|>--- conflicted
+++ resolved
@@ -16,8 +16,6 @@
 
 class RuntimeDefinitionTest extends TestCase
 {
-<<<<<<< HEAD
-
     /**
      * @group ZF2-308
      */
@@ -26,7 +24,8 @@
         $definition = new RuntimeDefinition;
         $this->assertTrue($definition->hasMethod('ZendTest\Di\TestAsset\SetterInjection\StaticSetter', 'setFoo'));
         $this->assertFalse($definition->hasMethod('ZendTest\Di\TestAsset\SetterInjection\StaticSetter', 'setName'));
-=======
+    }
+
     public function testIncludesDefaultMethodParameters()
     {
         $definition = new RuntimeDefinition();
@@ -59,6 +58,5 @@
                 '__construct'
             )
         );
->>>>>>> 9a5e530f
     }
 }