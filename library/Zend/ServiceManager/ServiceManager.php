<?php
/**
 * Zend Framework (http://framework.zend.com/)
 *
 * @link      http://github.com/zendframework/zf2 for the canonical source repository
 * @copyright Copyright (c) 2005-2012 Zend Technologies USA Inc. (http://www.zend.com)
 * @license   http://framework.zend.com/license/new-bsd New BSD License
 * @package   Zend_ServiceManager
 */

namespace Zend\ServiceManager;

class ServiceManager implements ServiceLocatorInterface
{

    /**@#+
     * Constants
     */
    const SCOPE_PARENT = 'parent';
    const SCOPE_CHILD = 'child';
    /**@#-*/

    /**
     * Lookup for canonicalized names.
     *
     * @var array
     */
    protected $canonicalNames = array();

    /**
     * @var bool
     */
    protected $allowOverride = false;

    /**
     * @var array
     */
    protected $invokableClasses = array();

    /**
     * @var string|callable|Closure|InstanceFactoryInterface[]
     */
    protected $factories = array();

    /**
     * @var AbstractFactoryInterface[]
     */
    protected $abstractFactories = array();

    /**
     * @var array
     */
    protected $pendingAbstractFactoryRequests = array();

    /**
     * @var array
     */
    protected $shared = array();

    /**
     * Registered services and cached values
     *
     * @var array
     */
    protected $instances = array();

    /**
     * @var array
     */
    protected $aliases = array();

    /**
     * @var array
     */
    protected $initializers = array();

    /**
     * @var ServiceManager[]
     */
    protected $peeringServiceManagers = array();

    /**
     * Whether or not to share by default
     *
     * @var bool
     */
    protected $shareByDefault = true;

    /**
     * @var bool
     */
    protected $retrieveFromPeeringManagerFirst = false;

    /**
     * @var bool Track whether not ot throw exceptions during create()
     */
    protected $throwExceptionInCreate = true;

    /**
     * @param ConfigInterface $config
     */
    public function __construct(ConfigInterface $config = null)
    {
        if ($config) {
            $config->configureServiceManager($this);
        }
    }

    /**
     * @param $allowOverride
     */
    public function setAllowOverride($allowOverride)
    {
        $this->allowOverride = (bool) $allowOverride;
        return $this;
    }

    /**
     * @return bool
     */
    public function getAllowOverride()
    {
        return $this->allowOverride;
    }

    /**
     * Set flag indicating whether services are shared by default
     *
     * @param  bool $shareByDefault
     * @return ServiceManager
     * @throws Exception\RuntimeException if allowOverride is false
     */
    public function setShareByDefault($shareByDefault)
    {
        if ($this->allowOverride === false) {
            throw new Exception\RuntimeException(sprintf(
                '%s: cannot alter default shared service setting; container is marked immutable (allow_override is false)',
                __METHOD__
            ));
        }
        $this->shareByDefault = (bool) $shareByDefault;
        return $this;
    }

    /**
     * Are services shared by default?
     *
     * @return bool
     */
    public function shareByDefault()
    {
        return $this->shareByDefault;
    }

    /**
     * @param bool $throwExceptionInCreate
     * @return ServiceManager
     */
    public function setThrowExceptionInCreate($throwExceptionInCreate)
    {
        $this->throwExceptionInCreate = $throwExceptionInCreate;
        return $this;
    }

    /**
     * @return bool
     */
    public function getThrowExceptionInCreate()
    {
        return $this->throwExceptionInCreate;
    }

    /**
     * Set flag indicating whether to pull from peering manager before attempting creation
     *
     * @param  bool $retrieveFromPeeringManagerFirst
     * @return ServiceManager
     */
    public function setRetrieveFromPeeringManagerFirst($retrieveFromPeeringManagerFirst = true)
    {
        $this->retrieveFromPeeringManagerFirst = (bool) $retrieveFromPeeringManagerFirst;
        return $this;
    }

    /**
     * Should we retrieve from the peering manager prior to attempting to create a service?
     *
     * @return bool
     */
    public function retrieveFromPeeringManagerFirst()
    {
        return $this->retrieveFromPeeringManagerFirst;
    }

    /**
     * @param $name
     * @param $invokableClass
     * @param bool $shared
     * @throws Exception\InvalidServiceNameException
     */
    public function setInvokableClass($name, $invokableClass, $shared = true)
    {
        $cName = $this->canonicalizeName($name);
        $rName = $name;

        if ($this->allowOverride === false && $this->has(array($cName, $rName), false)) {
            throw new Exception\InvalidServiceNameException(sprintf(
                'A service by the name or alias "%s" already exists and cannot be overridden; please use an alternate name',
                $cName
            ));
        }
        $this->invokableClasses[$cName] = $invokableClass;
        $this->shared[$cName] = $shared;
        return $this;
    }

    /**
     * @param $name
     * @param $factory
     * @throws Exception\InvalidServiceNameException
     */
    public function setFactory($name, $factory, $shared = true)
    {
        $cName = $this->canonicalizeName($name);
        $rName = $name;

        if (!is_string($factory) && !$factory instanceof FactoryInterface && !is_callable($factory)) {
            throw new Exception\InvalidArgumentException(
                'Provided abstract factory must be the class name of an abstract factory or an instance of an AbstractFactoryInterface.'
            );
        }

        if ($this->allowOverride === false && $this->has(array($cName, $rName), false)) {
            throw new Exception\InvalidServiceNameException(sprintf(
                'A service by the name or alias "%s" already exists and cannot be overridden, please use an alternate name',
                $cName
            ));
        }

        $this->factories[$cName] = $factory;
        $this->shared[$cName] = $shared;
        return $this;
    }

    /**
     * @param AbstractFactoryInterface|string $factory
     * @param bool $topOfStack
     * @throws Exception\InvalidArgumentException if the abstract factory is invalid
     */
    public function addAbstractFactory($factory, $topOfStack = true)
    {
        if (!is_string($factory) && !$factory instanceof AbstractFactoryInterface) {
            throw new Exception\InvalidArgumentException(
                'Provided abstract factory must be the class name of an abstract factory or an instance of an AbstractFactoryInterface.'
            );
        }
        if (is_string($factory)) {
            if (!class_exists($factory, true)) {
                throw new Exception\InvalidArgumentException(
                    'Provided abstract factory must be the class name of an abstract factory or an instance of an AbstractFactoryInterface.'
                );
            }
            $refl = new \ReflectionClass($factory);
            if (!$refl->implementsInterface(__NAMESPACE__ . '\\AbstractFactoryInterface')) {
                throw new Exception\InvalidArgumentException(
                    'Provided abstract factory must be the class name of an abstract factory or an instance of an AbstractFactoryInterface.'
                );
            }
        }

        if ($topOfStack) {
            array_unshift($this->abstractFactories, $factory);
        } else {
            array_push($this->abstractFactories, $factory);
        }
        return $this;
    }

    /**
     * @param $initializer
     * @throws Exception\InvalidArgumentException
     */
    public function addInitializer($initializer, $topOfStack = true)
    {
        if (!is_callable($initializer) && !$initializer instanceof InitializerInterface) {
            throw new Exception\InvalidArgumentException('$initializer should be callable.');
        }

        if ($topOfStack) {
            array_unshift($this->initializers, $initializer);
        } else {
            array_push($this->initializers, $initializer);
        }
        return $this;
    }

    /**
     * Register a service with the locator
     *
     * @param string $name
     * @param mixed $service
     * @param bool $shared
     * @param bool $shared
     * @return ServiceManager
     * @throws Exception\InvalidServiceNameException
     */
    public function setService($name, $service, $shared = true)
    {
        $cName = $this->canonicalizeName($name);

        if ($this->allowOverride === false && $this->has($cName, false)) {
            throw new Exception\InvalidServiceNameException(sprintf(
                '%s: A service by the name "%s" or alias already exists and cannot be overridden, please use an alternate name.',
                __METHOD__,
                $name
            ));
        }

        /**
         * @todo If a service is being overwritten, destroy all previous aliases
         */

        $this->instances[$cName] = $service;
        $this->shared[$cName] = (bool) $shared;
        return $this;
    }

    /**
     * @param $name
     * @param $isShared
     * @return ServiceManager
     * @throws Exception\ServiceNotFoundException
     */
    public function setShared($name, $isShared)
    {
        $cName = $this->canonicalizeName($name);

        if (!isset($this->invokableClasses[$cName]) && !isset($this->factories[$cName])) {
            throw new Exception\ServiceNotFoundException(sprintf(
                '%s: A service by the name "%s" was not found and could not be marked as shared',
                __METHOD__,
                $name
            ));
        }

        $this->shared[$cName] = (bool) $isShared;
        return $this;
    }

    /**
     * Retrieve a registered instance
     *
     * @param  string $cName
     * @param  array $params
     * @return mixed
     */
    public function get($name, $usePeeringServiceManagers = true)
    {
        $cName = $this->canonicalizeName($name);
        $rName = $name;

        if ($this->hasAlias($cName)) {
            do {
                $cName = $this->aliases[$cName];
            } while ($this->hasAlias($cName));

            if (!$this->has(array($cName, $rName))) {
                throw new Exception\ServiceNotFoundException(sprintf(
                    'An alias "%s" was requested but no service could be found.',
                    $name
                ));
            }
        }

        $instance = null;

        if (isset($this->instances[$cName])) {
            $instance = $this->instances[$cName];
        }

        $selfException = null;

        if (!$instance && !is_array($instance)) {
<<<<<<< HEAD
            try {
                $instance = $this->create(array($cName, $rName));
            } catch (Exception\ServiceNotFoundException $selfException) {
                if ($usePeeringServiceManagers) {
                    foreach ($this->peeringServiceManagers as $peeringServiceManager) {
                        if ($peeringServiceManager->has($name)) {
                            $instance = $peeringServiceManager->get($name);
                            break;
                        }
                    }
=======
            $retrieveFromPeeringManagerFirst = $this->retrieveFromPeeringManagerFirst();
            if ($usePeeringServiceManagers && $retrieveFromPeeringManagerFirst) {
                $instance = $this->retrieveFromPeeringManager($name);
            }
            if (!$instance) {
                if ($this->canCreate(array($cName, $rName))) {
                    $instance = $this->create(array($cName, $rName));
                } elseif ($usePeeringServiceManagers && !$retrieveFromPeeringManagerFirst) {
                    $instance = $this->retrieveFromPeeringManager($name);
>>>>>>> 0e2a8b1d
                }
            }
        }

        // Still no instance? raise an exception
        if (!$instance && !is_array($instance)) {
            throw new Exception\ServiceNotFoundException(sprintf(
                '%s was unable to fetch or create an instance for %s',
                    __METHOD__,
                    $name
                ),
                null,
                ($selfException === null) ? null : $selfException->getPrevious()
            );
        }

        if ($this->shareByDefault()
            && !isset($this->instances[$cName])
            && (!isset($this->shared[$cName]) || $this->shared[$cName] === true)
        ) {
            $this->instances[$cName] = $instance;
        }

        return $instance;
    }

    /**
     * @param string|array $name
     * @return false|object
     * @throws Exception\ServiceNotCreatedException
     * @throws Exception\InvalidServiceNameException
     */
    public function create($name)
    {
        $instance = false;

        if (is_array($name)) {
            list($cName, $rName) = $name;
        } else {
            $rName = $name;
            $cName = $this->canonicalizeName($rName);
        }

        if (isset($this->factories[$cName])) {
            $instance = $this->createFromFactory($cName, $rName);
        }

        if (!$instance && isset($this->invokableClasses[$cName])) {
            $instance = $this->createFromInvokable($cName, $rName);
        }

        if (!$instance && $this->canCreateFromAbstractFactory($cName, $rName)) {
            $instance = $this->createFromAbstractFactory($cName, $rName);
        }

        if ($this->throwExceptionInCreate == true && $instance === false) {
            throw new Exception\ServiceNotFoundException(sprintf(
                'No valid instance was found for %s%s',
                $cName,
                ($rName ? '(alias: ' . $rName . ')' : '')
            ));
        }

        foreach ($this->initializers as $initializer) {
            if ($initializer instanceof InitializerInterface) {
                $initializer->initialize($instance, $this);
            } elseif (is_object($initializer) && is_callable($initializer)) {
                $initializer($instance, $this);
            } else {
                call_user_func($initializer, $instance, $this);
            }
        }

        return $instance;
    }

    /**
     * Determine if we can create an instance.
     * @param $name
     * @return bool
     */
    public function canCreate($name, $checkAbstractFactories = true)
    {
        if (is_array($name)) {
            list($cName, $rName) = $name;
        } else {
            $rName = $name;
            $cName = $this->canonicalizeName($rName);
        }

        $has = (
            isset($this->invokableClasses[$cName])
            || isset($this->factories[$cName])
            || isset($this->aliases[$cName])
            || isset($this->instances[$cName])
        );

        if ($has) {
            return true;
        }

        if (isset($this->factories[$cName])) {
            return true;
        }

<<<<<<< HEAD
            // Bad abstract factory; skip
            if (!$abstractFactory instanceof AbstractFactoryInterface) {
                continue;
            }

            if ($abstractFactory->canCreateServiceWithName($cName, $rName)) {
                return true;
            }
=======
        if (isset($this->invokableClasses[$cName])) {
            return true;
        }

        if ($checkAbstractFactories && $this->canCreateFromAbstractFactory($cName, $rName)) {
            return true;
        }

        return false;
    }

    /**
     * @param $name
     * @return bool
     */
    public function has($name, $checkAbstractFactories = true, $usePeeringServiceManagers = true)
    {
        if (is_array($name)) {
            list($cName, $rName) = $name;
        } else {
            $rName = $name;
            $cName = $this->canonicalizeName($rName);
        }

        if ($this->canCreate(array($cName, $rName), $checkAbstractFactories)) {
            return true;
>>>>>>> 0e2a8b1d
        }

        if ($usePeeringServiceManagers) {
            foreach ($this->peeringServiceManagers as $peeringServiceManager) {
                if ($peeringServiceManager->has($rName)) {
                    return true;
                }
            }
        }

        return false;
    }

    /**
     * Determine if we can create an instance from an abstract factory.
     *
     * @param  string $cName
     * @param  string $rName
     * @return bool
     */
    public function canCreateFromAbstractFactory($cName, $rName)
    {
        // check abstract factories
        foreach ($this->abstractFactories as $index => $abstractFactory) {
            // Support string abstract factory class names
            if (is_string($abstractFactory) && class_exists($abstractFactory, true)) {
                $this->abstractFactory[$index] = $abstractFactory = new $abstractFactory();
            }

            if (
                isset($this->pendingAbstractFactoryRequests[get_class($abstractFactory)])
                && $this->pendingAbstractFactoryRequests[get_class($abstractFactory)] == $rName
            ) {
                return false;
            }

            if ($abstractFactory->canCreateServiceWithName($this, $cName, $rName)) {
                return true;
            }
        }
        return false;
    }

    /**
     * @param $alias
     * @param $nameOrAlias
     * @return ServiceManager
     * @throws Exception\ServiceNotFoundException
     * @throws Exception\InvalidServiceNameException
     */
    public function setAlias($alias, $nameOrAlias)
    {
        if (!is_string($alias) || !is_string($nameOrAlias)) {
            throw new Exception\InvalidServiceNameException('Service or alias names must be strings.');
        }

        $cAlias = $this->canonicalizeName($alias);
        $nameOrAlias = $this->canonicalizeName($nameOrAlias);

        if ($alias == '' || $nameOrAlias == '') {
            throw new Exception\InvalidServiceNameException('Invalid service name alias');
        }

        if ($this->allowOverride === false && $this->has(array($cAlias, $alias), false)) {
            throw new Exception\InvalidServiceNameException('An alias by this name already exists');
        }

        $this->aliases[$cAlias] = $nameOrAlias;
        return $this;
    }

    /**
     * @param $alias
     * @return bool
     */
    public function hasAlias($alias)
    {
        $alias = $this->canonicalizeName($alias);
        return (isset($this->aliases[$alias]));
    }

    /**
     * @param string $peering
     * @return ServiceManager
     */
    public function createScopedServiceManager($peering = self::SCOPE_PARENT)
    {
        $scopedServiceManager = new ServiceManager();
        if ($peering == self::SCOPE_PARENT) {
            $scopedServiceManager->peeringServiceManagers[] = $this;
        }
        if ($peering == self::SCOPE_CHILD) {
            $this->peeringServiceManagers[] = $scopedServiceManager;
        }
        return $scopedServiceManager;
    }

    /**
     * Add a peering relationship
     *
     * @param  ServiceManager $manager
     * @param  string $peering
     * @return ServiceManager Current instance
     */
    public function addPeeringServiceManager(ServiceManager $manager, $peering = self::SCOPE_PARENT)
    {
        if ($peering == self::SCOPE_PARENT) {
            $this->peeringServiceManagers[] = $manager;
        }
        if ($peering == self::SCOPE_CHILD) {
            $manager->peeringServiceManagers[] = $this;
        }
        return $this;
    }

    /**
     * @param $name
     * @return string
     */
    protected function canonicalizeName($name)
    {
        if (!isset($this->canonicalNames[$name])) {
            $this->canonicalNames[$name] = strtolower(str_replace(array('-', '_', ' ', '\\', '/'), '', $name));
        }
        return $this->canonicalNames[$name];
    }

    /**
     * @param callable $callable
     * @param $cName
     * @param $rName
     * @throws Exception\ServiceNotCreatedException
     * @throws Exception\CircularDependencyFoundException
     * @return object
     */
    protected function createServiceViaCallback($callable, $cName, $rName)
    {
        static $circularDependencyResolver = array();
        $depKey = spl_object_hash($this) . '-' . $cName;

        if (isset($circularDependencyResolver[$depKey])) {
            $circularDependencyResolver = array();
            throw new Exception\CircularDependencyFoundException('Circular dependency for LazyServiceLoader was found for instance ' . $rName);
        }

        try {
            $circularDependencyResolver[$depKey] = true;
            $instance = call_user_func($callable, $this, $cName, $rName);
<<<<<<< HEAD
        } catch (Exception\ServiceNotFoundException $e) {
=======
            unset($circularDependencyResolver[$depKey]);
        } catch (Exception\ServiceNotFoundException $e) {
            unset($circularDependencyResolver[$depKey]);
>>>>>>> 0e2a8b1d
            throw $e;
        } catch (\Exception $e) {
            unset($circularDependencyResolver[$depKey]);
            throw new Exception\ServiceNotCreatedException(
                sprintf('An exception was raised while creating "%s"; no instance returned', $rName),
                $e->getCode(),
                $e
            );
        }
        if ($instance === null) {
            throw new Exception\ServiceNotCreatedException('The factory was called but did not return an instance.');
        }

        return $instance;
    }

    /**
     * Retrieve a keyed list of all registered services. Handy for debugging!
     *
     * @return array
     */
    public function getRegisteredServices()
    {
        return array(
            'invokableClasses' => array_keys($this->invokableClasses),
            'factories' => array_keys($this->factories),
            'aliases' => array_keys($this->aliases),
            'instances' => array_keys($this->instances),
        );
    }

    /**
     * Attempt to retrieve an instance via a peering manager
     *
     * @param  string $name
     * @return mixed
     */
    protected function retrieveFromPeeringManager($name)
    {
        foreach ($this->peeringServiceManagers as $peeringServiceManager) {
            if ($peeringServiceManager->has($name)) {
                return $peeringServiceManager->get($name);
            }
        }
        return null;
    }

    /**
     * Attempt to create an instance via an invokable class
     *
     * @param  string $canonicalName
     * @param  string $requestedName
     * @return null|\stdClass
     * @throws Exception\ServiceNotCreatedException If resolved class does not exist
     */
    protected function createFromInvokable($canonicalName, $requestedName)
    {
        $invokable = $this->invokableClasses[$canonicalName];
        if (!class_exists($invokable)) {
            throw new Exception\ServiceNotFoundException(sprintf(
                '%s: failed retrieving "%s%s" via invokable class "%s"; class does not exist',
                __METHOD__,
                $canonicalName,
                ($requestedName ? '(alias: ' . $requestedName . ')' : ''),
                $canonicalName
            ));
        }
        $instance = new $invokable;
        return $instance;
    }

    /**
     * Attempt to create an instance via a factory
     *
     * @param  string $canonicalName
     * @param  string $requestedName
     * @return mixed
     * @throws Exception\ServiceNotCreatedException If factory is not callable
     */
    protected function createFromFactory($canonicalName, $requestedName)
    {
        $factory = $this->factories[$canonicalName];
        if (is_string($factory) && class_exists($factory, true)) {
            $factory = new $factory;
            $this->factories[$canonicalName] = $factory;
        }
        if ($factory instanceof FactoryInterface) {
            $instance = $this->createServiceViaCallback(array($factory, 'createService'), $canonicalName, $requestedName);
        } elseif (is_callable($factory)) {
            $instance = $this->createServiceViaCallback($factory, $canonicalName, $requestedName);
        } else {
            throw new Exception\ServiceNotCreatedException(sprintf(
                'While attempting to create %s%s an invalid factory was registered for this instance type.',
                $canonicalName,
                ($requestedName ? '(alias: ' . $requestedName . ')' : '')
            ));
        }
        return $instance;
    }

    /**
     * Attempt to create an instance via an abstract factory
     *
     * @param  string $canonicalName
     * @param  string $requestedName
     * @return \stdClass|null
     * @throws Exception\ServiceNotCreatedException If abstract factory is not callable
     */
    protected function createFromAbstractFactory($canonicalName, $requestedName)
    {
        foreach ($this->abstractFactories as $index => $abstractFactory) {
            // support factories as strings
            if (is_string($abstractFactory) && class_exists($abstractFactory, true)) {
                $this->abstractFactories[$index] = $abstractFactory = new $abstractFactory;
            } elseif (!$abstractFactory instanceof AbstractFactoryInterface) {
                throw new Exception\ServiceNotCreatedException(sprintf(
                    'While attempting to create %s%s an abstract factory could not produce a valid instance.',
                    $canonicalName,
                    ($requestedName ? '(alias: ' . $requestedName . ')' : '')
                ));
            }
            try {
                $this->pendingAbstractFactoryRequests[get_class($abstractFactory)] = $requestedName;
                $instance = $this->createServiceViaCallback(
                    array($abstractFactory, 'createServiceWithName'),
                    $canonicalName,
                    $requestedName
                );
                unset($this->pendingAbstractFactoryRequests[get_class($abstractFactory)]);
            } catch (\Exception $e) {
                unset($this->pendingAbstractFactoryRequests[get_class($abstractFactory)]);
                throw new Exception\ServiceNotCreatedException(
                    sprintf(
                        'An abstract factory could not create an instance of %s%s.',
                        $canonicalName,
                        ($requestedName ? '(alias: ' . $requestedName . ')' : '')
                    ),
                    $e->getCode(),
                    $e
                );
            }
            if (is_object($instance)) {
                break;
            }
        }

        return $instance;
    }
}<|MERGE_RESOLUTION|>--- conflicted
+++ resolved
@@ -381,18 +381,6 @@
         $selfException = null;
 
         if (!$instance && !is_array($instance)) {
-<<<<<<< HEAD
-            try {
-                $instance = $this->create(array($cName, $rName));
-            } catch (Exception\ServiceNotFoundException $selfException) {
-                if ($usePeeringServiceManagers) {
-                    foreach ($this->peeringServiceManagers as $peeringServiceManager) {
-                        if ($peeringServiceManager->has($name)) {
-                            $instance = $peeringServiceManager->get($name);
-                            break;
-                        }
-                    }
-=======
             $retrieveFromPeeringManagerFirst = $this->retrieveFromPeeringManagerFirst();
             if ($usePeeringServiceManagers && $retrieveFromPeeringManagerFirst) {
                 $instance = $this->retrieveFromPeeringManager($name);
@@ -402,7 +390,6 @@
                     $instance = $this->create(array($cName, $rName));
                 } elseif ($usePeeringServiceManagers && !$retrieveFromPeeringManagerFirst) {
                     $instance = $this->retrieveFromPeeringManager($name);
->>>>>>> 0e2a8b1d
                 }
             }
         }
@@ -508,16 +495,6 @@
             return true;
         }
 
-<<<<<<< HEAD
-            // Bad abstract factory; skip
-            if (!$abstractFactory instanceof AbstractFactoryInterface) {
-                continue;
-            }
-
-            if ($abstractFactory->canCreateServiceWithName($cName, $rName)) {
-                return true;
-            }
-=======
         if (isset($this->invokableClasses[$cName])) {
             return true;
         }
@@ -544,7 +521,6 @@
 
         if ($this->canCreate(array($cName, $rName), $checkAbstractFactories)) {
             return true;
->>>>>>> 0e2a8b1d
         }
 
         if ($usePeeringServiceManagers) {
@@ -693,13 +669,9 @@
         try {
             $circularDependencyResolver[$depKey] = true;
             $instance = call_user_func($callable, $this, $cName, $rName);
-<<<<<<< HEAD
-        } catch (Exception\ServiceNotFoundException $e) {
-=======
             unset($circularDependencyResolver[$depKey]);
         } catch (Exception\ServiceNotFoundException $e) {
             unset($circularDependencyResolver[$depKey]);
->>>>>>> 0e2a8b1d
             throw $e;
         } catch (\Exception $e) {
             unset($circularDependencyResolver[$depKey]);
